--- conflicted
+++ resolved
@@ -280,15 +280,10 @@
 	struct xhci_hcd	*xhci = hcd_to_xhci(hcd);
 	struct clk *clk = xhci->clk;
 
-<<<<<<< HEAD
 	pm_runtime_disable(&dev->dev);
 
 	device_remove_file(&dev->dev, &dev_attr_config_imod);
 	xhci->xhc_state |= XHCI_STATE_REMOVING;
-=======
-	xhci->xhc_state |= XHCI_STATE_REMOVING;
-
->>>>>>> 6b65a8f6
 	usb_remove_hcd(xhci->shared_hcd);
 	usb_put_hcd(xhci->shared_hcd);
 
