/*
 * USB hub driver.
 *
 * (C) Copyright 1999 Linus Torvalds
 * (C) Copyright 1999 Johannes Erdfelt
 * (C) Copyright 1999 Gregory P. Smith
 * (C) Copyright 2001 Brad Hards (bhards@bigpond.net.au)
 *
 */

#include <linux/kernel.h>
#include <linux/errno.h>
#include <linux/module.h>
#include <linux/moduleparam.h>
#include <linux/completion.h>
#include <linux/sched.h>
#include <linux/list.h>
#include <linux/slab.h>
#include <linux/ioctl.h>
#include <linux/usb.h>
#include <linux/usbdevice_fs.h>
#include <linux/usb/hcd.h>
#include <linux/usb/otg.h>
#include <linux/usb/quirks.h>
#include <linux/workqueue.h>
#include <linux/mutex.h>
#include <linux/random.h>
#include <linux/pm_qos.h>

#include <asm/uaccess.h>
#include <asm/byteorder.h>

#include "hub.h"
#include "otg_whitelist.h"

#define USB_VENDOR_GENESYS_LOGIC		0x05e3
#define HUB_QUIRK_CHECK_PORT_AUTOSUSPEND	0x01

/* Protect struct usb_device->state and ->children members
 * Note: Both are also protected by ->dev.sem, except that ->state can
 * change to USB_STATE_NOTATTACHED even when the semaphore isn't held. */
static DEFINE_SPINLOCK(device_state_lock);

/* workqueue to process hub events */
static struct workqueue_struct *hub_wq;
static void hub_event(struct work_struct *work);

/* synchronize hub-port add/remove and peering operations */
DEFINE_MUTEX(usb_port_peer_mutex);

static bool skip_extended_resume_delay = 1;
module_param(skip_extended_resume_delay, bool, S_IRUGO | S_IWUSR);
MODULE_PARM_DESC(skip_extended_resume_delay,
		"removes extra delay added to finish bus resume");

/* cycle leds on hubs that aren't blinking for attention */
static bool blinkenlights = 0;
module_param (blinkenlights, bool, S_IRUGO);
MODULE_PARM_DESC (blinkenlights, "true to cycle leds on hubs");

/*
 * Device SATA8000 FW1.0 from DATAST0R Technology Corp requires about
 * 10 seconds to send reply for the initial 64-byte descriptor request.
 */
/* define initial 64-byte descriptor request timeout in milliseconds */
static int initial_descriptor_timeout = USB_CTRL_GET_TIMEOUT;
module_param(initial_descriptor_timeout, int, S_IRUGO|S_IWUSR);
MODULE_PARM_DESC(initial_descriptor_timeout,
		"initial 64-byte descriptor request timeout in milliseconds "
		"(default 5000 - 5.0 seconds)");

/*
 * As of 2.6.10 we introduce a new USB device initialization scheme which
 * closely resembles the way Windows works.  Hopefully it will be compatible
 * with a wider range of devices than the old scheme.  However some previously
 * working devices may start giving rise to "device not accepting address"
 * errors; if that happens the user can try the old scheme by adjusting the
 * following module parameters.
 *
 * For maximum flexibility there are two boolean parameters to control the
 * hub driver's behavior.  On the first initialization attempt, if the
 * "old_scheme_first" parameter is set then the old scheme will be used,
 * otherwise the new scheme is used.  If that fails and "use_both_schemes"
 * is set, then the driver will make another attempt, using the other scheme.
 */
static bool old_scheme_first = 0;
module_param(old_scheme_first, bool, S_IRUGO | S_IWUSR);
MODULE_PARM_DESC(old_scheme_first,
		 "start with the old device initialization scheme");

static bool use_both_schemes = 1;
module_param(use_both_schemes, bool, S_IRUGO | S_IWUSR);
MODULE_PARM_DESC(use_both_schemes,
		"try the other device initialization scheme if the "
		"first one fails");

/* Mutual exclusion for EHCI CF initialization.  This interferes with
 * port reset on some companion controllers.
 */
DECLARE_RWSEM(ehci_cf_port_reset_rwsem);
EXPORT_SYMBOL_GPL(ehci_cf_port_reset_rwsem);

#define HUB_DEBOUNCE_TIMEOUT	2000
#define HUB_DEBOUNCE_STEP	  25
#define HUB_DEBOUNCE_STABLE	 100

static void hub_release(struct kref *kref);
static int usb_reset_and_verify_device(struct usb_device *udev);
static void hub_usb3_port_prepare_disable(struct usb_hub *hub,
					  struct usb_port *port_dev);

static inline char *portspeed(struct usb_hub *hub, int portstatus)
{
	if (hub_is_superspeed(hub->hdev))
		return "5.0 Gb/s";
	if (portstatus & USB_PORT_STAT_HIGH_SPEED)
		return "480 Mb/s";
	else if (portstatus & USB_PORT_STAT_LOW_SPEED)
		return "1.5 Mb/s";
	else
		return "12 Mb/s";
}

/* Note that hdev or one of its children must be locked! */
struct usb_hub *usb_hub_to_struct_hub(struct usb_device *hdev)
{
	if (!hdev || !hdev->actconfig || !hdev->maxchild)
		return NULL;
	return usb_get_intfdata(hdev->actconfig->interface[0]);
}

static int usb_device_supports_lpm(struct usb_device *udev)
{
	/* USB 2.1 (and greater) devices indicate LPM support through
	 * their USB 2.0 Extended Capabilities BOS descriptor.
	 */
	if (udev->speed == USB_SPEED_HIGH) {
		if (udev->bos->ext_cap &&
			(USB_LPM_SUPPORT &
			 le32_to_cpu(udev->bos->ext_cap->bmAttributes)))
			return 1;
		return 0;
	}

	/*
	 * According to the USB 3.0 spec, all USB 3.0 devices must support LPM.
	 * However, there are some that don't, and they set the U1/U2 exit
	 * latencies to zero.
	 */
	if (!udev->bos->ss_cap) {
		dev_info(&udev->dev, "No LPM exit latency info found, disabling LPM.\n");
		return 0;
	}

	if (udev->bos->ss_cap->bU1devExitLat == 0 &&
			udev->bos->ss_cap->bU2DevExitLat == 0) {
		if (udev->parent)
			dev_info(&udev->dev, "LPM exit latency is zeroed, disabling LPM.\n");
		else
			dev_info(&udev->dev, "We don't know the algorithms for LPM for this host, disabling LPM.\n");
		return 0;
	}

	if (!udev->parent || udev->parent->lpm_capable)
		return 1;
	return 0;
}

/*
 * Set the Maximum Exit Latency (MEL) for the host to initiate a transition from
 * either U1 or U2.
 */
static void usb_set_lpm_mel(struct usb_device *udev,
		struct usb3_lpm_parameters *udev_lpm_params,
		unsigned int udev_exit_latency,
		struct usb_hub *hub,
		struct usb3_lpm_parameters *hub_lpm_params,
		unsigned int hub_exit_latency)
{
	unsigned int total_mel;
	unsigned int device_mel;
	unsigned int hub_mel;

	/*
	 * Calculate the time it takes to transition all links from the roothub
	 * to the parent hub into U0.  The parent hub must then decode the
	 * packet (hub header decode latency) to figure out which port it was
	 * bound for.
	 *
	 * The Hub Header decode latency is expressed in 0.1us intervals (0x1
	 * means 0.1us).  Multiply that by 100 to get nanoseconds.
	 */
	total_mel = hub_lpm_params->mel +
		(hub->descriptor->u.ss.bHubHdrDecLat * 100);

	/*
	 * How long will it take to transition the downstream hub's port into
	 * U0?  The greater of either the hub exit latency or the device exit
	 * latency.
	 *
	 * The BOS U1/U2 exit latencies are expressed in 1us intervals.
	 * Multiply that by 1000 to get nanoseconds.
	 */
	device_mel = udev_exit_latency * 1000;
	hub_mel = hub_exit_latency * 1000;
	if (device_mel > hub_mel)
		total_mel += device_mel;
	else
		total_mel += hub_mel;

	udev_lpm_params->mel = total_mel;
}

/*
 * Set the maximum Device to Host Exit Latency (PEL) for the device to initiate
 * a transition from either U1 or U2.
 */
static void usb_set_lpm_pel(struct usb_device *udev,
		struct usb3_lpm_parameters *udev_lpm_params,
		unsigned int udev_exit_latency,
		struct usb_hub *hub,
		struct usb3_lpm_parameters *hub_lpm_params,
		unsigned int hub_exit_latency,
		unsigned int port_to_port_exit_latency)
{
	unsigned int first_link_pel;
	unsigned int hub_pel;

	/*
	 * First, the device sends an LFPS to transition the link between the
	 * device and the parent hub into U0.  The exit latency is the bigger of
	 * the device exit latency or the hub exit latency.
	 */
	if (udev_exit_latency > hub_exit_latency)
		first_link_pel = udev_exit_latency * 1000;
	else
		first_link_pel = hub_exit_latency * 1000;

	/*
	 * When the hub starts to receive the LFPS, there is a slight delay for
	 * it to figure out that one of the ports is sending an LFPS.  Then it
	 * will forward the LFPS to its upstream link.  The exit latency is the
	 * delay, plus the PEL that we calculated for this hub.
	 */
	hub_pel = port_to_port_exit_latency * 1000 + hub_lpm_params->pel;

	/*
	 * According to figure C-7 in the USB 3.0 spec, the PEL for this device
	 * is the greater of the two exit latencies.
	 */
	if (first_link_pel > hub_pel)
		udev_lpm_params->pel = first_link_pel;
	else
		udev_lpm_params->pel = hub_pel;
}

/*
 * Set the System Exit Latency (SEL) to indicate the total worst-case time from
 * when a device initiates a transition to U0, until when it will receive the
 * first packet from the host controller.
 *
 * Section C.1.5.1 describes the four components to this:
 *  - t1: device PEL
 *  - t2: time for the ERDY to make it from the device to the host.
 *  - t3: a host-specific delay to process the ERDY.
 *  - t4: time for the packet to make it from the host to the device.
 *
 * t3 is specific to both the xHCI host and the platform the host is integrated
 * into.  The Intel HW folks have said it's negligible, FIXME if a different
 * vendor says otherwise.
 */
static void usb_set_lpm_sel(struct usb_device *udev,
		struct usb3_lpm_parameters *udev_lpm_params)
{
	struct usb_device *parent;
	unsigned int num_hubs;
	unsigned int total_sel;

	/* t1 = device PEL */
	total_sel = udev_lpm_params->pel;
	/* How many external hubs are in between the device & the root port. */
	for (parent = udev->parent, num_hubs = 0; parent->parent;
			parent = parent->parent)
		num_hubs++;
	/* t2 = 2.1us + 250ns * (num_hubs - 1) */
	if (num_hubs > 0)
		total_sel += 2100 + 250 * (num_hubs - 1);

	/* t4 = 250ns * num_hubs */
	total_sel += 250 * num_hubs;

	udev_lpm_params->sel = total_sel;
}

static void usb_set_lpm_parameters(struct usb_device *udev)
{
	struct usb_hub *hub;
	unsigned int port_to_port_delay;
	unsigned int udev_u1_del;
	unsigned int udev_u2_del;
	unsigned int hub_u1_del;
	unsigned int hub_u2_del;

	if (!udev->lpm_capable || udev->speed != USB_SPEED_SUPER)
		return;

	hub = usb_hub_to_struct_hub(udev->parent);
	/* It doesn't take time to transition the roothub into U0, since it
	 * doesn't have an upstream link.
	 */
	if (!hub)
		return;

	udev_u1_del = udev->bos->ss_cap->bU1devExitLat;
	udev_u2_del = le16_to_cpu(udev->bos->ss_cap->bU2DevExitLat);
	hub_u1_del = udev->parent->bos->ss_cap->bU1devExitLat;
	hub_u2_del = le16_to_cpu(udev->parent->bos->ss_cap->bU2DevExitLat);

	usb_set_lpm_mel(udev, &udev->u1_params, udev_u1_del,
			hub, &udev->parent->u1_params, hub_u1_del);

	usb_set_lpm_mel(udev, &udev->u2_params, udev_u2_del,
			hub, &udev->parent->u2_params, hub_u2_del);

	/*
	 * Appendix C, section C.2.2.2, says that there is a slight delay from
	 * when the parent hub notices the downstream port is trying to
	 * transition to U0 to when the hub initiates a U0 transition on its
	 * upstream port.  The section says the delays are tPort2PortU1EL and
	 * tPort2PortU2EL, but it doesn't define what they are.
	 *
	 * The hub chapter, sections 10.4.2.4 and 10.4.2.5 seem to be talking
	 * about the same delays.  Use the maximum delay calculations from those
	 * sections.  For U1, it's tHubPort2PortExitLat, which is 1us max.  For
	 * U2, it's tHubPort2PortExitLat + U2DevExitLat - U1DevExitLat.  I
	 * assume the device exit latencies they are talking about are the hub
	 * exit latencies.
	 *
	 * What do we do if the U2 exit latency is less than the U1 exit
	 * latency?  It's possible, although not likely...
	 */
	port_to_port_delay = 1;

	usb_set_lpm_pel(udev, &udev->u1_params, udev_u1_del,
			hub, &udev->parent->u1_params, hub_u1_del,
			port_to_port_delay);

	if (hub_u2_del > hub_u1_del)
		port_to_port_delay = 1 + hub_u2_del - hub_u1_del;
	else
		port_to_port_delay = 1 + hub_u1_del;

	usb_set_lpm_pel(udev, &udev->u2_params, udev_u2_del,
			hub, &udev->parent->u2_params, hub_u2_del,
			port_to_port_delay);

	/* Now that we've got PEL, calculate SEL. */
	usb_set_lpm_sel(udev, &udev->u1_params);
	usb_set_lpm_sel(udev, &udev->u2_params);
}

/* USB 2.0 spec Section 11.24.4.5 */
static int get_hub_descriptor(struct usb_device *hdev,
		struct usb_hub_descriptor *desc)
{
	int i, ret, size;
	unsigned dtype;

	if (hub_is_superspeed(hdev)) {
		dtype = USB_DT_SS_HUB;
		size = USB_DT_SS_HUB_SIZE;
	} else {
		dtype = USB_DT_HUB;
		size = sizeof(struct usb_hub_descriptor);
	}

	for (i = 0; i < 3; i++) {
		ret = usb_control_msg(hdev, usb_rcvctrlpipe(hdev, 0),
			USB_REQ_GET_DESCRIPTOR, USB_DIR_IN | USB_RT_HUB,
			dtype << 8, 0, desc, size,
			USB_CTRL_GET_TIMEOUT);
		if (hub_is_superspeed(hdev)) {
			if (ret == size)
				return ret;
		} else if (ret >= USB_DT_HUB_NONVAR_SIZE + 2) {
			/* Make sure we have the DeviceRemovable field. */
			size = USB_DT_HUB_NONVAR_SIZE + desc->bNbrPorts / 8 + 1;
			if (ret < size)
				return -EMSGSIZE;
			return ret;
		}
	}
	return -EINVAL;
}

/*
 * USB 2.0 spec Section 11.24.2.1
 */
static int clear_hub_feature(struct usb_device *hdev, int feature)
{
	return usb_control_msg(hdev, usb_sndctrlpipe(hdev, 0),
		USB_REQ_CLEAR_FEATURE, USB_RT_HUB, feature, 0, NULL, 0, 1000);
}

/*
 * USB 2.0 spec Section 11.24.2.2
 */
int usb_clear_port_feature(struct usb_device *hdev, int port1, int feature)
{
	return usb_control_msg(hdev, usb_sndctrlpipe(hdev, 0),
		USB_REQ_CLEAR_FEATURE, USB_RT_PORT, feature, port1,
		NULL, 0, 1000);
}

/*
 * USB 2.0 spec Section 11.24.2.13
 */
static int set_port_feature(struct usb_device *hdev, int port1, int feature)
{
	return usb_control_msg(hdev, usb_sndctrlpipe(hdev, 0),
		USB_REQ_SET_FEATURE, USB_RT_PORT, feature, port1,
		NULL, 0, 1000);
}

static char *to_led_name(int selector)
{
	switch (selector) {
	case HUB_LED_AMBER:
		return "amber";
	case HUB_LED_GREEN:
		return "green";
	case HUB_LED_OFF:
		return "off";
	case HUB_LED_AUTO:
		return "auto";
	default:
		return "??";
	}
}

/*
 * USB 2.0 spec Section 11.24.2.7.1.10 and table 11-7
 * for info about using port indicators
 */
static void set_port_led(struct usb_hub *hub, int port1, int selector)
{
	struct usb_port *port_dev = hub->ports[port1 - 1];
	int status;

	status = set_port_feature(hub->hdev, (selector << 8) | port1,
			USB_PORT_FEAT_INDICATOR);
	dev_dbg(&port_dev->dev, "indicator %s status %d\n",
		to_led_name(selector), status);
}

#define	LED_CYCLE_PERIOD	((2*HZ)/3)

static void led_work (struct work_struct *work)
{
	struct usb_hub		*hub =
		container_of(work, struct usb_hub, leds.work);
	struct usb_device	*hdev = hub->hdev;
	unsigned		i;
	unsigned		changed = 0;
	int			cursor = -1;

	if (hdev->state != USB_STATE_CONFIGURED || hub->quiescing)
		return;

	for (i = 0; i < hdev->maxchild; i++) {
		unsigned	selector, mode;

		/* 30%-50% duty cycle */

		switch (hub->indicator[i]) {
		/* cycle marker */
		case INDICATOR_CYCLE:
			cursor = i;
			selector = HUB_LED_AUTO;
			mode = INDICATOR_AUTO;
			break;
		/* blinking green = sw attention */
		case INDICATOR_GREEN_BLINK:
			selector = HUB_LED_GREEN;
			mode = INDICATOR_GREEN_BLINK_OFF;
			break;
		case INDICATOR_GREEN_BLINK_OFF:
			selector = HUB_LED_OFF;
			mode = INDICATOR_GREEN_BLINK;
			break;
		/* blinking amber = hw attention */
		case INDICATOR_AMBER_BLINK:
			selector = HUB_LED_AMBER;
			mode = INDICATOR_AMBER_BLINK_OFF;
			break;
		case INDICATOR_AMBER_BLINK_OFF:
			selector = HUB_LED_OFF;
			mode = INDICATOR_AMBER_BLINK;
			break;
		/* blink green/amber = reserved */
		case INDICATOR_ALT_BLINK:
			selector = HUB_LED_GREEN;
			mode = INDICATOR_ALT_BLINK_OFF;
			break;
		case INDICATOR_ALT_BLINK_OFF:
			selector = HUB_LED_AMBER;
			mode = INDICATOR_ALT_BLINK;
			break;
		default:
			continue;
		}
		if (selector != HUB_LED_AUTO)
			changed = 1;
		set_port_led(hub, i + 1, selector);
		hub->indicator[i] = mode;
	}
	if (!changed && blinkenlights) {
		cursor++;
		cursor %= hdev->maxchild;
		set_port_led(hub, cursor + 1, HUB_LED_GREEN);
		hub->indicator[cursor] = INDICATOR_CYCLE;
		changed++;
	}
	if (changed)
		queue_delayed_work(system_power_efficient_wq,
				&hub->leds, LED_CYCLE_PERIOD);
}

/* use a short timeout for hub/port status fetches */
#define	USB_STS_TIMEOUT		1000
#define	USB_STS_RETRIES		5

/*
 * USB 2.0 spec Section 11.24.2.6
 */
static int get_hub_status(struct usb_device *hdev,
		struct usb_hub_status *data)
{
	int i, status = -ETIMEDOUT;

	for (i = 0; i < USB_STS_RETRIES &&
			(status == -ETIMEDOUT || status == -EPIPE); i++) {
		status = usb_control_msg(hdev, usb_rcvctrlpipe(hdev, 0),
			USB_REQ_GET_STATUS, USB_DIR_IN | USB_RT_HUB, 0, 0,
			data, sizeof(*data), USB_STS_TIMEOUT);
	}
	return status;
}

/*
 * USB 2.0 spec Section 11.24.2.7
 */
static int get_port_status(struct usb_device *hdev, int port1,
		struct usb_port_status *data)
{
	int i, status = -ETIMEDOUT;

	for (i = 0; i < USB_STS_RETRIES &&
			(status == -ETIMEDOUT || status == -EPIPE); i++) {
		status = usb_control_msg(hdev, usb_rcvctrlpipe(hdev, 0),
			USB_REQ_GET_STATUS, USB_DIR_IN | USB_RT_PORT, 0, port1,
			data, sizeof(*data), USB_STS_TIMEOUT);
	}
	return status;
}

static int hub_port_status(struct usb_hub *hub, int port1,
		u16 *status, u16 *change)
{
	int ret;

	mutex_lock(&hub->status_mutex);
	ret = get_port_status(hub->hdev, port1, &hub->status->port);
	if (ret < 4) {
		if (ret != -ENODEV)
			dev_err(hub->intfdev,
				"%s failed (err = %d)\n", __func__, ret);
		if (ret >= 0)
			ret = -EIO;
	} else {
		*status = le16_to_cpu(hub->status->port.wPortStatus);
		*change = le16_to_cpu(hub->status->port.wPortChange);

		ret = 0;
	}
	mutex_unlock(&hub->status_mutex);
	return ret;
}

static void kick_hub_wq(struct usb_hub *hub)
{
	struct usb_interface *intf;

	if (hub->disconnected || work_pending(&hub->events))
		return;

	/*
	 * Suppress autosuspend until the event is proceed.
	 *
	 * Be careful and make sure that the symmetric operation is
	 * always called. We are here only when there is no pending
	 * work for this hub. Therefore put the interface either when
	 * the new work is called or when it is canceled.
	 */
	intf = to_usb_interface(hub->intfdev);
	usb_autopm_get_interface_no_resume(intf);
	kref_get(&hub->kref);

	if (queue_work(hub_wq, &hub->events))
		return;

	/* the work has already been scheduled */
	usb_autopm_put_interface_async(intf);
	kref_put(&hub->kref, hub_release);
}

void usb_kick_hub_wq(struct usb_device *hdev)
{
	struct usb_hub *hub = usb_hub_to_struct_hub(hdev);

	if (hub)
		kick_hub_wq(hub);
}

void usb_flush_hub_wq(void)
{
	flush_workqueue(hub_wq);
}
EXPORT_SYMBOL(usb_flush_hub_wq);

/*
 * Let the USB core know that a USB 3.0 device has sent a Function Wake Device
 * Notification, which indicates it had initiated remote wakeup.
 *
 * USB 3.0 hubs do not report the port link state change from U3 to U0 when the
 * device initiates resume, so the USB core will not receive notice of the
 * resume through the normal hub interrupt URB.
 */
void usb_wakeup_notification(struct usb_device *hdev,
		unsigned int portnum)
{
	struct usb_hub *hub;

	if (!hdev)
		return;

	hub = usb_hub_to_struct_hub(hdev);
	if (hub) {
		set_bit(portnum, hub->wakeup_bits);
		kick_hub_wq(hub);
	}
}
EXPORT_SYMBOL_GPL(usb_wakeup_notification);

/* completion function, fires on port status changes and various faults */
static void hub_irq(struct urb *urb)
{
	struct usb_hub *hub = urb->context;
	int status = urb->status;
	unsigned i;
	unsigned long bits;

	switch (status) {
	case -ENOENT:		/* synchronous unlink */
	case -ECONNRESET:	/* async unlink */
	case -ESHUTDOWN:	/* hardware going away */
		return;

	default:		/* presumably an error */
		/* Cause a hub reset after 10 consecutive errors */
		dev_dbg (hub->intfdev, "transfer --> %d\n", status);
		if ((++hub->nerrors < 10) || hub->error)
			goto resubmit;
		hub->error = status;
		/* FALL THROUGH */

	/* let hub_wq handle things */
	case 0:			/* we got data:  port status changed */
		bits = 0;
		for (i = 0; i < urb->actual_length; ++i)
			bits |= ((unsigned long) ((*hub->buffer)[i]))
					<< (i*8);
		hub->event_bits[0] = bits;
		break;
	}

	hub->nerrors = 0;

	/* Something happened, let hub_wq figure it out */
	kick_hub_wq(hub);

resubmit:
	if (hub->quiescing)
		return;

	if ((status = usb_submit_urb (hub->urb, GFP_ATOMIC)) != 0
			&& status != -ENODEV && status != -EPERM)
		dev_err (hub->intfdev, "resubmit --> %d\n", status);
}

/* USB 2.0 spec Section 11.24.2.3 */
static inline int
hub_clear_tt_buffer (struct usb_device *hdev, u16 devinfo, u16 tt)
{
	/* Need to clear both directions for control ep */
	if (((devinfo >> 11) & USB_ENDPOINT_XFERTYPE_MASK) ==
			USB_ENDPOINT_XFER_CONTROL) {
		int status = usb_control_msg(hdev, usb_sndctrlpipe(hdev, 0),
				HUB_CLEAR_TT_BUFFER, USB_RT_PORT,
				devinfo ^ 0x8000, tt, NULL, 0, 1000);
		if (status)
			return status;
	}
	return usb_control_msg(hdev, usb_sndctrlpipe(hdev, 0),
			       HUB_CLEAR_TT_BUFFER, USB_RT_PORT, devinfo,
			       tt, NULL, 0, 1000);
}

/*
 * enumeration blocks hub_wq for a long time. we use keventd instead, since
 * long blocking there is the exception, not the rule.  accordingly, HCDs
 * talking to TTs must queue control transfers (not just bulk and iso), so
 * both can talk to the same hub concurrently.
 */
static void hub_tt_work(struct work_struct *work)
{
	struct usb_hub		*hub =
		container_of(work, struct usb_hub, tt.clear_work);
	unsigned long		flags;

	spin_lock_irqsave (&hub->tt.lock, flags);
	while (!list_empty(&hub->tt.clear_list)) {
		struct list_head	*next;
		struct usb_tt_clear	*clear;
		struct usb_device	*hdev = hub->hdev;
		const struct hc_driver	*drv;
		int			status;

		next = hub->tt.clear_list.next;
		clear = list_entry (next, struct usb_tt_clear, clear_list);
		list_del (&clear->clear_list);

		/* drop lock so HCD can concurrently report other TT errors */
		spin_unlock_irqrestore (&hub->tt.lock, flags);
		status = hub_clear_tt_buffer (hdev, clear->devinfo, clear->tt);
		if (status && status != -ENODEV)
			dev_err (&hdev->dev,
				"clear tt %d (%04x) error %d\n",
				clear->tt, clear->devinfo, status);

		/* Tell the HCD, even if the operation failed */
		drv = clear->hcd->driver;
		if (drv->clear_tt_buffer_complete)
			(drv->clear_tt_buffer_complete)(clear->hcd, clear->ep);

		kfree(clear);
		spin_lock_irqsave(&hub->tt.lock, flags);
	}
	spin_unlock_irqrestore (&hub->tt.lock, flags);
}

/**
 * usb_hub_set_port_power - control hub port's power state
 * @hdev: USB device belonging to the usb hub
 * @hub: target hub
 * @port1: port index
 * @set: expected status
 *
 * call this function to control port's power via setting or
 * clearing the port's PORT_POWER feature.
 *
 * Return: 0 if successful. A negative error code otherwise.
 */
int usb_hub_set_port_power(struct usb_device *hdev, struct usb_hub *hub,
			   int port1, bool set)
{
	int ret;

	if (set)
		ret = set_port_feature(hdev, port1, USB_PORT_FEAT_POWER);
	else
		ret = usb_clear_port_feature(hdev, port1, USB_PORT_FEAT_POWER);

	if (ret)
		return ret;

	if (set)
		set_bit(port1, hub->power_bits);
	else
		clear_bit(port1, hub->power_bits);
	return 0;
}

/**
 * usb_hub_clear_tt_buffer - clear control/bulk TT state in high speed hub
 * @urb: an URB associated with the failed or incomplete split transaction
 *
 * High speed HCDs use this to tell the hub driver that some split control or
 * bulk transaction failed in a way that requires clearing internal state of
 * a transaction translator.  This is normally detected (and reported) from
 * interrupt context.
 *
 * It may not be possible for that hub to handle additional full (or low)
 * speed transactions until that state is fully cleared out.
 *
 * Return: 0 if successful. A negative error code otherwise.
 */
int usb_hub_clear_tt_buffer(struct urb *urb)
{
	struct usb_device	*udev = urb->dev;
	int			pipe = urb->pipe;
	struct usb_tt		*tt = udev->tt;
	unsigned long		flags;
	struct usb_tt_clear	*clear;

	/* we've got to cope with an arbitrary number of pending TT clears,
	 * since each TT has "at least two" buffers that can need it (and
	 * there can be many TTs per hub).  even if they're uncommon.
	 */
	if ((clear = kmalloc (sizeof *clear, GFP_ATOMIC)) == NULL) {
		dev_err (&udev->dev, "can't save CLEAR_TT_BUFFER state\n");
		/* FIXME recover somehow ... RESET_TT? */
		return -ENOMEM;
	}

	/* info that CLEAR_TT_BUFFER needs */
	clear->tt = tt->multi ? udev->ttport : 1;
	clear->devinfo = usb_pipeendpoint (pipe);
	clear->devinfo |= udev->devnum << 4;
	clear->devinfo |= usb_pipecontrol (pipe)
			? (USB_ENDPOINT_XFER_CONTROL << 11)
			: (USB_ENDPOINT_XFER_BULK << 11);
	if (usb_pipein (pipe))
		clear->devinfo |= 1 << 15;

	/* info for completion callback */
	clear->hcd = bus_to_hcd(udev->bus);
	clear->ep = urb->ep;

	/* tell keventd to clear state for this TT */
	spin_lock_irqsave (&tt->lock, flags);
	list_add_tail (&clear->clear_list, &tt->clear_list);
	schedule_work(&tt->clear_work);
	spin_unlock_irqrestore (&tt->lock, flags);
	return 0;
}
EXPORT_SYMBOL_GPL(usb_hub_clear_tt_buffer);

static void hub_power_on(struct usb_hub *hub, bool do_delay)
{
	int port1;

	/* Enable power on each port.  Some hubs have reserved values
	 * of LPSM (> 2) in their descriptors, even though they are
	 * USB 2.0 hubs.  Some hubs do not implement port-power switching
	 * but only emulate it.  In all cases, the ports won't work
	 * unless we send these messages to the hub.
	 */
	if (hub_is_port_power_switchable(hub))
		dev_dbg(hub->intfdev, "enabling power on all ports\n");
	else
		dev_dbg(hub->intfdev, "trying to enable port power on "
				"non-switchable hub\n");
	for (port1 = 1; port1 <= hub->hdev->maxchild; port1++)
		if (test_bit(port1, hub->power_bits))
			set_port_feature(hub->hdev, port1, USB_PORT_FEAT_POWER);
		else
			usb_clear_port_feature(hub->hdev, port1,
						USB_PORT_FEAT_POWER);
	if (do_delay)
		msleep(hub_power_on_good_delay(hub));
}

static int hub_hub_status(struct usb_hub *hub,
		u16 *status, u16 *change)
{
	int ret;

	mutex_lock(&hub->status_mutex);
	ret = get_hub_status(hub->hdev, &hub->status->hub);
	if (ret < 0) {
		if (ret != -ENODEV)
			dev_err(hub->intfdev,
				"%s failed (err = %d)\n", __func__, ret);
	} else {
		*status = le16_to_cpu(hub->status->hub.wHubStatus);
		*change = le16_to_cpu(hub->status->hub.wHubChange);
		ret = 0;
	}
	mutex_unlock(&hub->status_mutex);
	return ret;
}

static int hub_set_port_link_state(struct usb_hub *hub, int port1,
			unsigned int link_status)
{
	return set_port_feature(hub->hdev,
			port1 | (link_status << 3),
			USB_PORT_FEAT_LINK_STATE);
}

/*
 * USB-3 does not have a similar link state as USB-2 that will avoid negotiating
 * a connection with a plugged-in cable but will signal the host when the cable
 * is unplugged. Disable remote wake and set link state to U3 for USB-3 devices
 */
static int hub_port_disable(struct usb_hub *hub, int port1, int set_state)
{
	struct usb_port *port_dev = hub->ports[port1 - 1];
	struct usb_device *hdev = hub->hdev;
	int ret = 0;

	if (!hub->error) {
		if (hub_is_superspeed(hub->hdev)) {
			hub_usb3_port_prepare_disable(hub, port_dev);
			ret = hub_set_port_link_state(hub, port_dev->portnum,
						      USB_SS_PORT_LS_U3);
		} else {
			ret = usb_clear_port_feature(hdev, port1,
					USB_PORT_FEAT_ENABLE);
		}
	}
	if (port_dev->child && set_state)
		usb_set_device_state(port_dev->child, USB_STATE_NOTATTACHED);
	if (ret && ret != -ENODEV)
		dev_err(&port_dev->dev, "cannot disable (err = %d)\n", ret);
	return ret;
}

/*
 * Disable a port and mark a logical connect-change event, so that some
 * time later hub_wq will disconnect() any existing usb_device on the port
 * and will re-enumerate if there actually is a device attached.
 */
static void hub_port_logical_disconnect(struct usb_hub *hub, int port1)
{
	dev_dbg(&hub->ports[port1 - 1]->dev, "logical disconnect\n");
	hub_port_disable(hub, port1, 1);

	/* FIXME let caller ask to power down the port:
	 *  - some devices won't enumerate without a VBUS power cycle
	 *  - SRP saves power that way
	 *  - ... new call, TBD ...
	 * That's easy if this hub can switch power per-port, and
	 * hub_wq reactivates the port later (timer, SRP, etc).
	 * Powerdown must be optional, because of reset/DFU.
	 */

	set_bit(port1, hub->change_bits);
	kick_hub_wq(hub);
}

/**
 * usb_remove_device - disable a device's port on its parent hub
 * @udev: device to be disabled and removed
 * Context: @udev locked, must be able to sleep.
 *
 * After @udev's port has been disabled, hub_wq is notified and it will
 * see that the device has been disconnected.  When the device is
 * physically unplugged and something is plugged in, the events will
 * be received and processed normally.
 *
 * Return: 0 if successful. A negative error code otherwise.
 */
int usb_remove_device(struct usb_device *udev)
{
	struct usb_hub *hub;
	struct usb_interface *intf;

	if (!udev->parent)	/* Can't remove a root hub */
		return -EINVAL;
	hub = usb_hub_to_struct_hub(udev->parent);
	intf = to_usb_interface(hub->intfdev);

	usb_autopm_get_interface(intf);
	set_bit(udev->portnum, hub->removed_bits);
	hub_port_logical_disconnect(hub, udev->portnum);
	usb_autopm_put_interface(intf);
	return 0;
}

enum hub_activation_type {
	HUB_INIT, HUB_INIT2, HUB_INIT3,		/* INITs must come first */
	HUB_POST_RESET, HUB_RESUME, HUB_RESET_RESUME,
};

static void hub_init_func2(struct work_struct *ws);
static void hub_init_func3(struct work_struct *ws);

static void hub_activate(struct usb_hub *hub, enum hub_activation_type type)
{
	struct usb_device *hdev = hub->hdev;
	struct usb_hcd *hcd;
	int ret;
	int port1;
	int status;
	bool need_debounce_delay = false;
	unsigned delay;

	/* Continue a partial initialization */
	if (type == HUB_INIT2 || type == HUB_INIT3) {
		device_lock(hub->intfdev);

		/* Was the hub disconnected while we were waiting? */
		if (hub->disconnected) {
			device_unlock(hub->intfdev);
			kref_put(&hub->kref, hub_release);
			return;
		}
		if (type == HUB_INIT2)
			goto init2;
		goto init3;
	}
	kref_get(&hub->kref);

	/* The superspeed hub except for root hub has to use Hub Depth
	 * value as an offset into the route string to locate the bits
	 * it uses to determine the downstream port number. So hub driver
	 * should send a set hub depth request to superspeed hub after
	 * the superspeed hub is set configuration in initialization or
	 * reset procedure.
	 *
	 * After a resume, port power should still be on.
	 * For any other type of activation, turn it on.
	 */
	if (type != HUB_RESUME) {
		if (hdev->parent && hub_is_superspeed(hdev)) {
			ret = usb_control_msg(hdev, usb_sndctrlpipe(hdev, 0),
					HUB_SET_DEPTH, USB_RT_HUB,
					hdev->level - 1, 0, NULL, 0,
					USB_CTRL_SET_TIMEOUT);
			if (ret < 0)
				dev_err(hub->intfdev,
						"set hub depth failed\n");
		}

		/* Speed up system boot by using a delayed_work for the
		 * hub's initial power-up delays.  This is pretty awkward
		 * and the implementation looks like a home-brewed sort of
		 * setjmp/longjmp, but it saves at least 100 ms for each
		 * root hub (assuming usbcore is compiled into the kernel
		 * rather than as a module).  It adds up.
		 *
		 * This can't be done for HUB_RESUME or HUB_RESET_RESUME
		 * because for those activation types the ports have to be
		 * operational when we return.  In theory this could be done
		 * for HUB_POST_RESET, but it's easier not to.
		 */
		if (type == HUB_INIT) {
			unsigned delay = hub_power_on_good_delay(hub);

			hub_power_on(hub, false);
			INIT_DELAYED_WORK(&hub->init_work, hub_init_func2);
			queue_delayed_work(system_power_efficient_wq,
					&hub->init_work,
					msecs_to_jiffies(delay));

			/* Suppress autosuspend until init is done */
			usb_autopm_get_interface_no_resume(
					to_usb_interface(hub->intfdev));
			return;		/* Continues at init2: below */
		} else if (type == HUB_RESET_RESUME) {
			/* The internal host controller state for the hub device
			 * may be gone after a host power loss on system resume.
			 * Update the device's info so the HW knows it's a hub.
			 */
			hcd = bus_to_hcd(hdev->bus);
			if (hcd->driver->update_hub_device) {
				ret = hcd->driver->update_hub_device(hcd, hdev,
						&hub->tt, GFP_NOIO);
				if (ret < 0) {
					dev_err(hub->intfdev, "Host not "
							"accepting hub info "
							"update.\n");
					dev_err(hub->intfdev, "LS/FS devices "
							"and hubs may not work "
							"under this hub\n.");
				}
			}
			hub_power_on(hub, true);
		} else {
			hub_power_on(hub, true);
		}
	}
 init2:

	/*
	 * Check each port and set hub->change_bits to let hub_wq know
	 * which ports need attention.
	 */
	for (port1 = 1; port1 <= hdev->maxchild; ++port1) {
		struct usb_port *port_dev = hub->ports[port1 - 1];
		struct usb_device *udev = port_dev->child;
		u16 portstatus, portchange;

		portstatus = portchange = 0;
		status = hub_port_status(hub, port1, &portstatus, &portchange);
		if (udev || (portstatus & USB_PORT_STAT_CONNECTION))
			dev_dbg(&port_dev->dev, "status %04x change %04x\n",
					portstatus, portchange);

		/*
		 * After anything other than HUB_RESUME (i.e., initialization
		 * or any sort of reset), every port should be disabled.
		 * Unconnected ports should likewise be disabled (paranoia),
		 * and so should ports for which we have no usb_device.
		 */
		if ((portstatus & USB_PORT_STAT_ENABLE) && (
				type != HUB_RESUME ||
				!(portstatus & USB_PORT_STAT_CONNECTION) ||
				!udev ||
				udev->state == USB_STATE_NOTATTACHED)) {
			/*
			 * USB3 protocol ports will automatically transition
			 * to Enabled state when detect an USB3.0 device attach.
			 * Do not disable USB3 protocol ports, just pretend
			 * power was lost
			 */
			portstatus &= ~USB_PORT_STAT_ENABLE;
			if (!hub_is_superspeed(hdev))
				usb_clear_port_feature(hdev, port1,
						   USB_PORT_FEAT_ENABLE);
		}

		/* Clear status-change flags; we'll debounce later */
		if (portchange & USB_PORT_STAT_C_CONNECTION) {
			need_debounce_delay = true;
			usb_clear_port_feature(hub->hdev, port1,
					USB_PORT_FEAT_C_CONNECTION);
		}
		if (portchange & USB_PORT_STAT_C_ENABLE) {
			need_debounce_delay = true;
			usb_clear_port_feature(hub->hdev, port1,
					USB_PORT_FEAT_C_ENABLE);
		}
		if (portchange & USB_PORT_STAT_C_RESET) {
			need_debounce_delay = true;
			usb_clear_port_feature(hub->hdev, port1,
					USB_PORT_FEAT_C_RESET);
		}
		if ((portchange & USB_PORT_STAT_C_BH_RESET) &&
				hub_is_superspeed(hub->hdev)) {
			need_debounce_delay = true;
			usb_clear_port_feature(hub->hdev, port1,
					USB_PORT_FEAT_C_BH_PORT_RESET);
		}
		/* We can forget about a "removed" device when there's a
		 * physical disconnect or the connect status changes.
		 */
		if (!(portstatus & USB_PORT_STAT_CONNECTION) ||
				(portchange & USB_PORT_STAT_C_CONNECTION))
			clear_bit(port1, hub->removed_bits);

		if (!udev || udev->state == USB_STATE_NOTATTACHED) {
			/* Tell hub_wq to disconnect the device or
			 * check for a new connection
			 */
			if (udev || (portstatus & USB_PORT_STAT_CONNECTION) ||
			    (portstatus & USB_PORT_STAT_OVERCURRENT))
				set_bit(port1, hub->change_bits);

		} else if (portstatus & USB_PORT_STAT_ENABLE) {
			bool port_resumed = (portstatus &
					USB_PORT_STAT_LINK_STATE) ==
				USB_SS_PORT_LS_U0;
			/* The power session apparently survived the resume.
			 * If there was an overcurrent or suspend change
			 * (i.e., remote wakeup request), have hub_wq
			 * take care of it.  Look at the port link state
			 * for USB 3.0 hubs, since they don't have a suspend
			 * change bit, and they don't set the port link change
			 * bit on device-initiated resume.
			 */
			if (portchange || (hub_is_superspeed(hub->hdev) &&
						port_resumed))
				set_bit(port1, hub->change_bits);

		} else if (udev->persist_enabled) {
#ifdef CONFIG_PM
			udev->reset_resume = 1;
#endif
			/* Don't set the change_bits when the device
			 * was powered off.
			 */
			if (test_bit(port1, hub->power_bits))
				set_bit(port1, hub->change_bits);

		} else {
			/* The power session is gone; tell hub_wq */
			usb_set_device_state(udev, USB_STATE_NOTATTACHED);
			set_bit(port1, hub->change_bits);
		}
	}

	/* If no port-status-change flags were set, we don't need any
	 * debouncing.  If flags were set we can try to debounce the
	 * ports all at once right now, instead of letting hub_wq do them
	 * one at a time later on.
	 *
	 * If any port-status changes do occur during this delay, hub_wq
	 * will see them later and handle them normally.
	 */
	if (need_debounce_delay) {
		delay = HUB_DEBOUNCE_STABLE;

		/* Don't do a long sleep inside a workqueue routine */
		if (type == HUB_INIT2) {
			INIT_DELAYED_WORK(&hub->init_work, hub_init_func3);
			queue_delayed_work(system_power_efficient_wq,
					&hub->init_work,
					msecs_to_jiffies(delay));
			device_unlock(hub->intfdev);
			return;		/* Continues at init3: below */
		} else {
			msleep(delay);
		}
	}
 init3:
	hub->quiescing = 0;

	status = usb_submit_urb(hub->urb, GFP_NOIO);
	if (status < 0)
		dev_err(hub->intfdev, "activate --> %d\n", status);
	if (hub->has_indicators && blinkenlights)
		queue_delayed_work(system_power_efficient_wq,
				&hub->leds, LED_CYCLE_PERIOD);

	/* Scan all ports that need attention */
	kick_hub_wq(hub);

	/* Allow autosuspend if it was suppressed */
	if (type <= HUB_INIT3)
		usb_autopm_put_interface_async(to_usb_interface(hub->intfdev));

	if (type == HUB_INIT2 || type == HUB_INIT3)
		device_unlock(hub->intfdev);

	kref_put(&hub->kref, hub_release);
}

/* Implement the continuations for the delays above */
static void hub_init_func2(struct work_struct *ws)
{
	struct usb_hub *hub = container_of(ws, struct usb_hub, init_work.work);

	hub_activate(hub, HUB_INIT2);
}

static void hub_init_func3(struct work_struct *ws)
{
	struct usb_hub *hub = container_of(ws, struct usb_hub, init_work.work);

	hub_activate(hub, HUB_INIT3);
}

enum hub_quiescing_type {
	HUB_DISCONNECT, HUB_PRE_RESET, HUB_SUSPEND
};

static void hub_quiesce(struct usb_hub *hub, enum hub_quiescing_type type)
{
	struct usb_device *hdev = hub->hdev;
	int i;

	/* hub_wq and related activity won't re-trigger */
	hub->quiescing = 1;

	if (type != HUB_SUSPEND) {
		/* Disconnect all the children */
		for (i = 0; i < hdev->maxchild; ++i) {
			if (hub->ports[i]->child)
				usb_disconnect(&hub->ports[i]->child);
		}
	}

	/* Stop hub_wq and related activity */
	usb_kill_urb(hub->urb);
	if (hub->has_indicators)
		cancel_delayed_work_sync(&hub->leds);
	if (hub->tt.hub)
		flush_work(&hub->tt.clear_work);
}

static void hub_pm_barrier_for_all_ports(struct usb_hub *hub)
{
	int i;

	for (i = 0; i < hub->hdev->maxchild; ++i)
		pm_runtime_barrier(&hub->ports[i]->dev);
}

/* caller has locked the hub device */
static int hub_pre_reset(struct usb_interface *intf)
{
	struct usb_hub *hub = usb_get_intfdata(intf);

	hub_quiesce(hub, HUB_PRE_RESET);
	hub->in_reset = 1;
	hub_pm_barrier_for_all_ports(hub);
	return 0;
}

/* caller has locked the hub device */
static int hub_post_reset(struct usb_interface *intf)
{
	struct usb_hub *hub = usb_get_intfdata(intf);

	hub->in_reset = 0;
	hub_pm_barrier_for_all_ports(hub);
	hub_activate(hub, HUB_POST_RESET);
	return 0;
}

static int hub_configure(struct usb_hub *hub,
	struct usb_endpoint_descriptor *endpoint)
{
	struct usb_hcd *hcd;
	struct usb_device *hdev = hub->hdev;
	struct device *hub_dev = hub->intfdev;
	u16 hubstatus, hubchange;
	u16 wHubCharacteristics;
	unsigned int pipe;
	int maxp, ret, i;
	char *message = "out of memory";
	unsigned unit_load;
	unsigned full_load;
	unsigned maxchild;

	hub->buffer = kmalloc(sizeof(*hub->buffer), GFP_KERNEL);
	if (!hub->buffer) {
		ret = -ENOMEM;
		goto fail;
	}

	hub->status = kmalloc(sizeof(*hub->status), GFP_KERNEL);
	if (!hub->status) {
		ret = -ENOMEM;
		goto fail;
	}
	mutex_init(&hub->status_mutex);

	hub->descriptor = kzalloc(sizeof(*hub->descriptor), GFP_KERNEL);
	if (!hub->descriptor) {
		ret = -ENOMEM;
		goto fail;
	}

	/* Request the entire hub descriptor.
	 * hub->descriptor can handle USB_MAXCHILDREN ports,
	 * but a (non-SS) hub can/will return fewer bytes here.
	 */
	ret = get_hub_descriptor(hdev, hub->descriptor);
	if (ret < 0) {
		message = "can't read hub descriptor";
		goto fail;
	} else if (hub->descriptor->bNbrPorts > USB_MAXCHILDREN) {
		message = "hub has too many ports!";
		ret = -ENODEV;
		goto fail;
	} else if (hub->descriptor->bNbrPorts == 0) {
		message = "hub doesn't have any ports!";
		ret = -ENODEV;
		goto fail;
	}

	maxchild = hub->descriptor->bNbrPorts;
	dev_info(hub_dev, "%d port%s detected\n", maxchild,
			(maxchild == 1) ? "" : "s");

	hub->ports = kzalloc(maxchild * sizeof(struct usb_port *), GFP_KERNEL);
	if (!hub->ports) {
		ret = -ENOMEM;
		goto fail;
	}

	wHubCharacteristics = le16_to_cpu(hub->descriptor->wHubCharacteristics);
	if (hub_is_superspeed(hdev)) {
		unit_load = 150;
		full_load = 900;
	} else {
		unit_load = 100;
		full_load = 500;
	}

	/* FIXME for USB 3.0, skip for now */
	if ((wHubCharacteristics & HUB_CHAR_COMPOUND) &&
			!(hub_is_superspeed(hdev))) {
		int	i;
		char	portstr[USB_MAXCHILDREN + 1];

		for (i = 0; i < maxchild; i++)
			portstr[i] = hub->descriptor->u.hs.DeviceRemovable
				    [((i + 1) / 8)] & (1 << ((i + 1) % 8))
				? 'F' : 'R';
		portstr[maxchild] = 0;
		dev_dbg(hub_dev, "compound device; port removable status: %s\n", portstr);
	} else
		dev_dbg(hub_dev, "standalone hub\n");

	switch (wHubCharacteristics & HUB_CHAR_LPSM) {
	case HUB_CHAR_COMMON_LPSM:
		dev_dbg(hub_dev, "ganged power switching\n");
		break;
	case HUB_CHAR_INDV_PORT_LPSM:
		dev_dbg(hub_dev, "individual port power switching\n");
		break;
	case HUB_CHAR_NO_LPSM:
	case HUB_CHAR_LPSM:
		dev_dbg(hub_dev, "no power switching (usb 1.0)\n");
		break;
	}

	switch (wHubCharacteristics & HUB_CHAR_OCPM) {
	case HUB_CHAR_COMMON_OCPM:
		dev_dbg(hub_dev, "global over-current protection\n");
		break;
	case HUB_CHAR_INDV_PORT_OCPM:
		dev_dbg(hub_dev, "individual port over-current protection\n");
		break;
	case HUB_CHAR_NO_OCPM:
	case HUB_CHAR_OCPM:
		dev_dbg(hub_dev, "no over-current protection\n");
		break;
	}

	spin_lock_init (&hub->tt.lock);
	INIT_LIST_HEAD (&hub->tt.clear_list);
	INIT_WORK(&hub->tt.clear_work, hub_tt_work);
	switch (hdev->descriptor.bDeviceProtocol) {
	case USB_HUB_PR_FS:
		break;
	case USB_HUB_PR_HS_SINGLE_TT:
		dev_dbg(hub_dev, "Single TT\n");
		hub->tt.hub = hdev;
		break;
	case USB_HUB_PR_HS_MULTI_TT:
		ret = usb_set_interface(hdev, 0, 1);
		if (ret == 0) {
			dev_dbg(hub_dev, "TT per port\n");
			hub->tt.multi = 1;
		} else
			dev_err(hub_dev, "Using single TT (err %d)\n",
				ret);
		hub->tt.hub = hdev;
		break;
	case USB_HUB_PR_SS:
		/* USB 3.0 hubs don't have a TT */
		break;
	default:
		dev_dbg(hub_dev, "Unrecognized hub protocol %d\n",
			hdev->descriptor.bDeviceProtocol);
		break;
	}

	/* Note 8 FS bit times == (8 bits / 12000000 bps) ~= 666ns */
	switch (wHubCharacteristics & HUB_CHAR_TTTT) {
	case HUB_TTTT_8_BITS:
		if (hdev->descriptor.bDeviceProtocol != 0) {
			hub->tt.think_time = 666;
			dev_dbg(hub_dev, "TT requires at most %d "
					"FS bit times (%d ns)\n",
				8, hub->tt.think_time);
		}
		break;
	case HUB_TTTT_16_BITS:
		hub->tt.think_time = 666 * 2;
		dev_dbg(hub_dev, "TT requires at most %d "
				"FS bit times (%d ns)\n",
			16, hub->tt.think_time);
		break;
	case HUB_TTTT_24_BITS:
		hub->tt.think_time = 666 * 3;
		dev_dbg(hub_dev, "TT requires at most %d "
				"FS bit times (%d ns)\n",
			24, hub->tt.think_time);
		break;
	case HUB_TTTT_32_BITS:
		hub->tt.think_time = 666 * 4;
		dev_dbg(hub_dev, "TT requires at most %d "
				"FS bit times (%d ns)\n",
			32, hub->tt.think_time);
		break;
	}

	/* probe() zeroes hub->indicator[] */
	if (wHubCharacteristics & HUB_CHAR_PORTIND) {
		hub->has_indicators = 1;
		dev_dbg(hub_dev, "Port indicators are supported\n");
	}

	dev_dbg(hub_dev, "power on to power good time: %dms\n",
		hub->descriptor->bPwrOn2PwrGood * 2);

	/* power budgeting mostly matters with bus-powered hubs,
	 * and battery-powered root hubs (may provide just 8 mA).
	 */
	ret = usb_get_status(hdev, USB_RECIP_DEVICE, 0, &hubstatus);
	if (ret) {
		message = "can't get hub status";
		goto fail;
	}
	hcd = bus_to_hcd(hdev->bus);
	if (hdev == hdev->bus->root_hub) {
		if (hcd->power_budget > 0)
			hdev->bus_mA = hcd->power_budget;
		else
			hdev->bus_mA = full_load * maxchild;
		if (hdev->bus_mA >= full_load)
			hub->mA_per_port = full_load;
		else {
			hub->mA_per_port = hdev->bus_mA;
			hub->limited_power = 1;
		}
	} else if ((hubstatus & (1 << USB_DEVICE_SELF_POWERED)) == 0) {
		int remaining = hdev->bus_mA -
			hub->descriptor->bHubContrCurrent;

		dev_dbg(hub_dev, "hub controller current requirement: %dmA\n",
			hub->descriptor->bHubContrCurrent);
		hub->limited_power = 1;

		if (remaining < maxchild * unit_load)
			dev_warn(hub_dev,
					"insufficient power available "
					"to use all downstream ports\n");
		hub->mA_per_port = unit_load;	/* 7.2.1 */

	} else {	/* Self-powered external hub */
		/* FIXME: What about battery-powered external hubs that
		 * provide less current per port? */
		hub->mA_per_port = full_load;
	}
	if (hub->mA_per_port < full_load)
		dev_dbg(hub_dev, "%umA bus power budget for each child\n",
				hub->mA_per_port);

	ret = hub_hub_status(hub, &hubstatus, &hubchange);
	if (ret < 0) {
		message = "can't get hub status";
		goto fail;
	}

	/* local power status reports aren't always correct */
	if (hdev->actconfig->desc.bmAttributes & USB_CONFIG_ATT_SELFPOWER)
		dev_dbg(hub_dev, "local power source is %s\n",
			(hubstatus & HUB_STATUS_LOCAL_POWER)
			? "lost (inactive)" : "good");

	if ((wHubCharacteristics & HUB_CHAR_OCPM) == 0)
		dev_dbg(hub_dev, "%sover-current condition exists\n",
			(hubstatus & HUB_STATUS_OVERCURRENT) ? "" : "no ");

	/* set up the interrupt endpoint
	 * We use the EP's maxpacket size instead of (PORTS+1+7)/8
	 * bytes as USB2.0[11.12.3] says because some hubs are known
	 * to send more data (and thus cause overflow). For root hubs,
	 * maxpktsize is defined in hcd.c's fake endpoint descriptors
	 * to be big enough for at least USB_MAXCHILDREN ports. */
	pipe = usb_rcvintpipe(hdev, endpoint->bEndpointAddress);
	maxp = usb_maxpacket(hdev, pipe, usb_pipeout(pipe));

	if (maxp > sizeof(*hub->buffer))
		maxp = sizeof(*hub->buffer);

	hub->urb = usb_alloc_urb(0, GFP_KERNEL);
	if (!hub->urb) {
		ret = -ENOMEM;
		goto fail;
	}

	usb_fill_int_urb(hub->urb, hdev, pipe, *hub->buffer, maxp, hub_irq,
		hub, endpoint->bInterval);

	/* maybe cycle the hub leds */
	if (hub->has_indicators && blinkenlights)
		hub->indicator[0] = INDICATOR_CYCLE;

	mutex_lock(&usb_port_peer_mutex);
	for (i = 0; i < maxchild; i++) {
		ret = usb_hub_create_port_device(hub, i + 1);
		if (ret < 0) {
			dev_err(hub->intfdev,
				"couldn't create port%d device.\n", i + 1);
			break;
		}
	}
	hdev->maxchild = i;
	for (i = 0; i < hdev->maxchild; i++) {
		struct usb_port *port_dev = hub->ports[i];

		pm_runtime_put(&port_dev->dev);
	}

	mutex_unlock(&usb_port_peer_mutex);
	if (ret < 0)
		goto fail;

	/* Update the HCD's internal representation of this hub before hub_wq
	 * starts getting port status changes for devices under the hub.
	 */
	if (hcd->driver->update_hub_device) {
		ret = hcd->driver->update_hub_device(hcd, hdev,
				&hub->tt, GFP_KERNEL);
		if (ret < 0) {
			message = "can't update HCD hub info";
			goto fail;
		}
	}

	usb_hub_adjust_deviceremovable(hdev, hub->descriptor);

	hub_activate(hub, HUB_INIT);
	return 0;

fail:
	dev_err (hub_dev, "config failed, %s (err %d)\n",
			message, ret);
	/* hub_disconnect() frees urb and descriptor */
	return ret;
}

static void hub_release(struct kref *kref)
{
	struct usb_hub *hub = container_of(kref, struct usb_hub, kref);

	usb_put_dev(hub->hdev);
	usb_put_intf(to_usb_interface(hub->intfdev));
	kfree(hub);
}

static unsigned highspeed_hubs;

static void hub_disconnect(struct usb_interface *intf)
{
	struct usb_hub *hub = usb_get_intfdata(intf);
	struct usb_device *hdev = interface_to_usbdev(intf);
	int port1;

	/*
	 * Stop adding new hub events. We do not want to block here and thus
	 * will not try to remove any pending work item.
	 */
	hub->disconnected = 1;

	/* Disconnect all children and quiesce the hub */
	hub->error = 0;
	hub_quiesce(hub, HUB_DISCONNECT);

	mutex_lock(&usb_port_peer_mutex);

	/* Avoid races with recursively_mark_NOTATTACHED() */
	spin_lock_irq(&device_state_lock);
	port1 = hdev->maxchild;
	hdev->maxchild = 0;
	usb_set_intfdata(intf, NULL);
	spin_unlock_irq(&device_state_lock);

	for (; port1 > 0; --port1)
		usb_hub_remove_port_device(hub, port1);

	mutex_unlock(&usb_port_peer_mutex);

	if (hub->hdev->speed == USB_SPEED_HIGH)
		highspeed_hubs--;

	usb_free_urb(hub->urb);
	kfree(hub->ports);
	kfree(hub->descriptor);
	kfree(hub->status);
	kfree(hub->buffer);

	pm_suspend_ignore_children(&intf->dev, false);
	kref_put(&hub->kref, hub_release);
}

static int hub_probe(struct usb_interface *intf, const struct usb_device_id *id)
{
	struct usb_host_interface *desc;
	struct usb_endpoint_descriptor *endpoint;
	struct usb_device *hdev;
	struct usb_hub *hub;

	desc = intf->cur_altsetting;
	hdev = interface_to_usbdev(intf);

	/*
	 * Set default autosuspend delay as 0 to speedup bus suspend,
	 * based on the below considerations:
	 *
	 * - Unlike other drivers, the hub driver does not rely on the
	 *   autosuspend delay to provide enough time to handle a wakeup
	 *   event, and the submitted status URB is just to check future
	 *   change on hub downstream ports, so it is safe to do it.
	 *
	 * - The patch might cause one or more auto supend/resume for
	 *   below very rare devices when they are plugged into hub
	 *   first time:
	 *
	 *   	devices having trouble initializing, and disconnect
	 *   	themselves from the bus and then reconnect a second
	 *   	or so later
	 *
	 *   	devices just for downloading firmware, and disconnects
	 *   	themselves after completing it
	 *
	 *   For these quite rare devices, their drivers may change the
	 *   autosuspend delay of their parent hub in the probe() to one
	 *   appropriate value to avoid the subtle problem if someone
	 *   does care it.
	 *
	 * - The patch may cause one or more auto suspend/resume on
	 *   hub during running 'lsusb', but it is probably too
	 *   infrequent to worry about.
	 *
	 * - Change autosuspend delay of hub can avoid unnecessary auto
	 *   suspend timer for hub, also may decrease power consumption
	 *   of USB bus.
	 *
	 * - If user has indicated to prevent autosuspend by passing
	 *   usbcore.autosuspend = -1 then keep autosuspend disabled.
	 */
#ifdef CONFIG_PM_RUNTIME
	if (hdev->dev.power.autosuspend_delay >= 0)
		pm_runtime_set_autosuspend_delay(&hdev->dev, 0);
#endif

	/*
	 * Hubs have proper suspend/resume support, except for root hubs
	 * where the controller driver doesn't have bus_suspend and
	 * bus_resume methods.
	 */
	if (hdev->parent) {		/* normal device */
		usb_enable_autosuspend(hdev);
	} else {			/* root hub */
		const struct hc_driver *drv = bus_to_hcd(hdev->bus)->driver;

		if (drv->bus_suspend && drv->bus_resume)
			usb_enable_autosuspend(hdev);
	}

	if (hdev->level == MAX_TOPO_LEVEL) {
		dev_err(&intf->dev,
			"Unsupported bus topology: hub nested too deep\n");
		return -E2BIG;
	}

#ifdef	CONFIG_USB_OTG_BLACKLIST_HUB
	if (hdev->parent) {
		dev_warn(&intf->dev, "ignoring external hub\n");
		return -ENODEV;
	}
#endif

	/* Some hubs have a subclass of 1, which AFAICT according to the */
	/*  specs is not defined, but it works */
	if ((desc->desc.bInterfaceSubClass != 0) &&
	    (desc->desc.bInterfaceSubClass != 1)) {
descriptor_error:
		dev_err (&intf->dev, "bad descriptor, ignoring hub\n");
		return -EIO;
	}

	/* Multiple endpoints? What kind of mutant ninja-hub is this? */
	if (desc->desc.bNumEndpoints != 1)
		goto descriptor_error;

	endpoint = &desc->endpoint[0].desc;

	/* If it's not an interrupt in endpoint, we'd better punt! */
	if (!usb_endpoint_is_int_in(endpoint))
		goto descriptor_error;

	/* We found a hub */
	dev_info (&intf->dev, "USB hub found\n");

	hub = kzalloc(sizeof(*hub), GFP_KERNEL);
	if (!hub) {
		dev_dbg (&intf->dev, "couldn't kmalloc hub struct\n");
		return -ENOMEM;
	}

	kref_init(&hub->kref);
	hub->intfdev = &intf->dev;
	hub->hdev = hdev;
	INIT_DELAYED_WORK(&hub->leds, led_work);
	INIT_DELAYED_WORK(&hub->init_work, NULL);
	INIT_WORK(&hub->events, hub_event);
	usb_get_intf(intf);
	usb_get_dev(hdev);

	usb_set_intfdata (intf, hub);
	intf->needs_remote_wakeup = 1;
	pm_suspend_ignore_children(&intf->dev, true);

	if (hdev->speed == USB_SPEED_HIGH)
		highspeed_hubs++;

	if (id->driver_info & HUB_QUIRK_CHECK_PORT_AUTOSUSPEND)
		hub->quirk_check_port_auto_suspend = 1;

	if (hub_configure(hub, endpoint) >= 0)
		return 0;

	hub_disconnect (intf);
	return -ENODEV;
}

static int
hub_ioctl(struct usb_interface *intf, unsigned int code, void *user_data)
{
	struct usb_device *hdev = interface_to_usbdev (intf);
	struct usb_hub *hub = usb_hub_to_struct_hub(hdev);

	/* assert ifno == 0 (part of hub spec) */
	switch (code) {
	case USBDEVFS_HUB_PORTINFO: {
		struct usbdevfs_hub_portinfo *info = user_data;
		int i;

		spin_lock_irq(&device_state_lock);
		if (hdev->devnum <= 0)
			info->nports = 0;
		else {
			info->nports = hdev->maxchild;
			for (i = 0; i < info->nports; i++) {
				if (hub->ports[i]->child == NULL)
					info->port[i] = 0;
				else
					info->port[i] =
						hub->ports[i]->child->devnum;
			}
		}
		spin_unlock_irq(&device_state_lock);

		return info->nports + 1;
		}

	default:
		return -ENOSYS;
	}
}

/*
 * Allow user programs to claim ports on a hub.  When a device is attached
 * to one of these "claimed" ports, the program will "own" the device.
 */
static int find_port_owner(struct usb_device *hdev, unsigned port1,
		struct usb_dev_state ***ppowner)
{
	struct usb_hub *hub = usb_hub_to_struct_hub(hdev);

	if (hdev->state == USB_STATE_NOTATTACHED)
		return -ENODEV;
	if (port1 == 0 || port1 > hdev->maxchild)
		return -EINVAL;

	/* Devices not managed by the hub driver
	 * will always have maxchild equal to 0.
	 */
	*ppowner = &(hub->ports[port1 - 1]->port_owner);
	return 0;
}

/* In the following three functions, the caller must hold hdev's lock */
int usb_hub_claim_port(struct usb_device *hdev, unsigned port1,
		       struct usb_dev_state *owner)
{
	int rc;
	struct usb_dev_state **powner;

	rc = find_port_owner(hdev, port1, &powner);
	if (rc)
		return rc;
	if (*powner)
		return -EBUSY;
	*powner = owner;
	return rc;
}
EXPORT_SYMBOL_GPL(usb_hub_claim_port);

int usb_hub_release_port(struct usb_device *hdev, unsigned port1,
			 struct usb_dev_state *owner)
{
	int rc;
	struct usb_dev_state **powner;

	rc = find_port_owner(hdev, port1, &powner);
	if (rc)
		return rc;
	if (*powner != owner)
		return -ENOENT;
	*powner = NULL;
	return rc;
}
EXPORT_SYMBOL_GPL(usb_hub_release_port);

void usb_hub_release_all_ports(struct usb_device *hdev, struct usb_dev_state *owner)
{
	struct usb_hub *hub = usb_hub_to_struct_hub(hdev);
	int n;

	for (n = 0; n < hdev->maxchild; n++) {
		if (hub->ports[n]->port_owner == owner)
			hub->ports[n]->port_owner = NULL;
	}

}

/* The caller must hold udev's lock */
bool usb_device_is_owned(struct usb_device *udev)
{
	struct usb_hub *hub;

	if (udev->state == USB_STATE_NOTATTACHED || !udev->parent)
		return false;
	hub = usb_hub_to_struct_hub(udev->parent);
	return !!hub->ports[udev->portnum - 1]->port_owner;
}

static void recursively_mark_NOTATTACHED(struct usb_device *udev)
{
	struct usb_hub *hub = usb_hub_to_struct_hub(udev);
	int i;

	for (i = 0; i < udev->maxchild; ++i) {
		if (hub->ports[i]->child)
			recursively_mark_NOTATTACHED(hub->ports[i]->child);
	}
	if (udev->state == USB_STATE_SUSPENDED)
		udev->active_duration -= jiffies;
	udev->state = USB_STATE_NOTATTACHED;
}

/**
 * usb_set_device_state - change a device's current state (usbcore, hcds)
 * @udev: pointer to device whose state should be changed
 * @new_state: new state value to be stored
 *
 * udev->state is _not_ fully protected by the device lock.  Although
 * most transitions are made only while holding the lock, the state can
 * can change to USB_STATE_NOTATTACHED at almost any time.  This
 * is so that devices can be marked as disconnected as soon as possible,
 * without having to wait for any semaphores to be released.  As a result,
 * all changes to any device's state must be protected by the
 * device_state_lock spinlock.
 *
 * Once a device has been added to the device tree, all changes to its state
 * should be made using this routine.  The state should _not_ be set directly.
 *
 * If udev->state is already USB_STATE_NOTATTACHED then no change is made.
 * Otherwise udev->state is set to new_state, and if new_state is
 * USB_STATE_NOTATTACHED then all of udev's descendants' states are also set
 * to USB_STATE_NOTATTACHED.
 */
void usb_set_device_state(struct usb_device *udev,
		enum usb_device_state new_state)
{
	unsigned long flags;
	int wakeup = -1;

	spin_lock_irqsave(&device_state_lock, flags);
	if (udev->state == USB_STATE_NOTATTACHED)
		;	/* do nothing */
	else if (new_state != USB_STATE_NOTATTACHED) {

		/* root hub wakeup capabilities are managed out-of-band
		 * and may involve silicon errata ... ignore them here.
		 */
		if (udev->parent) {
			if (udev->state == USB_STATE_SUSPENDED
					|| new_state == USB_STATE_SUSPENDED)
				;	/* No change to wakeup settings */
			else if (new_state == USB_STATE_CONFIGURED)
				wakeup = (udev->quirks &
					USB_QUIRK_IGNORE_REMOTE_WAKEUP) ? 0 :
					udev->actconfig->desc.bmAttributes &
					USB_CONFIG_ATT_WAKEUP;
			else
				wakeup = 0;
		}
		if (udev->state == USB_STATE_SUSPENDED &&
			new_state != USB_STATE_SUSPENDED)
			udev->active_duration -= jiffies;
		else if (new_state == USB_STATE_SUSPENDED &&
				udev->state != USB_STATE_SUSPENDED)
			udev->active_duration += jiffies;
		udev->state = new_state;
	} else
		recursively_mark_NOTATTACHED(udev);
	spin_unlock_irqrestore(&device_state_lock, flags);
	if (wakeup >= 0)
		device_set_wakeup_capable(&udev->dev, wakeup);
}
EXPORT_SYMBOL_GPL(usb_set_device_state);

/*
 * Choose a device number.
 *
 * Device numbers are used as filenames in usbfs.  On USB-1.1 and
 * USB-2.0 buses they are also used as device addresses, however on
 * USB-3.0 buses the address is assigned by the controller hardware
 * and it usually is not the same as the device number.
 *
 * WUSB devices are simple: they have no hubs behind, so the mapping
 * device <-> virtual port number becomes 1:1. Why? to simplify the
 * life of the device connection logic in
 * drivers/usb/wusbcore/devconnect.c. When we do the initial secret
 * handshake we need to assign a temporary address in the unauthorized
 * space. For simplicity we use the first virtual port number found to
 * be free [drivers/usb/wusbcore/devconnect.c:wusbhc_devconnect_ack()]
 * and that becomes it's address [X < 128] or its unauthorized address
 * [X | 0x80].
 *
 * We add 1 as an offset to the one-based USB-stack port number
 * (zero-based wusb virtual port index) for two reasons: (a) dev addr
 * 0 is reserved by USB for default address; (b) Linux's USB stack
 * uses always #1 for the root hub of the controller. So USB stack's
 * port #1, which is wusb virtual-port #0 has address #2.
 *
 * Devices connected under xHCI are not as simple.  The host controller
 * supports virtualization, so the hardware assigns device addresses and
 * the HCD must setup data structures before issuing a set address
 * command to the hardware.
 */
static void choose_devnum(struct usb_device *udev)
{
	int		devnum;
	struct usb_bus	*bus = udev->bus;

	/* be safe when more hub events are proceed in parallel */
	mutex_lock(&bus->devnum_next_mutex);
	if (udev->wusb) {
		devnum = udev->portnum + 1;
		BUG_ON(test_bit(devnum, bus->devmap.devicemap));
	} else {
		/* Try to allocate the next devnum beginning at
		 * bus->devnum_next. */
		devnum = find_next_zero_bit(bus->devmap.devicemap, 128,
					    bus->devnum_next);
		if (devnum >= 128)
			devnum = find_next_zero_bit(bus->devmap.devicemap,
						    128, 1);
		bus->devnum_next = (devnum >= 127 ? 1 : devnum + 1);
	}
	if (devnum < 128) {
		set_bit(devnum, bus->devmap.devicemap);
		udev->devnum = devnum;
	}
	mutex_unlock(&bus->devnum_next_mutex);
}

static void release_devnum(struct usb_device *udev)
{
	if (udev->devnum > 0) {
		clear_bit(udev->devnum, udev->bus->devmap.devicemap);
		udev->devnum = -1;
	}
}

static void update_devnum(struct usb_device *udev, int devnum)
{
	/* The address for a WUSB device is managed by wusbcore. */
	if (!udev->wusb)
		udev->devnum = devnum;
}

static void hub_free_dev(struct usb_device *udev)
{
	struct usb_hcd *hcd = bus_to_hcd(udev->bus);

	/* Root hubs aren't real devices, so don't free HCD resources */
	if (hcd->driver->free_dev && udev->parent)
		hcd->driver->free_dev(hcd, udev);
}

static void hub_disconnect_children(struct usb_device *udev)
{
	struct usb_hub *hub = usb_hub_to_struct_hub(udev);
	int i;

	/* Free up all the children before we remove this device */
	for (i = 0; i < udev->maxchild; i++) {
		if (hub->ports[i]->child)
			usb_disconnect(&hub->ports[i]->child);
	}
}

/**
 * usb_disconnect - disconnect a device (usbcore-internal)
 * @pdev: pointer to device being disconnected
 * Context: !in_interrupt ()
 *
 * Something got disconnected. Get rid of it and all of its children.
 *
 * If *pdev is a normal device then the parent hub must already be locked.
 * If *pdev is a root hub then the caller must hold the usb_bus_list_lock,
 * which protects the set of root hubs as well as the list of buses.
 *
 * Only hub drivers (including virtual root hub drivers for host
 * controllers) should ever call this.
 *
 * This call is synchronous, and may not be used in an interrupt context.
 */
void usb_disconnect(struct usb_device **pdev)
{
	struct usb_port *port_dev = NULL;
	struct usb_device *udev = *pdev;
	struct usb_hub *hub = NULL;
	int port1 = 1;

	/* mark the device as inactive, so any further urb submissions for
	 * this device (and any of its children) will fail immediately.
	 * this quiesces everything except pending urbs.
	 */
	usb_set_device_state(udev, USB_STATE_NOTATTACHED);
	dev_info(&udev->dev, "USB disconnect, device number %d\n",
			udev->devnum);

	/*
	 * Ensure that the pm runtime code knows that the USB device
	 * is in the process of being disconnected.
	 */
	pm_runtime_barrier(&udev->dev);

	usb_lock_device(udev);

	hub_disconnect_children(udev);

	/* deallocate hcd/hardware state ... nuking all pending urbs and
	 * cleaning up all state associated with the current configuration
	 * so that the hardware is now fully quiesced.
	 */
	dev_dbg (&udev->dev, "unregistering device\n");
	usb_disable_device(udev, 0);
	usb_hcd_synchronize_unlinks(udev);

	if (udev->parent) {
		port1 = udev->portnum;
		hub = usb_hub_to_struct_hub(udev->parent);
		port_dev = hub->ports[port1 - 1];

		sysfs_remove_link(&udev->dev.kobj, "port");
		sysfs_remove_link(&port_dev->dev.kobj, "device");

		/*
		 * As usb_port_runtime_resume() de-references udev, make
		 * sure no resumes occur during removal
		 */
		if (!test_and_set_bit(port1, hub->child_usage_bits))
			pm_runtime_get_sync(&port_dev->dev);
	}

	usb_remove_ep_devs(&udev->ep0);
	usb_unlock_device(udev);

	/* Unregister the device.  The device driver is responsible
	 * for de-configuring the device and invoking the remove-device
	 * notifier chain (used by usbfs and possibly others).
	 */
	device_del(&udev->dev);

	/* Free the device number and delete the parent's children[]
	 * (or root_hub) pointer.
	 */
	release_devnum(udev);

	/* Avoid races with recursively_mark_NOTATTACHED() */
	spin_lock_irq(&device_state_lock);
	*pdev = NULL;
	spin_unlock_irq(&device_state_lock);

	if (port_dev && test_and_clear_bit(port1, hub->child_usage_bits))
		pm_runtime_put(&port_dev->dev);

	hub_free_dev(udev);

	put_device(&udev->dev);
}

#ifdef CONFIG_USB_ANNOUNCE_NEW_DEVICES
static void show_string(struct usb_device *udev, char *id, char *string)
{
	if (!string)
		return;
	dev_info(&udev->dev, "%s: %s\n", id, string);
}

static void announce_device(struct usb_device *udev)
{
	dev_info(&udev->dev, "New USB device found, idVendor=%04x, idProduct=%04x\n",
		le16_to_cpu(udev->descriptor.idVendor),
		le16_to_cpu(udev->descriptor.idProduct));
	dev_info(&udev->dev,
		"New USB device strings: Mfr=%d, Product=%d, SerialNumber=%d\n",
		udev->descriptor.iManufacturer,
		udev->descriptor.iProduct,
		udev->descriptor.iSerialNumber);
	show_string(udev, "Product", udev->product);
	show_string(udev, "Manufacturer", udev->manufacturer);
	show_string(udev, "SerialNumber", udev->serial);
}
#else
static inline void announce_device(struct usb_device *udev) { }
#endif


/**
 * usb_enumerate_device_otg - FIXME (usbcore-internal)
 * @udev: newly addressed device (in ADDRESS state)
 *
 * Finish enumeration for On-The-Go devices
 *
 * Return: 0 if successful. A negative error code otherwise.
 */
static int usb_enumerate_device_otg(struct usb_device *udev)
{
	int err = 0;

#ifdef	CONFIG_USB_OTG
	/*
	 * OTG-aware devices on OTG-capable root hubs may be able to use SRP,
	 * to wake us after we've powered off VBUS; and HNP, switching roles
	 * "host" to "peripheral".  The OTG descriptor helps figure this out.
	 */
	if (!udev->bus->is_b_host
			&& udev->config
			&& udev->parent == udev->bus->root_hub) {
		struct usb_otg_descriptor	*desc = NULL;
		struct usb_bus			*bus = udev->bus;

		/* descriptor may appear anywhere in config */
		if (__usb_get_extra_descriptor (udev->rawdescriptors[0],
					le16_to_cpu(udev->config[0].desc.wTotalLength),
					USB_DT_OTG, (void **) &desc) == 0) {
			if (desc->bmAttributes & USB_OTG_HNP) {
				unsigned		port1 = udev->portnum;

				dev_info(&udev->dev,
					"Dual-Role OTG device on %sHNP port\n",
					(port1 == bus->otg_port)
						? "" : "non-");

				/* enable HNP before suspend, it's simpler */
				if (port1 == bus->otg_port)
					bus->b_hnp_enable = 1;
				err = usb_control_msg(udev,
					usb_sndctrlpipe(udev, 0),
					USB_REQ_SET_FEATURE, 0,
					bus->b_hnp_enable
						? USB_DEVICE_B_HNP_ENABLE
						: USB_DEVICE_A_ALT_HNP_SUPPORT,
					0, NULL, 0, USB_CTRL_SET_TIMEOUT);
				if (err < 0) {
					/* OTG MESSAGE: report errors here,
					 * customize to match your product.
					 */
					dev_info(&udev->dev,
						"can't set HNP mode: %d\n",
						err);
					bus->b_hnp_enable = 0;
				}
			}
		}
	}
#endif
	return err;
}


/**
 * usb_enumerate_device - Read device configs/intfs/otg (usbcore-internal)
 * @udev: newly addressed device (in ADDRESS state)
 *
 * This is only called by usb_new_device() and usb_authorize_device()
 * and FIXME -- all comments that apply to them apply here wrt to
 * environment.
 *
 * If the device is WUSB and not authorized, we don't attempt to read
 * the string descriptors, as they will be errored out by the device
 * until it has been authorized.
 *
 * Return: 0 if successful. A negative error code otherwise.
 */
static int usb_enumerate_device(struct usb_device *udev)
{
	int err;
	struct usb_hcd *hcd = bus_to_hcd(udev->bus);

	if (udev->config == NULL) {
		err = usb_get_configuration(udev);
		if (err < 0) {
			if (err != -ENODEV)
				dev_err(&udev->dev, "can't read configurations, error %d\n",
						err);
			return err;
		}
	}

	/* read the standard strings and cache them if present */
	udev->product = usb_cache_string(udev, udev->descriptor.iProduct);
	udev->manufacturer = usb_cache_string(udev,
					      udev->descriptor.iManufacturer);
	udev->serial = usb_cache_string(udev, udev->descriptor.iSerialNumber);

	err = usb_enumerate_device_otg(udev);
	if (err < 0)
		return err;

	if (IS_ENABLED(CONFIG_USB_OTG_WHITELIST) && hcd->tpl_support &&
		!is_targeted(udev)) {
		/* Maybe it can talk to us, though we can't talk to it.
		 * (Includes HNP test device.)
		 */
		if (IS_ENABLED(CONFIG_USB_OTG) && (udev->bus->b_hnp_enable
			|| udev->bus->is_b_host)) {
			err = usb_port_suspend(udev, PMSG_AUTO_SUSPEND);
			if (err < 0)
				dev_dbg(&udev->dev, "HNP fail, %d\n", err);
		}
		return -ENOTSUPP;
	}

	usb_detect_interface_quirks(udev);

	return 0;
}

static void set_usb_port_removable(struct usb_device *udev)
{
	struct usb_device *hdev = udev->parent;
	struct usb_hub *hub;
	u8 port = udev->portnum;
	u16 wHubCharacteristics;
	bool removable = true;

	if (!hdev)
		return;

	hub = usb_hub_to_struct_hub(udev->parent);

	wHubCharacteristics = le16_to_cpu(hub->descriptor->wHubCharacteristics);

	if (!(wHubCharacteristics & HUB_CHAR_COMPOUND))
		return;

	if (hub_is_superspeed(hdev)) {
		if (le16_to_cpu(hub->descriptor->u.ss.DeviceRemovable)
				& (1 << port))
			removable = false;
	} else {
		if (hub->descriptor->u.hs.DeviceRemovable[port / 8] & (1 << (port % 8)))
			removable = false;
	}

	if (removable)
		udev->removable = USB_DEVICE_REMOVABLE;
	else
		udev->removable = USB_DEVICE_FIXED;

	/*
	 * Platform firmware may have populated an alternative value for
	 * removable.  If the parent port has a known connect_type use
	 * that instead.
	 */
	switch (hub->ports[udev->portnum - 1]->connect_type) {
	case USB_PORT_CONNECT_TYPE_HOT_PLUG:
		udev->removable = USB_DEVICE_REMOVABLE;
		break;
	case USB_PORT_CONNECT_TYPE_HARD_WIRED:
		udev->removable = USB_DEVICE_FIXED;
		break;
	default: /* use what was set above */
		break;
	}
}

/**
 * usb_new_device - perform initial device setup (usbcore-internal)
 * @udev: newly addressed device (in ADDRESS state)
 *
 * This is called with devices which have been detected but not fully
 * enumerated.  The device descriptor is available, but not descriptors
 * for any device configuration.  The caller must have locked either
 * the parent hub (if udev is a normal device) or else the
 * usb_bus_list_lock (if udev is a root hub).  The parent's pointer to
 * udev has already been installed, but udev is not yet visible through
 * sysfs or other filesystem code.
 *
 * This call is synchronous, and may not be used in an interrupt context.
 *
 * Only the hub driver or root-hub registrar should ever call this.
 *
 * Return: Whether the device is configured properly or not. Zero if the
 * interface was registered with the driver core; else a negative errno
 * value.
 *
 */
int usb_new_device(struct usb_device *udev)
{
	int err;

	if (udev->parent) {
		/* Initialize non-root-hub device wakeup to disabled;
		 * device (un)configuration controls wakeup capable
		 * sysfs power/wakeup controls wakeup enabled/disabled
		 */
		device_init_wakeup(&udev->dev, 0);
	}

	/* Tell the runtime-PM framework the device is active */
	pm_runtime_set_active(&udev->dev);
	pm_runtime_get_noresume(&udev->dev);
	pm_runtime_use_autosuspend(&udev->dev);
	pm_runtime_enable(&udev->dev);

	/* By default, forbid autosuspend for all devices.  It will be
	 * allowed for hubs during binding.
	 */
	usb_disable_autosuspend(udev);

	err = usb_enumerate_device(udev);	/* Read descriptors */
	if (err < 0)
		goto fail;
	dev_dbg(&udev->dev, "udev %d, busnum %d, minor = %d\n",
			udev->devnum, udev->bus->busnum,
			(((udev->bus->busnum-1) * 128) + (udev->devnum-1)));
	/* export the usbdev device-node for libusb */
	udev->dev.devt = MKDEV(USB_DEVICE_MAJOR,
			(((udev->bus->busnum-1) * 128) + (udev->devnum-1)));

	/* Tell the world! */
	announce_device(udev);

	if (udev->serial)
		add_device_randomness(udev->serial, strlen(udev->serial));
	if (udev->product)
		add_device_randomness(udev->product, strlen(udev->product));
	if (udev->manufacturer)
		add_device_randomness(udev->manufacturer,
				      strlen(udev->manufacturer));

	device_enable_async_suspend(&udev->dev);

	/* check whether the hub or firmware marks this port as non-removable */
	if (udev->parent)
		set_usb_port_removable(udev);

	/* Register the device.  The device driver is responsible
	 * for configuring the device and invoking the add-device
	 * notifier chain (used by usbfs and possibly others).
	 */
	err = device_add(&udev->dev);
	if (err) {
		dev_err(&udev->dev, "can't device_add, error %d\n", err);
		goto fail;
	}

	/* Create link files between child device and usb port device. */
	if (udev->parent) {
		struct usb_hub *hub = usb_hub_to_struct_hub(udev->parent);
		int port1 = udev->portnum;
		struct usb_port	*port_dev = hub->ports[port1 - 1];

		err = sysfs_create_link(&udev->dev.kobj,
				&port_dev->dev.kobj, "port");
		if (err)
			goto fail;

		err = sysfs_create_link(&port_dev->dev.kobj,
				&udev->dev.kobj, "device");
		if (err) {
			sysfs_remove_link(&udev->dev.kobj, "port");
			goto fail;
		}

		if (!test_and_set_bit(port1, hub->child_usage_bits))
			pm_runtime_get_sync(&port_dev->dev);
	}

	(void) usb_create_ep_devs(&udev->dev, &udev->ep0, udev);
	usb_mark_last_busy(udev);
	pm_runtime_put_sync_autosuspend(&udev->dev);
	return err;

fail:
	usb_set_device_state(udev, USB_STATE_NOTATTACHED);
	pm_runtime_disable(&udev->dev);
	pm_runtime_set_suspended(&udev->dev);
	return err;
}


/**
 * usb_deauthorize_device - deauthorize a device (usbcore-internal)
 * @usb_dev: USB device
 *
 * Move the USB device to a very basic state where interfaces are disabled
 * and the device is in fact unconfigured and unusable.
 *
 * We share a lock (that we have) with device_del(), so we need to
 * defer its call.
 *
 * Return: 0.
 */
int usb_deauthorize_device(struct usb_device *usb_dev)
{
	usb_lock_device(usb_dev);
	if (usb_dev->authorized == 0)
		goto out_unauthorized;

	usb_dev->authorized = 0;
	usb_set_configuration(usb_dev, -1);

out_unauthorized:
	usb_unlock_device(usb_dev);
	return 0;
}


int usb_authorize_device(struct usb_device *usb_dev)
{
	int result = 0, c;

	usb_lock_device(usb_dev);
	if (usb_dev->authorized == 1)
		goto out_authorized;

	result = usb_autoresume_device(usb_dev);
	if (result < 0) {
		dev_err(&usb_dev->dev,
			"can't autoresume for authorization: %d\n", result);
		goto error_autoresume;
	}
	result = usb_get_device_descriptor(usb_dev, sizeof(usb_dev->descriptor));
	if (result < 0) {
		dev_err(&usb_dev->dev, "can't re-read device descriptor for "
			"authorization: %d\n", result);
		goto error_device_descriptor;
	}

	usb_dev->authorized = 1;
	/* Choose and set the configuration.  This registers the interfaces
	 * with the driver core and lets interface drivers bind to them.
	 */
	c = usb_choose_configuration(usb_dev);
	if (c >= 0) {
		result = usb_set_configuration(usb_dev, c);
		if (result) {
			dev_err(&usb_dev->dev,
				"can't set config #%d, error %d\n", c, result);
			/* This need not be fatal.  The user can try to
			 * set other configurations. */
		}
	}
	dev_info(&usb_dev->dev, "authorized to connect\n");

error_device_descriptor:
	usb_autosuspend_device(usb_dev);
error_autoresume:
out_authorized:
	usb_unlock_device(usb_dev);	/* complements locktree */
	return result;
}


/* Returns 1 if @hub is a WUSB root hub, 0 otherwise */
static unsigned hub_is_wusb(struct usb_hub *hub)
{
	struct usb_hcd *hcd;
	if (hub->hdev->parent != NULL)  /* not a root hub? */
		return 0;
	hcd = container_of(hub->hdev->bus, struct usb_hcd, self);
	return hcd->wireless;
}


#define PORT_RESET_TRIES	5
#define SET_ADDRESS_TRIES	2
#define GET_DESCRIPTOR_TRIES	2
#define SET_CONFIG_TRIES	(2 * (use_both_schemes + 1))
#define USE_NEW_SCHEME(i)	((i) / 2 == (int)old_scheme_first)

#define HUB_ROOT_RESET_TIME	50	/* times are in msec */
#define HUB_SHORT_RESET_TIME	10
#define HUB_BH_RESET_TIME	50
#define HUB_LONG_RESET_TIME	200
#define HUB_RESET_TIMEOUT	800

/*
 * "New scheme" enumeration causes an extra state transition to be
 * exposed to an xhci host and causes USB3 devices to receive control
 * commands in the default state.  This has been seen to cause
 * enumeration failures, so disable this enumeration scheme for USB3
 * devices.
 */
static bool use_new_scheme(struct usb_device *udev, int retry)
{
	if (udev->speed == USB_SPEED_SUPER)
		return false;

	return USE_NEW_SCHEME(retry);
}

/* Is a USB 3.0 port in the Inactive or Compliance Mode state?
 * Port worm reset is required to recover
 */
static bool hub_port_warm_reset_required(struct usb_hub *hub, int port1,
		u16 portstatus)
{
	u16 link_state;

	if (!hub_is_superspeed(hub->hdev))
		return false;

	if (test_bit(port1, hub->warm_reset_bits))
		return true;

	link_state = portstatus & USB_PORT_STAT_LINK_STATE;
	return link_state == USB_SS_PORT_LS_SS_INACTIVE
		|| link_state == USB_SS_PORT_LS_COMP_MOD;
}

static int hub_port_wait_reset(struct usb_hub *hub, int port1,
			struct usb_device *udev, unsigned int delay, bool warm)
{
	int delay_time, ret;
	u16 portstatus;
	u16 portchange;

	for (delay_time = 0;
			delay_time < HUB_RESET_TIMEOUT;
			delay_time += delay) {
		/* wait to give the device a chance to reset */
		msleep(delay);

		/* read and decode port status */
		ret = hub_port_status(hub, port1, &portstatus, &portchange);
		if (ret < 0)
			return ret;

		/*
		 * The port state is unknown until the reset completes.
		 *
		 * On top of that, some chips may require additional time
		 * to re-establish a connection after the reset is complete,
		 * so also wait for the connection to be re-established.
		 */
		if (!(portstatus & USB_PORT_STAT_RESET) &&
		    (portstatus & USB_PORT_STAT_CONNECTION))
			break;

		/* switch to the long delay after two short delay failures */
		if (delay_time >= 2 * HUB_SHORT_RESET_TIME)
			delay = HUB_LONG_RESET_TIME;

		dev_dbg(&hub->ports[port1 - 1]->dev,
				"not %sreset yet, waiting %dms\n",
				warm ? "warm " : "", delay);
	}

	if ((portstatus & USB_PORT_STAT_RESET))
		return -EBUSY;

	if (hub_port_warm_reset_required(hub, port1, portstatus))
		return -ENOTCONN;

	/* Device went away? */
	if (!(portstatus & USB_PORT_STAT_CONNECTION))
		return -ENOTCONN;

	/* bomb out completely if the connection bounced.  A USB 3.0
	 * connection may bounce if multiple warm resets were issued,
	 * but the device may have successfully re-connected. Ignore it.
	 */
	if (!hub_is_superspeed(hub->hdev) &&
			(portchange & USB_PORT_STAT_C_CONNECTION))
		return -ENOTCONN;

	if (!(portstatus & USB_PORT_STAT_ENABLE))
		return -EBUSY;

	if (!udev)
		return 0;

	if (hub_is_wusb(hub))
		udev->speed = USB_SPEED_WIRELESS;
	else if (hub_is_superspeed(hub->hdev))
		udev->speed = USB_SPEED_SUPER;
	else if (portstatus & USB_PORT_STAT_HIGH_SPEED)
		udev->speed = USB_SPEED_HIGH;
	else if (portstatus & USB_PORT_STAT_LOW_SPEED)
		udev->speed = USB_SPEED_LOW;
	else
		udev->speed = USB_SPEED_FULL;
	return 0;
}

/* Handle port reset and port warm(BH) reset (for USB3 protocol ports) */
static int hub_port_reset(struct usb_hub *hub, int port1,
			struct usb_device *udev, unsigned int delay, bool warm)
{
	int i, status;
	u16 portchange, portstatus;
	struct usb_port *port_dev = hub->ports[port1 - 1];

	if (!hub_is_superspeed(hub->hdev)) {
		if (warm) {
			dev_err(hub->intfdev, "only USB3 hub support "
						"warm reset\n");
			return -EINVAL;
		}
		/* Block EHCI CF initialization during the port reset.
		 * Some companion controllers don't like it when they mix.
		 */
		down_read(&ehci_cf_port_reset_rwsem);
	} else if (!warm) {
		/*
		 * If the caller hasn't explicitly requested a warm reset,
		 * double check and see if one is needed.
		 */
		if (hub_port_status(hub, port1, &portstatus, &portchange) == 0)
			if (hub_port_warm_reset_required(hub, port1,
							portstatus))
				warm = true;
	}
	clear_bit(port1, hub->warm_reset_bits);

	/* Reset the port */
	for (i = 0; i < PORT_RESET_TRIES; i++) {
		status = set_port_feature(hub->hdev, port1, (warm ?
					USB_PORT_FEAT_BH_PORT_RESET :
					USB_PORT_FEAT_RESET));
		if (status == -ENODEV) {
			;	/* The hub is gone */
		} else if (status) {
			dev_err(&port_dev->dev,
					"cannot %sreset (err = %d)\n",
					warm ? "warm " : "", status);
		} else {
			status = hub_port_wait_reset(hub, port1, udev, delay,
								warm);
			if (status && status != -ENOTCONN && status != -ENODEV)
				dev_dbg(hub->intfdev,
						"port_wait_reset: err = %d\n",
						status);
		}

		/* Check for disconnect or reset */
		if (status == 0 || status == -ENOTCONN || status == -ENODEV) {
			usb_clear_port_feature(hub->hdev, port1,
					USB_PORT_FEAT_C_RESET);

			if (!hub_is_superspeed(hub->hdev))
				goto done;

			usb_clear_port_feature(hub->hdev, port1,
					USB_PORT_FEAT_C_BH_PORT_RESET);
			usb_clear_port_feature(hub->hdev, port1,
					USB_PORT_FEAT_C_PORT_LINK_STATE);
			usb_clear_port_feature(hub->hdev, port1,
					USB_PORT_FEAT_C_CONNECTION);

			/*
			 * If a USB 3.0 device migrates from reset to an error
			 * state, re-issue the warm reset.
			 */
			if (hub_port_status(hub, port1,
					&portstatus, &portchange) < 0)
				goto done;

			if (!hub_port_warm_reset_required(hub, port1,
					portstatus))
				goto done;

			/*
			 * If the port is in SS.Inactive or Compliance Mode, the
			 * hot or warm reset failed.  Try another warm reset.
			 */
			if (!warm) {
				dev_dbg(&port_dev->dev,
						"hot reset failed, warm reset\n");
				warm = true;
			}
		}

		dev_dbg(&port_dev->dev,
				"not enabled, trying %sreset again...\n",
				warm ? "warm " : "");
		delay = HUB_LONG_RESET_TIME;
	}

	dev_err(&port_dev->dev, "Cannot enable. Maybe the USB cable is bad?\n");

done:
	if (status == 0) {
		/* TRSTRCY = 10 ms; plus some extra */
		msleep(10 + 40);
		if (udev) {
			struct usb_hcd *hcd = bus_to_hcd(udev->bus);

			update_devnum(udev, 0);
			/* The xHC may think the device is already reset,
			 * so ignore the status.
			 */
			if (hcd->driver->reset_device)
				hcd->driver->reset_device(hcd, udev);

			usb_set_device_state(udev, USB_STATE_DEFAULT);
		}
	} else {
		if (udev)
			usb_set_device_state(udev, USB_STATE_NOTATTACHED);
	}

	if (!hub_is_superspeed(hub->hdev))
		up_read(&ehci_cf_port_reset_rwsem);

	return status;
}

/* Check if a port is power on */
static int port_is_power_on(struct usb_hub *hub, unsigned portstatus)
{
	int ret = 0;

	if (hub_is_superspeed(hub->hdev)) {
		if (portstatus & USB_SS_PORT_STAT_POWER)
			ret = 1;
	} else {
		if (portstatus & USB_PORT_STAT_POWER)
			ret = 1;
	}

	return ret;
}

static void usb_lock_port(struct usb_port *port_dev)
		__acquires(&port_dev->status_lock)
{
	mutex_lock(&port_dev->status_lock);
	__acquire(&port_dev->status_lock);
}

static void usb_unlock_port(struct usb_port *port_dev)
		__releases(&port_dev->status_lock)
{
	mutex_unlock(&port_dev->status_lock);
	__release(&port_dev->status_lock);
}

#ifdef	CONFIG_PM

/* Check if a port is suspended(USB2.0 port) or in U3 state(USB3.0 port) */
static int port_is_suspended(struct usb_hub *hub, unsigned portstatus)
{
	int ret = 0;

	if (hub_is_superspeed(hub->hdev)) {
		if ((portstatus & USB_PORT_STAT_LINK_STATE)
				== USB_SS_PORT_LS_U3)
			ret = 1;
	} else {
		if (portstatus & USB_PORT_STAT_SUSPEND)
			ret = 1;
	}

	return ret;
}

/* Determine whether the device on a port is ready for a normal resume,
 * is ready for a reset-resume, or should be disconnected.
 */
static int check_port_resume_type(struct usb_device *udev,
		struct usb_hub *hub, int port1,
		int status, unsigned portchange, unsigned portstatus)
{
	struct usb_port *port_dev = hub->ports[port1 - 1];

	/* Is a warm reset needed to recover the connection? */
	if (status == 0 && udev->reset_resume
		&& hub_port_warm_reset_required(hub, port1, portstatus)) {
		/* pass */;
	}
	/* Is the device still present? */
	else if (status || port_is_suspended(hub, portstatus) ||
			!port_is_power_on(hub, portstatus) ||
			!(portstatus & USB_PORT_STAT_CONNECTION)) {
		if (status >= 0)
			status = -ENODEV;
	}

	/* Can't do a normal resume if the port isn't enabled,
	 * so try a reset-resume instead.
	 */
	else if (!(portstatus & USB_PORT_STAT_ENABLE) && !udev->reset_resume) {
		if (udev->persist_enabled)
			udev->reset_resume = 1;
		else
			status = -ENODEV;
	}

	if (status) {
		dev_dbg(&port_dev->dev, "status %04x.%04x after resume, %d\n",
				portchange, portstatus, status);
	} else if (udev->reset_resume) {

		/* Late port handoff can set status-change bits */
		if (portchange & USB_PORT_STAT_C_CONNECTION)
			usb_clear_port_feature(hub->hdev, port1,
					USB_PORT_FEAT_C_CONNECTION);
		if (portchange & USB_PORT_STAT_C_ENABLE)
			usb_clear_port_feature(hub->hdev, port1,
					USB_PORT_FEAT_C_ENABLE);
	}

	return status;
}

int usb_disable_ltm(struct usb_device *udev)
{
	struct usb_hcd *hcd = bus_to_hcd(udev->bus);

	/* Check if the roothub and device supports LTM. */
	if (!usb_device_supports_ltm(hcd->self.root_hub) ||
			!usb_device_supports_ltm(udev))
		return 0;

	/* Clear Feature LTM Enable can only be sent if the device is
	 * configured.
	 */
	if (!udev->actconfig)
		return 0;

	return usb_control_msg(udev, usb_sndctrlpipe(udev, 0),
			USB_REQ_CLEAR_FEATURE, USB_RECIP_DEVICE,
			USB_DEVICE_LTM_ENABLE, 0, NULL, 0,
			USB_CTRL_SET_TIMEOUT);
}
EXPORT_SYMBOL_GPL(usb_disable_ltm);

void usb_enable_ltm(struct usb_device *udev)
{
	struct usb_hcd *hcd = bus_to_hcd(udev->bus);

	/* Check if the roothub and device supports LTM. */
	if (!usb_device_supports_ltm(hcd->self.root_hub) ||
			!usb_device_supports_ltm(udev))
		return;

	/* Set Feature LTM Enable can only be sent if the device is
	 * configured.
	 */
	if (!udev->actconfig)
		return;

	usb_control_msg(udev, usb_sndctrlpipe(udev, 0),
			USB_REQ_SET_FEATURE, USB_RECIP_DEVICE,
			USB_DEVICE_LTM_ENABLE, 0, NULL, 0,
			USB_CTRL_SET_TIMEOUT);
}
EXPORT_SYMBOL_GPL(usb_enable_ltm);

/*
 * usb_enable_remote_wakeup - enable remote wakeup for a device
 * @udev: target device
 *
 * For USB-2 devices: Set the device's remote wakeup feature.
 *
 * For USB-3 devices: Assume there's only one function on the device and
 * enable remote wake for the first interface.  FIXME if the interface
 * association descriptor shows there's more than one function.
 */
static int usb_enable_remote_wakeup(struct usb_device *udev)
{
	if (udev->speed < USB_SPEED_SUPER)
		return usb_control_msg(udev, usb_sndctrlpipe(udev, 0),
				USB_REQ_SET_FEATURE, USB_RECIP_DEVICE,
				USB_DEVICE_REMOTE_WAKEUP, 0, NULL, 0,
				USB_CTRL_SET_TIMEOUT);
	else
		return usb_control_msg(udev, usb_sndctrlpipe(udev, 0),
				USB_REQ_SET_FEATURE, USB_RECIP_INTERFACE,
				USB_INTRF_FUNC_SUSPEND,
				USB_INTRF_FUNC_SUSPEND_RW |
					USB_INTRF_FUNC_SUSPEND_LP,
				NULL, 0, USB_CTRL_SET_TIMEOUT);
}

/*
 * usb_disable_remote_wakeup - disable remote wakeup for a device
 * @udev: target device
 *
 * For USB-2 devices: Clear the device's remote wakeup feature.
 *
 * For USB-3 devices: Assume there's only one function on the device and
 * disable remote wake for the first interface.  FIXME if the interface
 * association descriptor shows there's more than one function.
 */
static int usb_disable_remote_wakeup(struct usb_device *udev)
{
	if (udev->speed < USB_SPEED_SUPER)
		return usb_control_msg(udev, usb_sndctrlpipe(udev, 0),
				USB_REQ_CLEAR_FEATURE, USB_RECIP_DEVICE,
				USB_DEVICE_REMOTE_WAKEUP, 0, NULL, 0,
				USB_CTRL_SET_TIMEOUT);
	else
		return usb_control_msg(udev, usb_sndctrlpipe(udev, 0),
				USB_REQ_CLEAR_FEATURE, USB_RECIP_INTERFACE,
				USB_INTRF_FUNC_SUSPEND,	0, NULL, 0,
				USB_CTRL_SET_TIMEOUT);
}

/* Count of wakeup-enabled devices at or below udev */
static unsigned wakeup_enabled_descendants(struct usb_device *udev)
{
	struct usb_hub *hub = usb_hub_to_struct_hub(udev);

	return udev->do_remote_wakeup +
			(hub ? hub->wakeup_enabled_descendants : 0);
}

/*
 * usb_port_suspend - suspend a usb device's upstream port
 * @udev: device that's no longer in active use, not a root hub
 * Context: must be able to sleep; device not locked; pm locks held
 *
 * Suspends a USB device that isn't in active use, conserving power.
 * Devices may wake out of a suspend, if anything important happens,
 * using the remote wakeup mechanism.  They may also be taken out of
 * suspend by the host, using usb_port_resume().  It's also routine
 * to disconnect devices while they are suspended.
 *
 * This only affects the USB hardware for a device; its interfaces
 * (and, for hubs, child devices) must already have been suspended.
 *
 * Selective port suspend reduces power; most suspended devices draw
 * less than 500 uA.  It's also used in OTG, along with remote wakeup.
 * All devices below the suspended port are also suspended.
 *
 * Devices leave suspend state when the host wakes them up.  Some devices
 * also support "remote wakeup", where the device can activate the USB
 * tree above them to deliver data, such as a keypress or packet.  In
 * some cases, this wakes the USB host.
 *
 * Suspending OTG devices may trigger HNP, if that's been enabled
 * between a pair of dual-role devices.  That will change roles, such
 * as from A-Host to A-Peripheral or from B-Host back to B-Peripheral.
 *
 * Devices on USB hub ports have only one "suspend" state, corresponding
 * to ACPI D2, "may cause the device to lose some context".
 * State transitions include:
 *
 *   - suspend, resume ... when the VBUS power link stays live
 *   - suspend, disconnect ... VBUS lost
 *
 * Once VBUS drop breaks the circuit, the port it's using has to go through
 * normal re-enumeration procedures, starting with enabling VBUS power.
 * Other than re-initializing the hub (plug/unplug, except for root hubs),
 * Linux (2.6) currently has NO mechanisms to initiate that:  no hub_wq
 * timer, no SRP, no requests through sysfs.
 *
 * If Runtime PM isn't enabled or used, non-SuperSpeed devices may not get
 * suspended until their bus goes into global suspend (i.e., the root
 * hub is suspended).  Nevertheless, we change @udev->state to
 * USB_STATE_SUSPENDED as this is the device's "logical" state.  The actual
 * upstream port setting is stored in @udev->port_is_suspended.
 *
 * Returns 0 on success, else negative errno.
 */
int usb_port_suspend(struct usb_device *udev, pm_message_t msg)
{
	struct usb_hub	*hub = usb_hub_to_struct_hub(udev->parent);
	struct usb_port *port_dev = hub->ports[udev->portnum - 1];
	int		port1 = udev->portnum;
	int		status;
	bool		really_suspend = true;

	usb_lock_port(port_dev);

	/* enable remote wakeup when appropriate; this lets the device
	 * wake up the upstream hub (including maybe the root hub).
	 *
	 * NOTE:  OTG devices may issue remote wakeup (or SRP) even when
	 * we don't explicitly enable it here.
	 */
	if (udev->do_remote_wakeup) {
		status = usb_enable_remote_wakeup(udev);
		if (status) {
			dev_dbg(&udev->dev, "won't remote wakeup, status %d\n",
					status);
			/* bail if autosuspend is requested */
			if (PMSG_IS_AUTO(msg))
				goto err_wakeup;
		}
	}

	/* disable USB2 hardware LPM */
	if (udev->usb2_hw_lpm_enabled == 1)
		usb_set_usb2_hardware_lpm(udev, 0);

	if (usb_disable_ltm(udev)) {
		dev_err(&udev->dev, "Failed to disable LTM before suspend\n.");
		status = -ENOMEM;
		if (PMSG_IS_AUTO(msg))
			goto err_ltm;
	}
	if (usb_unlocked_disable_lpm(udev)) {
		dev_err(&udev->dev, "Failed to disable LPM before suspend\n.");
		status = -ENOMEM;
		if (PMSG_IS_AUTO(msg))
			goto err_lpm3;
	}

	/* see 7.1.7.6 */
	if (hub_is_superspeed(hub->hdev))
		status = hub_set_port_link_state(hub, port1, USB_SS_PORT_LS_U3);

	/*
	 * For system suspend, we do not need to enable the suspend feature
	 * on individual USB-2 ports.  The devices will automatically go
	 * into suspend a few ms after the root hub stops sending packets.
	 * The USB 2.0 spec calls this "global suspend".
	 *
	 * However, many USB hubs have a bug: They don't relay wakeup requests
	 * from a downstream port if the port's suspend feature isn't on.
	 * Therefore we will turn on the suspend feature if udev or any of its
	 * descendants is enabled for remote wakeup.
	 */
	else if (PMSG_IS_AUTO(msg) || wakeup_enabled_descendants(udev) > 0)
		status = set_port_feature(hub->hdev, port1,
				USB_PORT_FEAT_SUSPEND);
	else {
		really_suspend = false;
		status = 0;
	}
	if (status) {
		dev_dbg(&port_dev->dev, "can't suspend, status %d\n", status);

		/* Try to enable USB3 LPM and LTM again */
		usb_unlocked_enable_lpm(udev);
 err_lpm3:
		usb_enable_ltm(udev);
 err_ltm:
		/* Try to enable USB2 hardware LPM again */
		if (udev->usb2_hw_lpm_capable == 1)
			usb_set_usb2_hardware_lpm(udev, 1);

		if (udev->do_remote_wakeup)
			(void) usb_disable_remote_wakeup(udev);
 err_wakeup:

		/* System sleep transitions should never fail */
		if (!PMSG_IS_AUTO(msg))
			status = 0;
	} else {
		dev_dbg(&udev->dev, "usb %ssuspend, wakeup %d\n",
				(PMSG_IS_AUTO(msg) ? "auto-" : ""),
				udev->do_remote_wakeup);
		if (really_suspend) {
			udev->port_is_suspended = 1;

			/* device has up to 10 msec to fully suspend */
			msleep(10);
		}
		usb_set_device_state(udev, USB_STATE_SUSPENDED);
	}

	if (status == 0 && !udev->do_remote_wakeup && udev->persist_enabled
			&& test_and_clear_bit(port1, hub->child_usage_bits))
		pm_runtime_put_sync(&port_dev->dev);

	usb_mark_last_busy(hub->hdev);

	usb_unlock_port(port_dev);
	return status;
}

/*
 * If the USB "suspend" state is in use (rather than "global suspend"),
 * many devices will be individually taken out of suspend state using
 * special "resume" signaling.  This routine kicks in shortly after
 * hardware resume signaling is finished, either because of selective
 * resume (by host) or remote wakeup (by device) ... now see what changed
 * in the tree that's rooted at this device.
 *
 * If @udev->reset_resume is set then the device is reset before the
 * status check is done.
 */
static int finish_port_resume(struct usb_device *udev)
{
	int	status = 0;
	u16	devstatus = 0;

	/* caller owns the udev device lock */
	dev_dbg(&udev->dev, "%s\n",
		udev->reset_resume ? "finish reset-resume" : "finish resume");

	/* usb ch9 identifies four variants of SUSPENDED, based on what
	 * state the device resumes to.  Linux currently won't see the
	 * first two on the host side; they'd be inside hub_port_init()
	 * during many timeouts, but hub_wq can't suspend until later.
	 */
	usb_set_device_state(udev, udev->actconfig
			? USB_STATE_CONFIGURED
			: USB_STATE_ADDRESS);

	/* 10.5.4.5 says not to reset a suspended port if the attached
	 * device is enabled for remote wakeup.  Hence the reset
	 * operation is carried out here, after the port has been
	 * resumed.
	 */
	if (udev->reset_resume) {
		/*
		 * If the device morphs or switches modes when it is reset,
		 * we don't want to perform a reset-resume.  We'll fail the
		 * resume, which will cause a logical disconnect, and then
		 * the device will be rediscovered.
		 */
 retry_reset_resume:
		if (udev->quirks & USB_QUIRK_RESET)
			status = -ENODEV;
		else
			status = usb_reset_and_verify_device(udev);
	}

	/* 10.5.4.5 says be sure devices in the tree are still there.
	 * For now let's assume the device didn't go crazy on resume,
	 * and device drivers will know about any resume quirks.
	 */
	if (status == 0) {
		devstatus = 0;
		status = usb_get_status(udev, USB_RECIP_DEVICE, 0, &devstatus);

		/* If a normal resume failed, try doing a reset-resume */
		if (status && !udev->reset_resume && udev->persist_enabled) {
			dev_dbg(&udev->dev, "retry with reset-resume\n");
			udev->reset_resume = 1;
			goto retry_reset_resume;
		}
	}

	if (status) {
		dev_dbg(&udev->dev, "gone after usb resume? status %d\n",
				status);
	/*
	 * There are a few quirky devices which violate the standard
	 * by claiming to have remote wakeup enabled after a reset,
	 * which crash if the feature is cleared, hence check for
	 * udev->reset_resume
	 */
	} else if (udev->actconfig && !udev->reset_resume) {
		if (udev->speed < USB_SPEED_SUPER) {
			if (devstatus & (1 << USB_DEVICE_REMOTE_WAKEUP))
				status = usb_disable_remote_wakeup(udev);
		} else {
			status = usb_get_status(udev, USB_RECIP_INTERFACE, 0,
					&devstatus);
			if (!status && devstatus & (USB_INTRF_STAT_FUNC_RW_CAP
					| USB_INTRF_STAT_FUNC_RW))
				status = usb_disable_remote_wakeup(udev);
		}

		if (status)
			dev_dbg(&udev->dev,
				"disable remote wakeup, status %d\n",
				status);
		status = 0;
	}
	return status;
}

/*
 * There are some SS USB devices which take longer time for link training.
 * XHCI specs 4.19.4 says that when Link training is successful, port
 * sets CSC bit to 1. So if SW reads port status before successful link
 * training, then it will not find device to be present.
 * USB Analyzer log with such buggy devices show that in some cases
 * device switch on the RX termination after long delay of host enabling
 * the VBUS. In few other cases it has been seen that device fails to
 * negotiate link training in first attempt. It has been
 * reported till now that few devices take as long as 2000 ms to train
 * the link after host enabling its VBUS and termination. Following
 * routine implements a 2000 ms timeout for link training. If in a case
 * link trains before timeout, loop will exit earlier.
 *
 * FIXME: If a device was connected before suspend, but was removed
 * while system was asleep, then the loop in the following routine will
 * only exit at timeout.
 *
 * This routine should only be called when persist is enabled for a SS
 * device.
 */
static int wait_for_ss_port_enable(struct usb_device *udev,
		struct usb_hub *hub, int *port1,
		u16 *portchange, u16 *portstatus)
{
	int status = 0, delay_ms = 0;

	while (delay_ms < 2000) {
		if (status || *portstatus & USB_PORT_STAT_CONNECTION)
			break;
		msleep(20);
		delay_ms += 20;
		status = hub_port_status(hub, *port1, portstatus, portchange);
	}
	return status;
}

/*
 * usb_port_resume - re-activate a suspended usb device's upstream port
 * @udev: device to re-activate, not a root hub
 * Context: must be able to sleep; device not locked; pm locks held
 *
 * This will re-activate the suspended device, increasing power usage
 * while letting drivers communicate again with its endpoints.
 * USB resume explicitly guarantees that the power session between
 * the host and the device is the same as it was when the device
 * suspended.
 *
 * If @udev->reset_resume is set then this routine won't check that the
 * port is still enabled.  Furthermore, finish_port_resume() above will
 * reset @udev.  The end result is that a broken power session can be
 * recovered and @udev will appear to persist across a loss of VBUS power.
 *
 * For example, if a host controller doesn't maintain VBUS suspend current
 * during a system sleep or is reset when the system wakes up, all the USB
 * power sessions below it will be broken.  This is especially troublesome
 * for mass-storage devices containing mounted filesystems, since the
 * device will appear to have disconnected and all the memory mappings
 * to it will be lost.  Using the USB_PERSIST facility, the device can be
 * made to appear as if it had not disconnected.
 *
 * This facility can be dangerous.  Although usb_reset_and_verify_device() makes
 * every effort to insure that the same device is present after the
 * reset as before, it cannot provide a 100% guarantee.  Furthermore it's
 * quite possible for a device to remain unaltered but its media to be
 * changed.  If the user replaces a flash memory card while the system is
 * asleep, he will have only himself to blame when the filesystem on the
 * new card is corrupted and the system crashes.
 *
 * Returns 0 on success, else negative errno.
 */
int usb_port_resume(struct usb_device *udev, pm_message_t msg)
{
	struct usb_hub	*hub = usb_hub_to_struct_hub(udev->parent);
	struct usb_port *port_dev = hub->ports[udev->portnum  - 1];
	int		port1 = udev->portnum;
	int		status;
	u16		portchange, portstatus;

	if (!test_and_set_bit(port1, hub->child_usage_bits)) {
		status = pm_runtime_get_sync(&port_dev->dev);
		if (status < 0) {
			dev_dbg(&udev->dev, "can't resume usb port, status %d\n",
					status);
			return status;
		}
	}

	usb_lock_port(port_dev);

	/* Skip the initial Clear-Suspend step for a remote wakeup */
	status = hub_port_status(hub, port1, &portstatus, &portchange);
	if (status == 0 && !port_is_suspended(hub, portstatus))
		goto SuspendCleared;

	/* see 7.1.7.7; affects power usage, but not budgeting */
	if (hub_is_superspeed(hub->hdev))
		status = hub_set_port_link_state(hub, port1, USB_SS_PORT_LS_U0);
	else
		status = usb_clear_port_feature(hub->hdev,
				port1, USB_PORT_FEAT_SUSPEND);
	if (status) {
		dev_dbg(&port_dev->dev, "can't resume, status %d\n", status);
	} else {
		/* drive resume for USB_RESUME_TIMEOUT msec */
		dev_dbg(&udev->dev, "usb %sresume\n",
				(PMSG_IS_AUTO(msg) ? "auto-" : ""));
		if (!skip_extended_resume_delay)
			usleep_range(USB_RESUME_TIMEOUT * 1000,
					(USB_RESUME_TIMEOUT + 1) * 1000);

		/* Virtual root hubs can trigger on GET_PORT_STATUS to
		 * stop resume signaling.  Then finish the resume
		 * sequence.
		 */
		status = hub_port_status(hub, port1, &portstatus, &portchange);

		/* TRSMRCY = 10 msec */
		usleep_range(10000, 10500);
	}

 SuspendCleared:
	if (status == 0) {
		udev->port_is_suspended = 0;
		if (hub_is_superspeed(hub->hdev)) {
			if (portchange & USB_PORT_STAT_C_LINK_STATE)
				usb_clear_port_feature(hub->hdev, port1,
					USB_PORT_FEAT_C_PORT_LINK_STATE);
		} else {
			if (portchange & USB_PORT_STAT_C_SUSPEND)
				usb_clear_port_feature(hub->hdev, port1,
						USB_PORT_FEAT_C_SUSPEND);
		}
	}

	if (udev->persist_enabled && hub_is_superspeed(hub->hdev))
		status = wait_for_ss_port_enable(udev, hub, &port1, &portchange,
				&portstatus);

	status = check_port_resume_type(udev,
			hub, port1, status, portchange, portstatus);
	if (status == 0)
		status = finish_port_resume(udev);
	if (status < 0) {
		dev_dbg(&udev->dev, "can't resume, status %d\n", status);
		hub_port_logical_disconnect(hub, port1);
	} else  {
		/* Try to enable USB2 hardware LPM */
		if (udev->usb2_hw_lpm_capable == 1)
			usb_set_usb2_hardware_lpm(udev, 1);

		/* Try to enable USB3 LTM and LPM */
		usb_enable_ltm(udev);
		usb_unlocked_enable_lpm(udev);
	}

	usb_unlock_port(port_dev);

	return status;
}

#ifdef	CONFIG_PM_RUNTIME

int usb_remote_wakeup(struct usb_device *udev)
{
	int	status = 0;

	usb_lock_device(udev);
	if (udev->state == USB_STATE_SUSPENDED) {
		dev_dbg(&udev->dev, "usb %sresume\n", "wakeup-");
		status = usb_autoresume_device(udev);
		if (status == 0) {
			/* Let the drivers do their thing, then... */
			usb_autosuspend_device(udev);
		}
	}
	usb_unlock_device(udev);
	return status;
}

/* Returns 1 if there was a remote wakeup and a connect status change. */
static int hub_handle_remote_wakeup(struct usb_hub *hub, unsigned int port,
		u16 portstatus, u16 portchange)
		__must_hold(&port_dev->status_lock)
{
	struct usb_port *port_dev = hub->ports[port - 1];
	struct usb_device *hdev;
	struct usb_device *udev;
	int connect_change = 0;
	int ret;

	hdev = hub->hdev;
	udev = port_dev->child;
	if (!hub_is_superspeed(hdev)) {
		if (!(portchange & USB_PORT_STAT_C_SUSPEND))
			return 0;
		usb_clear_port_feature(hdev, port, USB_PORT_FEAT_C_SUSPEND);
	} else {
		if (!udev || udev->state != USB_STATE_SUSPENDED ||
				 (portstatus & USB_PORT_STAT_LINK_STATE) !=
				 USB_SS_PORT_LS_U0)
			return 0;
	}

	if (udev) {
		/* TRSMRCY = 10 msec */
		msleep(10);

		usb_unlock_port(port_dev);
		ret = usb_remote_wakeup(udev);
		usb_lock_port(port_dev);
		if (ret < 0)
			connect_change = 1;
	} else {
		ret = -ENODEV;
		hub_port_disable(hub, port, 1);
	}
	dev_dbg(&port_dev->dev, "resume, status %d\n", ret);
	return connect_change;
}

#else

static int hub_handle_remote_wakeup(struct usb_hub *hub, unsigned int port,
		u16 portstatus, u16 portchange)
{
	return 0;
}

#endif

static int check_ports_changed(struct usb_hub *hub)
{
	int port1;

	for (port1 = 1; port1 <= hub->hdev->maxchild; ++port1) {
		u16 portstatus, portchange;
		int status;

		status = hub_port_status(hub, port1, &portstatus, &portchange);
		if (!status && portchange)
			return 1;
	}
	return 0;
}

static int hub_suspend(struct usb_interface *intf, pm_message_t msg)
{
	struct usb_hub		*hub = usb_get_intfdata (intf);
	struct usb_device	*hdev = hub->hdev;
	unsigned		port1;
	int			status;

	/*
	 * Warn if children aren't already suspended.
	 * Also, add up the number of wakeup-enabled descendants.
	 */
	hub->wakeup_enabled_descendants = 0;
	for (port1 = 1; port1 <= hdev->maxchild; port1++) {
		struct usb_port *port_dev = hub->ports[port1 - 1];
		struct usb_device *udev = port_dev->child;

		if (udev && udev->can_submit) {
			dev_warn(&port_dev->dev, "device %s not suspended yet\n",
					dev_name(&udev->dev));
			if (PMSG_IS_AUTO(msg))
				return -EBUSY;
		}
		if (udev)
			hub->wakeup_enabled_descendants +=
					wakeup_enabled_descendants(udev);
	}

	if (hdev->do_remote_wakeup && hub->quirk_check_port_auto_suspend) {
		/* check if there are changes pending on hub ports */
		if (check_ports_changed(hub)) {
			if (PMSG_IS_AUTO(msg))
				return -EBUSY;
			pm_wakeup_event(&hdev->dev, 2000);
		}
	}

	if (hub_is_superspeed(hdev) && hdev->do_remote_wakeup) {
		/* Enable hub to send remote wakeup for all ports. */
		for (port1 = 1; port1 <= hdev->maxchild; port1++) {
			status = set_port_feature(hdev,
					port1 |
					USB_PORT_FEAT_REMOTE_WAKE_CONNECT |
					USB_PORT_FEAT_REMOTE_WAKE_DISCONNECT |
					USB_PORT_FEAT_REMOTE_WAKE_OVER_CURRENT,
					USB_PORT_FEAT_REMOTE_WAKE_MASK);
		}
	}

	dev_dbg(&intf->dev, "%s\n", __func__);

	/* stop hub_wq and related activity */
	hub_quiesce(hub, HUB_SUSPEND);
	return 0;
}

static int hub_resume(struct usb_interface *intf)
{
	struct usb_hub *hub = usb_get_intfdata(intf);

	dev_dbg(&intf->dev, "%s\n", __func__);
	hub_activate(hub, HUB_RESUME);
	return 0;
}

static int hub_reset_resume(struct usb_interface *intf)
{
	struct usb_hub *hub = usb_get_intfdata(intf);

	dev_dbg(&intf->dev, "%s\n", __func__);
	hub_activate(hub, HUB_RESET_RESUME);
	return 0;
}

/**
 * usb_root_hub_lost_power - called by HCD if the root hub lost Vbus power
 * @rhdev: struct usb_device for the root hub
 *
 * The USB host controller driver calls this function when its root hub
 * is resumed and Vbus power has been interrupted or the controller
 * has been reset.  The routine marks @rhdev as having lost power.
 * When the hub driver is resumed it will take notice and carry out
 * power-session recovery for all the "USB-PERSIST"-enabled child devices;
 * the others will be disconnected.
 */
void usb_root_hub_lost_power(struct usb_device *rhdev)
{
	dev_warn(&rhdev->dev, "root hub lost power or was reset\n");
	rhdev->reset_resume = 1;
}
EXPORT_SYMBOL_GPL(usb_root_hub_lost_power);

static const char * const usb3_lpm_names[]  = {
	"U0",
	"U1",
	"U2",
	"U3",
};

/*
 * Send a Set SEL control transfer to the device, prior to enabling
 * device-initiated U1 or U2.  This lets the device know the exit latencies from
 * the time the device initiates a U1 or U2 exit, to the time it will receive a
 * packet from the host.
 *
 * This function will fail if the SEL or PEL values for udev are greater than
 * the maximum allowed values for the link state to be enabled.
 */
static int usb_req_set_sel(struct usb_device *udev, enum usb3_link_state state)
{
	struct usb_set_sel_req *sel_values;
	unsigned long long u1_sel;
	unsigned long long u1_pel;
	unsigned long long u2_sel;
	unsigned long long u2_pel;
	int ret;

	if (udev->state != USB_STATE_CONFIGURED)
		return 0;

	/* Convert SEL and PEL stored in ns to us */
	u1_sel = DIV_ROUND_UP(udev->u1_params.sel, 1000);
	u1_pel = DIV_ROUND_UP(udev->u1_params.pel, 1000);
	u2_sel = DIV_ROUND_UP(udev->u2_params.sel, 1000);
	u2_pel = DIV_ROUND_UP(udev->u2_params.pel, 1000);

	/*
	 * Make sure that the calculated SEL and PEL values for the link
	 * state we're enabling aren't bigger than the max SEL/PEL
	 * value that will fit in the SET SEL control transfer.
	 * Otherwise the device would get an incorrect idea of the exit
	 * latency for the link state, and could start a device-initiated
	 * U1/U2 when the exit latencies are too high.
	 */
	if ((state == USB3_LPM_U1 &&
				(u1_sel > USB3_LPM_MAX_U1_SEL_PEL ||
				 u1_pel > USB3_LPM_MAX_U1_SEL_PEL)) ||
			(state == USB3_LPM_U2 &&
			 (u2_sel > USB3_LPM_MAX_U2_SEL_PEL ||
			  u2_pel > USB3_LPM_MAX_U2_SEL_PEL))) {
		dev_dbg(&udev->dev, "Device-initiated %s disabled due to long SEL %llu us or PEL %llu us\n",
				usb3_lpm_names[state], u1_sel, u1_pel);
		return -EINVAL;
	}

	/*
	 * If we're enabling device-initiated LPM for one link state,
	 * but the other link state has a too high SEL or PEL value,
	 * just set those values to the max in the Set SEL request.
	 */
	if (u1_sel > USB3_LPM_MAX_U1_SEL_PEL)
		u1_sel = USB3_LPM_MAX_U1_SEL_PEL;

	if (u1_pel > USB3_LPM_MAX_U1_SEL_PEL)
		u1_pel = USB3_LPM_MAX_U1_SEL_PEL;

	if (u2_sel > USB3_LPM_MAX_U2_SEL_PEL)
		u2_sel = USB3_LPM_MAX_U2_SEL_PEL;

	if (u2_pel > USB3_LPM_MAX_U2_SEL_PEL)
		u2_pel = USB3_LPM_MAX_U2_SEL_PEL;

	/*
	 * usb_enable_lpm() can be called as part of a failed device reset,
	 * which may be initiated by an error path of a mass storage driver.
	 * Therefore, use GFP_NOIO.
	 */
	sel_values = kmalloc(sizeof *(sel_values), GFP_NOIO);
	if (!sel_values)
		return -ENOMEM;

	sel_values->u1_sel = u1_sel;
	sel_values->u1_pel = u1_pel;
	sel_values->u2_sel = cpu_to_le16(u2_sel);
	sel_values->u2_pel = cpu_to_le16(u2_pel);

	ret = usb_control_msg(udev, usb_sndctrlpipe(udev, 0),
			USB_REQ_SET_SEL,
			USB_RECIP_DEVICE,
			0, 0,
			sel_values, sizeof *(sel_values),
			USB_CTRL_SET_TIMEOUT);
	kfree(sel_values);
	return ret;
}

/*
 * Enable or disable device-initiated U1 or U2 transitions.
 */
static int usb_set_device_initiated_lpm(struct usb_device *udev,
		enum usb3_link_state state, bool enable)
{
	int ret;
	int feature;

	switch (state) {
	case USB3_LPM_U1:
		feature = USB_DEVICE_U1_ENABLE;
		break;
	case USB3_LPM_U2:
		feature = USB_DEVICE_U2_ENABLE;
		break;
	default:
		dev_warn(&udev->dev, "%s: Can't %s non-U1 or U2 state.\n",
				__func__, enable ? "enable" : "disable");
		return -EINVAL;
	}

	if (udev->state != USB_STATE_CONFIGURED) {
		dev_dbg(&udev->dev, "%s: Can't %s %s state "
				"for unconfigured device.\n",
				__func__, enable ? "enable" : "disable",
				usb3_lpm_names[state]);
		return 0;
	}

	if (enable) {
		/*
		 * Now send the control transfer to enable device-initiated LPM
		 * for either U1 or U2.
		 */
		ret = usb_control_msg(udev, usb_sndctrlpipe(udev, 0),
				USB_REQ_SET_FEATURE,
				USB_RECIP_DEVICE,
				feature,
				0, NULL, 0,
				USB_CTRL_SET_TIMEOUT);
	} else {
		ret = usb_control_msg(udev, usb_sndctrlpipe(udev, 0),
				USB_REQ_CLEAR_FEATURE,
				USB_RECIP_DEVICE,
				feature,
				0, NULL, 0,
				USB_CTRL_SET_TIMEOUT);
	}
	if (ret < 0) {
		dev_warn(&udev->dev, "%s of device-initiated %s failed.\n",
				enable ? "Enable" : "Disable",
				usb3_lpm_names[state]);
		return -EBUSY;
	}
	return 0;
}

static int usb_set_lpm_timeout(struct usb_device *udev,
		enum usb3_link_state state, int timeout)
{
	int ret;
	int feature;

	switch (state) {
	case USB3_LPM_U1:
		feature = USB_PORT_FEAT_U1_TIMEOUT;
		break;
	case USB3_LPM_U2:
		feature = USB_PORT_FEAT_U2_TIMEOUT;
		break;
	default:
		dev_warn(&udev->dev, "%s: Can't set timeout for non-U1 or U2 state.\n",
				__func__);
		return -EINVAL;
	}

	if (state == USB3_LPM_U1 && timeout > USB3_LPM_U1_MAX_TIMEOUT &&
			timeout != USB3_LPM_DEVICE_INITIATED) {
		dev_warn(&udev->dev, "Failed to set %s timeout to 0x%x, "
				"which is a reserved value.\n",
				usb3_lpm_names[state], timeout);
		return -EINVAL;
	}

	ret = set_port_feature(udev->parent,
			USB_PORT_LPM_TIMEOUT(timeout) | udev->portnum,
			feature);
	if (ret < 0) {
		dev_warn(&udev->dev, "Failed to set %s timeout to 0x%x,"
				"error code %i\n", usb3_lpm_names[state],
				timeout, ret);
		return -EBUSY;
	}
	if (state == USB3_LPM_U1)
		udev->u1_params.timeout = timeout;
	else
		udev->u2_params.timeout = timeout;
	return 0;
}

/*
 * Enable the hub-initiated U1/U2 idle timeouts, and enable device-initiated
 * U1/U2 entry.
 *
 * We will attempt to enable U1 or U2, but there are no guarantees that the
 * control transfers to set the hub timeout or enable device-initiated U1/U2
 * will be successful.
 *
 * If we cannot set the parent hub U1/U2 timeout, we attempt to let the xHCI
 * driver know about it.  If that call fails, it should be harmless, and just
 * take up more slightly more bus bandwidth for unnecessary U1/U2 exit latency.
 */
static void usb_enable_link_state(struct usb_hcd *hcd, struct usb_device *udev,
		enum usb3_link_state state)
{
	int timeout, ret;
	__u8 u1_mel = udev->bos->ss_cap->bU1devExitLat;
	__le16 u2_mel = udev->bos->ss_cap->bU2DevExitLat;

	/* If the device says it doesn't have *any* exit latency to come out of
	 * U1 or U2, it's probably lying.  Assume it doesn't implement that link
	 * state.
	 */
	if ((state == USB3_LPM_U1 && u1_mel == 0) ||
			(state == USB3_LPM_U2 && u2_mel == 0))
		return;

	/*
	 * First, let the device know about the exit latencies
	 * associated with the link state we're about to enable.
	 */
	ret = usb_req_set_sel(udev, state);
	if (ret < 0) {
		dev_warn(&udev->dev, "Set SEL for device-initiated %s failed.\n",
				usb3_lpm_names[state]);
		return;
	}

	/* We allow the host controller to set the U1/U2 timeout internally
	 * first, so that it can change its schedule to account for the
	 * additional latency to send data to a device in a lower power
	 * link state.
	 */
	timeout = hcd->driver->enable_usb3_lpm_timeout(hcd, udev, state);

	/* xHCI host controller doesn't want to enable this LPM state. */
	if (timeout == 0)
		return;

	if (timeout < 0) {
		dev_warn(&udev->dev, "Could not enable %s link state, "
				"xHCI error %i.\n", usb3_lpm_names[state],
				timeout);
		return;
	}

	if (usb_set_lpm_timeout(udev, state, timeout))
		/* If we can't set the parent hub U1/U2 timeout,
		 * device-initiated LPM won't be allowed either, so let the xHCI
		 * host know that this link state won't be enabled.
		 */
		hcd->driver->disable_usb3_lpm_timeout(hcd, udev, state);

	/* Only a configured device will accept the Set Feature U1/U2_ENABLE */
	else if (udev->actconfig)
		usb_set_device_initiated_lpm(udev, state, true);

}

/*
 * Disable the hub-initiated U1/U2 idle timeouts, and disable device-initiated
 * U1/U2 entry.
 *
 * If this function returns -EBUSY, the parent hub will still allow U1/U2 entry.
 * If zero is returned, the parent will not allow the link to go into U1/U2.
 *
 * If zero is returned, device-initiated U1/U2 entry may still be enabled, but
 * it won't have an effect on the bus link state because the parent hub will
 * still disallow device-initiated U1/U2 entry.
 *
 * If zero is returned, the xHCI host controller may still think U1/U2 entry is
 * possible.  The result will be slightly more bus bandwidth will be taken up
 * (to account for U1/U2 exit latency), but it should be harmless.
 */
static int usb_disable_link_state(struct usb_hcd *hcd, struct usb_device *udev,
		enum usb3_link_state state)
{
	int feature;

	switch (state) {
	case USB3_LPM_U1:
		feature = USB_PORT_FEAT_U1_TIMEOUT;
		break;
	case USB3_LPM_U2:
		feature = USB_PORT_FEAT_U2_TIMEOUT;
		break;
	default:
		dev_warn(&udev->dev, "%s: Can't disable non-U1 or U2 state.\n",
				__func__);
		return -EINVAL;
	}

	if (usb_set_lpm_timeout(udev, state, 0))
		return -EBUSY;

	usb_set_device_initiated_lpm(udev, state, false);

	if (hcd->driver->disable_usb3_lpm_timeout(hcd, udev, state))
		dev_warn(&udev->dev, "Could not disable xHCI %s timeout, "
				"bus schedule bandwidth may be impacted.\n",
				usb3_lpm_names[state]);
	return 0;
}

/*
 * Disable hub-initiated and device-initiated U1 and U2 entry.
 * Caller must own the bandwidth_mutex.
 *
 * This will call usb_enable_lpm() on failure, which will decrement
 * lpm_disable_count, and will re-enable LPM if lpm_disable_count reaches zero.
 */
int usb_disable_lpm(struct usb_device *udev)
{
	struct usb_hcd *hcd;

	if (!udev || !udev->parent ||
			udev->speed != USB_SPEED_SUPER ||
			!udev->lpm_capable ||
			udev->state < USB_STATE_DEFAULT)
		return 0;

	hcd = bus_to_hcd(udev->bus);
	if (!hcd || !hcd->driver->disable_usb3_lpm_timeout)
		return 0;

	udev->lpm_disable_count++;
	if ((udev->u1_params.timeout == 0 && udev->u2_params.timeout == 0))
		return 0;

	/* If LPM is enabled, attempt to disable it. */
	if (usb_disable_link_state(hcd, udev, USB3_LPM_U1))
		goto enable_lpm;
	if (usb_disable_link_state(hcd, udev, USB3_LPM_U2))
		goto enable_lpm;

	return 0;

enable_lpm:
	usb_enable_lpm(udev);
	return -EBUSY;
}
EXPORT_SYMBOL_GPL(usb_disable_lpm);

/* Grab the bandwidth_mutex before calling usb_disable_lpm() */
int usb_unlocked_disable_lpm(struct usb_device *udev)
{
	struct usb_hcd *hcd = bus_to_hcd(udev->bus);
	int ret;

	if (!hcd)
		return -EINVAL;

	mutex_lock(hcd->bandwidth_mutex);
	ret = usb_disable_lpm(udev);
	mutex_unlock(hcd->bandwidth_mutex);

	return ret;
}
EXPORT_SYMBOL_GPL(usb_unlocked_disable_lpm);

/*
 * Attempt to enable device-initiated and hub-initiated U1 and U2 entry.  The
 * xHCI host policy may prevent U1 or U2 from being enabled.
 *
 * Other callers may have disabled link PM, so U1 and U2 entry will be disabled
 * until the lpm_disable_count drops to zero.  Caller must own the
 * bandwidth_mutex.
 */
void usb_enable_lpm(struct usb_device *udev)
{
	struct usb_hcd *hcd;

	if (!udev || !udev->parent ||
			udev->speed != USB_SPEED_SUPER ||
			!udev->lpm_capable ||
			udev->state < USB_STATE_DEFAULT)
		return;

	udev->lpm_disable_count--;
	hcd = bus_to_hcd(udev->bus);
	/* Double check that we can both enable and disable LPM.
	 * Device must be configured to accept set feature U1/U2 timeout.
	 */
	if (!hcd || !hcd->driver->enable_usb3_lpm_timeout ||
			!hcd->driver->disable_usb3_lpm_timeout)
		return;

	if (udev->lpm_disable_count > 0)
		return;

	usb_enable_link_state(hcd, udev, USB3_LPM_U1);
	usb_enable_link_state(hcd, udev, USB3_LPM_U2);
}
EXPORT_SYMBOL_GPL(usb_enable_lpm);

/* Grab the bandwidth_mutex before calling usb_enable_lpm() */
void usb_unlocked_enable_lpm(struct usb_device *udev)
{
	struct usb_hcd *hcd = bus_to_hcd(udev->bus);

	if (!hcd)
		return;

	mutex_lock(hcd->bandwidth_mutex);
	usb_enable_lpm(udev);
	mutex_unlock(hcd->bandwidth_mutex);
}
EXPORT_SYMBOL_GPL(usb_unlocked_enable_lpm);

/* usb3 devices use U3 for disabled, make sure remote wakeup is disabled */
static void hub_usb3_port_prepare_disable(struct usb_hub *hub,
					  struct usb_port *port_dev)
{
	struct usb_device *udev = port_dev->child;
	int ret;

	if (udev && udev->port_is_suspended && udev->do_remote_wakeup) {
		ret = hub_set_port_link_state(hub, port_dev->portnum,
					      USB_SS_PORT_LS_U0);
		if (!ret) {
			msleep(USB_RESUME_TIMEOUT);
			ret = usb_disable_remote_wakeup(udev);
		}
		if (ret)
			dev_warn(&udev->dev,
				 "Port disable: can't disable remote wake\n");
		udev->do_remote_wakeup = 0;
	}
}

#else	/* CONFIG_PM */

#define hub_suspend		NULL
#define hub_resume		NULL
#define hub_reset_resume	NULL

static inline void hub_usb3_port_prepare_disable(struct usb_hub *hub,
						 struct usb_port *port_dev) { }

int usb_disable_lpm(struct usb_device *udev)
{
	return 0;
}
EXPORT_SYMBOL_GPL(usb_disable_lpm);

void usb_enable_lpm(struct usb_device *udev) { }
EXPORT_SYMBOL_GPL(usb_enable_lpm);

int usb_unlocked_disable_lpm(struct usb_device *udev)
{
	return 0;
}
EXPORT_SYMBOL_GPL(usb_unlocked_disable_lpm);

void usb_unlocked_enable_lpm(struct usb_device *udev) { }
EXPORT_SYMBOL_GPL(usb_unlocked_enable_lpm);

int usb_disable_ltm(struct usb_device *udev)
{
	return 0;
}
EXPORT_SYMBOL_GPL(usb_disable_ltm);

void usb_enable_ltm(struct usb_device *udev) { }
EXPORT_SYMBOL_GPL(usb_enable_ltm);

static int hub_handle_remote_wakeup(struct usb_hub *hub, unsigned int port,
		u16 portstatus, u16 portchange)
{
	return 0;
}

#endif	/* CONFIG_PM */


/* USB 2.0 spec, 7.1.7.3 / fig 7-29:
 *
 * Between connect detection and reset signaling there must be a delay
 * of 100ms at least for debounce and power-settling.  The corresponding
 * timer shall restart whenever the downstream port detects a disconnect.
 *
 * Apparently there are some bluetooth and irda-dongles and a number of
 * low-speed devices for which this debounce period may last over a second.
 * Not covered by the spec - but easy to deal with.
 *
 * This implementation uses a 1500ms total debounce timeout; if the
 * connection isn't stable by then it returns -ETIMEDOUT.  It checks
 * every 25ms for transient disconnects.  When the port status has been
 * unchanged for 100ms it returns the port status.
 */
int hub_port_debounce(struct usb_hub *hub, int port1, bool must_be_connected)
{
	int ret;
	u16 portchange, portstatus;
	unsigned connection = 0xffff;
	int total_time, stable_time = 0;
	struct usb_port *port_dev = hub->ports[port1 - 1];

	for (total_time = 0; ; total_time += HUB_DEBOUNCE_STEP) {
		ret = hub_port_status(hub, port1, &portstatus, &portchange);
		if (ret < 0)
			return ret;

		if (!(portchange & USB_PORT_STAT_C_CONNECTION) &&
		     (portstatus & USB_PORT_STAT_CONNECTION) == connection) {
			if (!must_be_connected ||
			     (connection == USB_PORT_STAT_CONNECTION))
				stable_time += HUB_DEBOUNCE_STEP;
			if (stable_time >= HUB_DEBOUNCE_STABLE)
				break;
		} else {
			stable_time = 0;
			connection = portstatus & USB_PORT_STAT_CONNECTION;
		}

		if (portchange & USB_PORT_STAT_C_CONNECTION) {
			usb_clear_port_feature(hub->hdev, port1,
					USB_PORT_FEAT_C_CONNECTION);
		}

		if (total_time >= HUB_DEBOUNCE_TIMEOUT)
			break;
		msleep(HUB_DEBOUNCE_STEP);
	}

	dev_dbg(&port_dev->dev, "debounce total %dms stable %dms status 0x%x\n",
			total_time, stable_time, portstatus);

	if (stable_time < HUB_DEBOUNCE_STABLE)
		return -ETIMEDOUT;
	return portstatus;
}

void usb_ep0_reinit(struct usb_device *udev)
{
	usb_disable_endpoint(udev, 0 + USB_DIR_IN, true);
	usb_disable_endpoint(udev, 0 + USB_DIR_OUT, true);
	usb_enable_endpoint(udev, &udev->ep0, true);
}
EXPORT_SYMBOL_GPL(usb_ep0_reinit);

#define usb_sndaddr0pipe()	(PIPE_CONTROL << 30)
#define usb_rcvaddr0pipe()	((PIPE_CONTROL << 30) | USB_DIR_IN)

static int hub_set_address(struct usb_device *udev, int devnum)
{
	int retval;
	struct usb_hcd *hcd = bus_to_hcd(udev->bus);

	/*
	 * The host controller will choose the device address,
	 * instead of the core having chosen it earlier
	 */
	if (!hcd->driver->address_device && devnum <= 1)
		return -EINVAL;
	if (udev->state == USB_STATE_ADDRESS)
		return 0;
	if (udev->state != USB_STATE_DEFAULT)
		return -EINVAL;
	if (hcd->driver->address_device)
		retval = hcd->driver->address_device(hcd, udev);
	else
		retval = usb_control_msg(udev, usb_sndaddr0pipe(),
				USB_REQ_SET_ADDRESS, 0, devnum, 0,
				NULL, 0, USB_CTRL_SET_TIMEOUT);
	if (retval == 0) {
		update_devnum(udev, devnum);
		/* Device now using proper address. */
		usb_set_device_state(udev, USB_STATE_ADDRESS);
		usb_ep0_reinit(udev);
	}
	return retval;
}

/*
 * There are reports of USB 3.0 devices that say they support USB 2.0 Link PM
 * when they're plugged into a USB 2.0 port, but they don't work when LPM is
 * enabled.
 *
 * Only enable USB 2.0 Link PM if the port is internal (hardwired), or the
 * device says it supports the new USB 2.0 Link PM errata by setting the BESL
 * support bit in the BOS descriptor.
 */
static void hub_set_initial_usb2_lpm_policy(struct usb_device *udev)
{
	struct usb_hub *hub = usb_hub_to_struct_hub(udev->parent);
	int connect_type = USB_PORT_CONNECT_TYPE_UNKNOWN;

	if (!udev->usb2_hw_lpm_capable || !udev->bos)
		return;

	if (hub)
		connect_type = hub->ports[udev->portnum - 1]->connect_type;

	if ((udev->bos->ext_cap->bmAttributes & cpu_to_le32(USB_BESL_SUPPORT)) ||
			connect_type == USB_PORT_CONNECT_TYPE_HARD_WIRED) {
		udev->usb2_hw_lpm_allowed = 1;
		usb_set_usb2_hardware_lpm(udev, 1);
	}
}

static int hub_enable_device(struct usb_device *udev)
{
	struct usb_hcd *hcd = bus_to_hcd(udev->bus);

	if (!hcd->driver->enable_device)
		return 0;
	if (udev->state == USB_STATE_ADDRESS)
		return 0;
	if (udev->state != USB_STATE_DEFAULT)
		return -EINVAL;

	return hcd->driver->enable_device(hcd, udev);
}

/* Reset device, (re)assign address, get device descriptor.
 * Device connection must be stable, no more debouncing needed.
 * Returns device in USB_STATE_ADDRESS, except on error.
 *
 * If this is called for an already-existing device (as part of
 * usb_reset_and_verify_device), the caller must own the device lock and
 * the port lock.  For a newly detected device that is not accessible
 * through any global pointers, it's not necessary to lock the device,
 * but it is still necessary to lock the port.
 */
static int
hub_port_init (struct usb_hub *hub, struct usb_device *udev, int port1,
		int retry_counter)
{
	struct usb_device	*hdev = hub->hdev;
	struct usb_hcd		*hcd = bus_to_hcd(hdev->bus);
	int			i, j, retval;
	unsigned		delay = HUB_SHORT_RESET_TIME;
	enum usb_device_speed	oldspeed = udev->speed;
	const char		*speed;
	int			devnum = udev->devnum;

	/* root hub ports have a slightly longer reset period
	 * (from USB 2.0 spec, section 7.1.7.5)
	 */
	if (!hdev->parent) {
		delay = HUB_ROOT_RESET_TIME;
		if (port1 == hdev->bus->otg_port)
			hdev->bus->b_hnp_enable = 0;
	}

	/* Some low speed devices have problems with the quick delay, so */
	/*  be a bit pessimistic with those devices. RHbug #23670 */
	if (oldspeed == USB_SPEED_LOW)
		delay = HUB_LONG_RESET_TIME;

	mutex_lock(hcd->address0_mutex);

	/* Reset the device; full speed may morph to high speed */
	/* FIXME a USB 2.0 device may morph into SuperSpeed on reset. */
	retval = hub_port_reset(hub, port1, udev, delay, false);
	if (retval < 0)		/* error or disconnect */
		goto fail;
	/* success, speed is known */

	retval = -ENODEV;

	if (oldspeed != USB_SPEED_UNKNOWN && oldspeed != udev->speed) {
		dev_dbg(&udev->dev, "device reset changed speed!\n");
		goto fail;
	}
	oldspeed = udev->speed;

	/* USB 2.0 section 5.5.3 talks about ep0 maxpacket ...
	 * it's fixed size except for full speed devices.
	 * For Wireless USB devices, ep0 max packet is always 512 (tho
	 * reported as 0xff in the device descriptor). WUSB1.0[4.8.1].
	 */
	switch (udev->speed) {
	case USB_SPEED_SUPER:
	case USB_SPEED_WIRELESS:	/* fixed at 512 */
		udev->ep0.desc.wMaxPacketSize = cpu_to_le16(512);
		break;
	case USB_SPEED_HIGH:		/* fixed at 64 */
		udev->ep0.desc.wMaxPacketSize = cpu_to_le16(64);
		break;
	case USB_SPEED_FULL:		/* 8, 16, 32, or 64 */
		/* to determine the ep0 maxpacket size, try to read
		 * the device descriptor to get bMaxPacketSize0 and
		 * then correct our initial guess.
		 */
		udev->ep0.desc.wMaxPacketSize = cpu_to_le16(64);
		break;
	case USB_SPEED_LOW:		/* fixed at 8 */
		udev->ep0.desc.wMaxPacketSize = cpu_to_le16(8);
		break;
	default:
		goto fail;
	}

	if (udev->speed == USB_SPEED_WIRELESS)
		speed = "variable speed Wireless";
	else
		speed = usb_speed_string(udev->speed);

	if (udev->speed != USB_SPEED_SUPER)
		dev_info(&udev->dev,
				"%s %s USB device number %d using %s\n",
				(udev->config) ? "reset" : "new", speed,
				devnum, udev->bus->controller->driver->name);

	/* Set up TT records, if needed  */
	if (hdev->tt) {
		udev->tt = hdev->tt;
		udev->ttport = hdev->ttport;
	} else if (udev->speed != USB_SPEED_HIGH
			&& hdev->speed == USB_SPEED_HIGH) {
		if (!hub->tt.hub) {
			dev_err(&udev->dev, "parent hub has no TT\n");
			retval = -EINVAL;
			goto fail;
		}
		udev->tt = &hub->tt;
		udev->ttport = port1;
	}

	/* Why interleave GET_DESCRIPTOR and SET_ADDRESS this way?
	 * Because device hardware and firmware is sometimes buggy in
	 * this area, and this is how Linux has done it for ages.
	 * Change it cautiously.
	 *
	 * NOTE:  If use_new_scheme() is true we will start by issuing
	 * a 64-byte GET_DESCRIPTOR request.  This is what Windows does,
	 * so it may help with some non-standards-compliant devices.
	 * Otherwise we start with SET_ADDRESS and then try to read the
	 * first 8 bytes of the device descriptor to get the ep0 maxpacket
	 * value.
	 */
	for (i = 0; i < GET_DESCRIPTOR_TRIES; (++i, msleep(100))) {
		bool did_new_scheme = false;

		if (use_new_scheme(udev, retry_counter) &&
			!((hcd->driver->flags & HCD_RT_OLD_ENUM) &&
				!hdev->parent)) {
			struct usb_device_descriptor *buf;
			int r = 0;

			did_new_scheme = true;
			retval = hub_enable_device(udev);
			if (retval < 0) {
				dev_err(&udev->dev,
					"hub failed to enable device, error %d\n",
					retval);
				goto fail;
			}

#define GET_DESCRIPTOR_BUFSIZE	64
			buf = kmalloc(GET_DESCRIPTOR_BUFSIZE, GFP_NOIO);
			if (!buf) {
				retval = -ENOMEM;
				continue;
			}

			/* Retry on all errors; some devices are flakey.
			 * 255 is for WUSB devices, we actually need to use
			 * 512 (WUSB1.0[4.8.1]).
			 */
			for (j = 0; j < 3; ++j) {
				buf->bMaxPacketSize0 = 0;
				r = usb_control_msg(udev, usb_rcvaddr0pipe(),
					USB_REQ_GET_DESCRIPTOR, USB_DIR_IN,
					USB_DT_DEVICE << 8, 0,
					buf, GET_DESCRIPTOR_BUFSIZE,
					initial_descriptor_timeout);
				switch (buf->bMaxPacketSize0) {
				case 8: case 16: case 32: case 64: case 255:
					if (buf->bDescriptorType ==
							USB_DT_DEVICE) {
						r = 0;
						break;
					}
					/* FALL THROUGH */
				default:
					if (r == 0)
						r = -EPROTO;
					break;
				}
				if (r == 0)
					break;
			}
			udev->descriptor.bMaxPacketSize0 =
					buf->bMaxPacketSize0;
			kfree(buf);

			retval = hub_port_reset(hub, port1, udev, delay, false);
			if (retval < 0)		/* error or disconnect */
				goto fail;
			if (oldspeed != udev->speed) {
				dev_dbg(&udev->dev,
					"device reset changed speed!\n");
				retval = -ENODEV;
				goto fail;
			}
			if (r) {
				if (r != -ENODEV)
					dev_err(&udev->dev, "device descriptor read/64, error %d\n",
							r);
				retval = -EMSGSIZE;
				continue;
			}
#undef GET_DESCRIPTOR_BUFSIZE
		}

		/*
		 * If device is WUSB, we already assigned an
		 * unauthorized address in the Connect Ack sequence;
		 * authorization will assign the final address.
		 */
		if (udev->wusb == 0) {
			for (j = 0; j < SET_ADDRESS_TRIES; ++j) {
				retval = hub_set_address(udev, devnum);
				if (retval >= 0)
					break;
				msleep(200);
			}
			if (retval < 0) {
				if (retval != -ENODEV)
					dev_err(&udev->dev, "device not accepting address %d, error %d\n",
							devnum, retval);
				goto fail;
			}
			if (udev->speed == USB_SPEED_SUPER) {
				devnum = udev->devnum;
				dev_info(&udev->dev,
						"%s SuperSpeed USB device number %d using %s\n",
						(udev->config) ? "reset" : "new",
						devnum, udev->bus->controller->driver->name);
			}

			/* cope with hardware quirkiness:
			 *  - let SET_ADDRESS settle, some device hardware wants it
			 *  - read ep0 maxpacket even for high and low speed,
			 */
			msleep(10);
			/* use_new_scheme() checks the speed which may have
			 * changed since the initial look so we cache the result
			 * in did_new_scheme
			 */
			if (did_new_scheme)
				break;
		}

		retval = usb_get_device_descriptor(udev, 8);
		if (retval < 8) {
			if (retval != -ENODEV)
				dev_err(&udev->dev,
					"device descriptor read/8, error %d\n",
					retval);
			if (retval >= 0)
				retval = -EMSGSIZE;
		} else {
			retval = 0;
			break;
		}
	}
	if (retval)
		goto fail;

	/*
	 * Some superspeed devices have finished the link training process
	 * and attached to a superspeed hub port, but the device descriptor
	 * got from those devices show they aren't superspeed devices. Warm
	 * reset the port attached by the devices can fix them.
	 */
	if ((udev->speed == USB_SPEED_SUPER) &&
			(le16_to_cpu(udev->descriptor.bcdUSB) < 0x0300)) {
		dev_err(&udev->dev, "got a wrong device descriptor, "
				"warm reset device\n");
		hub_port_reset(hub, port1, udev,
				HUB_BH_RESET_TIME, true);
		retval = -EINVAL;
		goto fail;
	}

	if (udev->descriptor.bMaxPacketSize0 == 0xff ||
			udev->speed == USB_SPEED_SUPER)
		i = 512;
	else
		i = udev->descriptor.bMaxPacketSize0;
	if (usb_endpoint_maxp(&udev->ep0.desc) != i) {
		if (udev->speed == USB_SPEED_LOW ||
				!(i == 8 || i == 16 || i == 32 || i == 64)) {
			dev_err(&udev->dev, "Invalid ep0 maxpacket: %d\n", i);
			retval = -EMSGSIZE;
			goto fail;
		}
		if (udev->speed == USB_SPEED_FULL)
			dev_dbg(&udev->dev, "ep0 maxpacket = %d\n", i);
		else
			dev_warn(&udev->dev, "Using ep0 maxpacket: %d\n", i);
		udev->ep0.desc.wMaxPacketSize = cpu_to_le16(i);
		usb_ep0_reinit(udev);
	}

	retval = usb_get_device_descriptor(udev, USB_DT_DEVICE_SIZE);
	if (retval < (signed)sizeof(udev->descriptor)) {
		if (retval != -ENODEV)
			dev_err(&udev->dev, "device descriptor read/all, error %d\n",
					retval);
		if (retval >= 0)
			retval = -ENOMSG;
		goto fail;
	}

	if (udev->wusb == 0 && le16_to_cpu(udev->descriptor.bcdUSB) >= 0x0201) {
		retval = usb_get_bos_descriptor(udev);
		if (!retval) {
			udev->lpm_capable = usb_device_supports_lpm(udev);
			usb_set_lpm_parameters(udev);
		}
	}

	retval = 0;
	/* notify HCD that we have a device connected and addressed */
	if (hcd->driver->update_device)
		hcd->driver->update_device(hcd, udev);
	hub_set_initial_usb2_lpm_policy(udev);
fail:
	if (retval) {
		hub_port_disable(hub, port1, 0);
		update_devnum(udev, devnum);	/* for disconnect processing */
	}
	mutex_unlock(hcd->address0_mutex);
	return retval;
}

static void
check_highspeed (struct usb_hub *hub, struct usb_device *udev, int port1)
{
	struct usb_qualifier_descriptor	*qual;
	int				status;

	if (udev->quirks & USB_QUIRK_DEVICE_QUALIFIER)
		return;

	qual = kmalloc (sizeof *qual, GFP_KERNEL);
	if (qual == NULL)
		return;

	status = usb_get_descriptor (udev, USB_DT_DEVICE_QUALIFIER, 0,
			qual, sizeof *qual);
	if (status == sizeof *qual) {
		dev_info(&udev->dev, "not running at top speed; "
			"connect to a high speed hub\n");
		/* hub LEDs are probably harder to miss than syslog */
		if (hub->has_indicators) {
			hub->indicator[port1-1] = INDICATOR_GREEN_BLINK;
			queue_delayed_work(system_power_efficient_wq,
					&hub->leds, 0);
		}
	}
	kfree(qual);
}

static unsigned
hub_power_remaining (struct usb_hub *hub)
{
	struct usb_device *hdev = hub->hdev;
	int remaining;
	int port1;

	if (!hub->limited_power)
		return 0;

	remaining = hdev->bus_mA - hub->descriptor->bHubContrCurrent;
	for (port1 = 1; port1 <= hdev->maxchild; ++port1) {
		struct usb_port *port_dev = hub->ports[port1 - 1];
		struct usb_device *udev = port_dev->child;
		unsigned unit_load;
		int delta;

		if (!udev)
			continue;
		if (hub_is_superspeed(udev))
			unit_load = 150;
		else
			unit_load = 100;

		/*
		 * Unconfigured devices may not use more than one unit load,
		 * or 8mA for OTG ports
		 */
		if (udev->actconfig)
			delta = usb_get_max_power(udev, udev->actconfig);
		else if (port1 != udev->bus->otg_port || hdev->parent)
			delta = unit_load;
		else
			delta = 8;
		if (delta > hub->mA_per_port)
			dev_warn(&port_dev->dev, "%dmA is over %umA budget!\n",
					delta, hub->mA_per_port);
		remaining -= delta;
	}
	if (remaining < 0) {
		dev_warn(hub->intfdev, "%dmA over power budget!\n",
			-remaining);
		remaining = 0;
	}
	return remaining;
}

static void hub_port_connect(struct usb_hub *hub, int port1, u16 portstatus,
		u16 portchange)
{
	int status, i;
	unsigned unit_load;
	struct usb_device *hdev = hub->hdev;
	struct usb_hcd *hcd = bus_to_hcd(hdev->bus);
	struct usb_port *port_dev = hub->ports[port1 - 1];
	struct usb_device *udev = port_dev->child;
	static int unreliable_port = -1;

	/* Disconnect any existing devices under this port */
	if (udev) {
		if (hcd->usb_phy && !hdev->parent)
			usb_phy_notify_disconnect(hcd->usb_phy, udev->speed);
		usb_disconnect(&port_dev->child);
	}

	/* We can forget about a "removed" device when there's a physical
	 * disconnect or the connect status changes.
	 */
	if (!(portstatus & USB_PORT_STAT_CONNECTION) ||
			(portchange & USB_PORT_STAT_C_CONNECTION))
		clear_bit(port1, hub->removed_bits);

	if (portchange & (USB_PORT_STAT_C_CONNECTION |
				USB_PORT_STAT_C_ENABLE)) {
		status = hub_port_debounce_be_stable(hub, port1);
		if (status < 0) {
			if (status != -ENODEV &&
				port1 != unreliable_port &&
				printk_ratelimit())
				dev_err(&port_dev->dev, "connect-debounce failed\n");
			portstatus &= ~USB_PORT_STAT_CONNECTION;
			unreliable_port = port1;
		} else {
			portstatus = status;
		}
	}

	/* Return now if debouncing failed or nothing is connected or
	 * the device was "removed".
	 */
	if (!(portstatus & USB_PORT_STAT_CONNECTION) ||
			test_bit(port1, hub->removed_bits)) {

		/* maybe switch power back on (e.g. root hub was reset) */
		if (hub_is_port_power_switchable(hub)
				&& !port_is_power_on(hub, portstatus))
			set_port_feature(hdev, port1, USB_PORT_FEAT_POWER);

		if (portstatus & USB_PORT_STAT_ENABLE)
			goto done;
		return;
	}
	if (hub_is_superspeed(hub->hdev))
		unit_load = 150;
	else
		unit_load = 100;

	status = 0;
	for (i = 0; i < SET_CONFIG_TRIES; i++) {

		/* reallocate for each attempt, since references
		 * to the previous one can escape in various ways
		 */
		udev = usb_alloc_dev(hdev, hdev->bus, port1);
		if (!udev) {
			dev_err(&port_dev->dev,
					"couldn't allocate usb_device\n");
			goto done;
		}

		usb_set_device_state(udev, USB_STATE_POWERED);
		udev->bus_mA = hub->mA_per_port;
		udev->level = hdev->level + 1;
		udev->wusb = hub_is_wusb(hub);

		/* Only USB 3.0 devices are connected to SuperSpeed hubs. */
		if (hub_is_superspeed(hub->hdev))
			udev->speed = USB_SPEED_SUPER;
		else
			udev->speed = USB_SPEED_UNKNOWN;

		choose_devnum(udev);
		if (udev->devnum <= 0) {
			status = -ENOTCONN;	/* Don't retry */
			goto loop;
		}

		/* reset (non-USB 3.0 devices) and get descriptor */
		usb_lock_port(port_dev);
		status = hub_port_init(hub, udev, port1, i);
		usb_unlock_port(port_dev);
		if (status < 0)
			goto loop;

		usb_detect_quirks(udev);
		if (udev->quirks & USB_QUIRK_DELAY_INIT)
			msleep(1000);

		/* consecutive bus-powered hubs aren't reliable; they can
		 * violate the voltage drop budget.  if the new child has
		 * a "powered" LED, users should notice we didn't enable it
		 * (without reading syslog), even without per-port LEDs
		 * on the parent.
		 */
		if (udev->descriptor.bDeviceClass == USB_CLASS_HUB
				&& udev->bus_mA <= unit_load) {
			u16	devstat;

			status = usb_get_status(udev, USB_RECIP_DEVICE, 0,
					&devstat);
			if (status) {
				dev_dbg(&udev->dev, "get status %d ?\n", status);
				goto loop_disable;
			}
			if ((devstat & (1 << USB_DEVICE_SELF_POWERED)) == 0) {
				dev_err(&udev->dev,
					"can't connect bus-powered hub "
					"to this port\n");
				if (hub->has_indicators) {
					hub->indicator[port1-1] =
						INDICATOR_AMBER_BLINK;
					queue_delayed_work(
						system_power_efficient_wq,
						&hub->leds, 0);
				}
				status = -ENOTCONN;	/* Don't retry */
				goto loop_disable;
			}
		}

		/* check for devices running slower than they could */
		if (le16_to_cpu(udev->descriptor.bcdUSB) >= 0x0200
				&& udev->speed == USB_SPEED_FULL
				&& highspeed_hubs != 0)
			check_highspeed (hub, udev, port1);

		/* Store the parent's children[] pointer.  At this point
		 * udev becomes globally accessible, although presumably
		 * no one will look at it until hdev is unlocked.
		 */
		status = 0;

		mutex_lock(&usb_port_peer_mutex);

		/* We mustn't add new devices if the parent hub has
		 * been disconnected; we would race with the
		 * recursively_mark_NOTATTACHED() routine.
		 */
		spin_lock_irq(&device_state_lock);
		if (hdev->state == USB_STATE_NOTATTACHED)
			status = -ENOTCONN;
		else
			port_dev->child = udev;
		spin_unlock_irq(&device_state_lock);
		mutex_unlock(&usb_port_peer_mutex);

		/* Run it through the hoops (find a driver, etc) */
		if (!status) {
			status = usb_new_device(udev);
			if (status) {
				mutex_lock(&usb_port_peer_mutex);
				spin_lock_irq(&device_state_lock);
				port_dev->child = NULL;
				spin_unlock_irq(&device_state_lock);
				mutex_unlock(&usb_port_peer_mutex);
			} else {
				if (hcd->usb_phy && !hdev->parent)
					usb_phy_notify_connect(hcd->usb_phy,
							udev->speed);
			}
		}

		if (status)
			goto loop_disable;

		status = hub_power_remaining(hub);
		if (status)
			dev_dbg(hub->intfdev, "%dmA power budget left\n", status);

		return;

loop_disable:
		hub_port_disable(hub, port1, 1);
loop:
		usb_ep0_reinit(udev);
		release_devnum(udev);
		hub_free_dev(udev);
		usb_put_dev(udev);
		if ((status == -ENOTCONN) || (status == -ENOTSUPP))
			break;
	}
	if (hub->hdev->parent ||
			!hcd->driver->port_handed_over ||
			!(hcd->driver->port_handed_over)(hcd, port1)) {
		if (status != -ENOTCONN && status != -ENODEV)
			dev_err(&port_dev->dev,
					"unable to enumerate USB device\n");
	}

done:
	hub_port_disable(hub, port1, 1);
	if (hcd->driver->relinquish_port && !hub->hdev->parent)
		hcd->driver->relinquish_port(hcd, port1);

}

/* Handle physical or logical connection change events.
 * This routine is called when:
 *	a port connection-change occurs;
 *	a port enable-change occurs (often caused by EMI);
 *	usb_reset_and_verify_device() encounters changed descriptors (as from
 *		a firmware download)
 * caller already locked the hub
 */
static void hub_port_connect_change(struct usb_hub *hub, int port1,
					u16 portstatus, u16 portchange)
		__must_hold(&port_dev->status_lock)
{
	struct usb_port *port_dev = hub->ports[port1 - 1];
	struct usb_device *udev = port_dev->child;
	int status = -ENODEV;

	dev_dbg(&port_dev->dev, "status %04x, change %04x, %s\n", portstatus,
			portchange, portspeed(hub, portstatus));

	if (hub->has_indicators) {
		set_port_led(hub, port1, HUB_LED_AUTO);
		hub->indicator[port1-1] = INDICATOR_AUTO;
	}

#ifdef	CONFIG_USB_OTG
	/* during HNP, don't repeat the debounce */
	if (hub->hdev->bus->is_b_host)
		portchange &= ~(USB_PORT_STAT_C_CONNECTION |
				USB_PORT_STAT_C_ENABLE);
#endif

	/* Try to resuscitate an existing device */
	if ((portstatus & USB_PORT_STAT_CONNECTION) && udev &&
			udev->state != USB_STATE_NOTATTACHED) {
		if (portstatus & USB_PORT_STAT_ENABLE) {
			status = 0;		/* Nothing to do */
#ifdef CONFIG_PM_RUNTIME
		} else if (udev->state == USB_STATE_SUSPENDED &&
				udev->persist_enabled) {
			/* For a suspended device, treat this as a
			 * remote wakeup event.
			 */
			usb_unlock_port(port_dev);
			status = usb_remote_wakeup(udev);
			usb_lock_port(port_dev);
#endif
		} else {
			/* Don't resuscitate */;
		}
	}
	clear_bit(port1, hub->change_bits);

	/* successfully revalidated the connection */
	if (status == 0)
		return;

	usb_unlock_port(port_dev);
	hub_port_connect(hub, port1, portstatus, portchange);
	usb_lock_port(port_dev);
}

static void port_event(struct usb_hub *hub, int port1)
		__must_hold(&port_dev->status_lock)
{
	int connect_change, reset_device = 0;
	struct usb_port *port_dev = hub->ports[port1 - 1];
	struct usb_device *udev = port_dev->child;
	struct usb_device *hdev = hub->hdev;
	u16 portstatus, portchange;

	connect_change = test_bit(port1, hub->change_bits);
	clear_bit(port1, hub->event_bits);
	clear_bit(port1, hub->wakeup_bits);

	if (hub_port_status(hub, port1, &portstatus, &portchange) < 0)
		return;

	if (portchange & USB_PORT_STAT_C_CONNECTION) {
		usb_clear_port_feature(hdev, port1, USB_PORT_FEAT_C_CONNECTION);
		connect_change = 1;
	}

	if (portchange & USB_PORT_STAT_C_ENABLE) {
		if (!connect_change)
			dev_dbg(&port_dev->dev, "enable change, status %08x\n",
					portstatus);
		usb_clear_port_feature(hdev, port1, USB_PORT_FEAT_C_ENABLE);

		/*
		 * EM interference sometimes causes badly shielded USB devices
		 * to be shutdown by the hub, this hack enables them again.
		 * Works at least with mouse driver.
		 */
		if (!(portstatus & USB_PORT_STAT_ENABLE)
		    && !connect_change && udev) {
			dev_err(&port_dev->dev, "disabled by hub (EMI?), re-enabling...\n");
			connect_change = 1;
		}
	}

	if (portchange & USB_PORT_STAT_C_OVERCURRENT) {
		u16 status = 0, unused;

		dev_dbg(&port_dev->dev, "over-current change\n");
		usb_clear_port_feature(hdev, port1,
				USB_PORT_FEAT_C_OVER_CURRENT);
		msleep(100);	/* Cool down */
		hub_power_on(hub, true);
		hub_port_status(hub, port1, &status, &unused);
		if (status & USB_PORT_STAT_OVERCURRENT)
			dev_err(&port_dev->dev, "over-current condition\n");
	}

	if (portchange & USB_PORT_STAT_C_RESET) {
		dev_dbg(&port_dev->dev, "reset change\n");
		usb_clear_port_feature(hdev, port1, USB_PORT_FEAT_C_RESET);
	}
	if ((portchange & USB_PORT_STAT_C_BH_RESET)
	    && hub_is_superspeed(hdev)) {
		dev_dbg(&port_dev->dev, "warm reset change\n");
		usb_clear_port_feature(hdev, port1,
				USB_PORT_FEAT_C_BH_PORT_RESET);
	}
	if (portchange & USB_PORT_STAT_C_LINK_STATE) {
		dev_dbg(&port_dev->dev, "link state change\n");
		usb_clear_port_feature(hdev, port1,
				USB_PORT_FEAT_C_PORT_LINK_STATE);
	}
	if (portchange & USB_PORT_STAT_C_CONFIG_ERROR) {
		dev_warn(&port_dev->dev, "config error\n");
		usb_clear_port_feature(hdev, port1,
				USB_PORT_FEAT_C_PORT_CONFIG_ERROR);
	}

	/* skip port actions that require the port to be powered on */
	if (!pm_runtime_active(&port_dev->dev))
		return;

	if (hub_handle_remote_wakeup(hub, port1, portstatus, portchange))
		connect_change = 1;

	/*
	 * Warm reset a USB3 protocol port if it's in
	 * SS.Inactive state.
	 */
	if (hub_port_warm_reset_required(hub, port1, portstatus)) {
		dev_dbg(&port_dev->dev, "do warm reset\n");
		if (!udev || !(portstatus & USB_PORT_STAT_CONNECTION)
				|| udev->state == USB_STATE_NOTATTACHED) {
			if (hub_port_reset(hub, port1, NULL,
					HUB_BH_RESET_TIME, true) < 0)
				hub_port_disable(hub, port1, 1);
		} else
			reset_device = 1;
	}

	/*
	 * On disconnect USB3 protocol ports transit from U0 to
	 * SS.Inactive to Rx.Detect. If this happens a warm-
	 * reset is not needed, but a (re)connect may happen
	 * before hub_wq runs and sees the disconnect, and the
	 * device may be an unknown state.
	 *
	 * If the port went through SS.Inactive without hub_wq
	 * seeing it the C_LINK_STATE change flag will be set,
	 * and we reset the dev to put it in a known state.
	 */
	if (reset_device || (udev && hub_is_superspeed(hub->hdev)
				&& (portchange & USB_PORT_STAT_C_LINK_STATE)
				&& (portstatus & USB_PORT_STAT_CONNECTION))) {
		usb_unlock_port(port_dev);
		usb_lock_device(udev);
		usb_reset_device(udev);
		usb_unlock_device(udev);
		usb_lock_port(port_dev);
		connect_change = 0;
	}

	if (connect_change)
		hub_port_connect_change(hub, port1, portstatus, portchange);
}

static void hub_event(struct work_struct *work)
{
	struct usb_device *hdev;
	struct usb_interface *intf;
	struct usb_hub *hub;
	struct device *hub_dev;
	u16 hubstatus;
	u16 hubchange;
	int i, ret;

	hub = container_of(work, struct usb_hub, events);
	hdev = hub->hdev;
	hub_dev = hub->intfdev;
	intf = to_usb_interface(hub_dev);

	dev_dbg(hub_dev, "state %d ports %d chg %04x evt %04x\n",
			hdev->state, hdev->maxchild,
			/* NOTE: expects max 15 ports... */
			(u16) hub->change_bits[0],
			(u16) hub->event_bits[0]);

	/* Lock the device, then check to see if we were
	 * disconnected while waiting for the lock to succeed. */
	usb_lock_device(hdev);
	if (unlikely(hub->disconnected))
		goto out_hdev_lock;

	/* If the hub has died, clean up after it */
	if (hdev->state == USB_STATE_NOTATTACHED) {
		hub->error = -ENODEV;
		hub_quiesce(hub, HUB_DISCONNECT);
		goto out_hdev_lock;
	}

	/* Autoresume */
	ret = usb_autopm_get_interface(intf);
	if (ret) {
		dev_dbg(hub_dev, "Can't autoresume: %d\n", ret);
		goto out_hdev_lock;
	}

	/* If this is an inactive hub, do nothing */
	if (hub->quiescing)
		goto out_autopm;

	if (hub->error) {
		dev_dbg(hub_dev, "resetting for error %d\n", hub->error);

		ret = usb_reset_device(hdev);
		if (ret) {
			dev_dbg(hub_dev, "error resetting hub: %d\n", ret);
			goto out_autopm;
		}

		hub->nerrors = 0;
		hub->error = 0;
	}

	/* deal with port status changes */
	for (i = 1; i <= hdev->maxchild; i++) {
		struct usb_port *port_dev = hub->ports[i - 1];

		if (test_bit(i, hub->event_bits)
				|| test_bit(i, hub->change_bits)
				|| test_bit(i, hub->wakeup_bits)) {
			/*
			 * The get_noresume and barrier ensure that if
			 * the port was in the process of resuming, we
			 * flush that work and keep the port active for
			 * the duration of the port_event().  However,
			 * if the port is runtime pm suspended
			 * (powered-off), we leave it in that state, run
			 * an abbreviated port_event(), and move on.
			 */
			pm_runtime_get_noresume(&port_dev->dev);
			pm_runtime_barrier(&port_dev->dev);
			usb_lock_port(port_dev);
			port_event(hub, i);
			usb_unlock_port(port_dev);
			pm_runtime_put_sync(&port_dev->dev);
		}
	}

	/* deal with hub status changes */
	if (test_and_clear_bit(0, hub->event_bits) == 0)
		;	/* do nothing */
	else if (hub_hub_status(hub, &hubstatus, &hubchange) < 0)
		dev_err(hub_dev, "get_hub_status failed\n");
	else {
		if (hubchange & HUB_CHANGE_LOCAL_POWER) {
			dev_dbg(hub_dev, "power change\n");
			clear_hub_feature(hdev, C_HUB_LOCAL_POWER);
			if (hubstatus & HUB_STATUS_LOCAL_POWER)
				/* FIXME: Is this always true? */
				hub->limited_power = 1;
			else
				hub->limited_power = 0;
		}
		if (hubchange & HUB_CHANGE_OVERCURRENT) {
			u16 status = 0;
			u16 unused;

			dev_dbg(hub_dev, "over-current change\n");
			clear_hub_feature(hdev, C_HUB_OVER_CURRENT);
			msleep(500);	/* Cool down */
			hub_power_on(hub, true);
			hub_hub_status(hub, &status, &unused);
			if (status & HUB_STATUS_OVERCURRENT)
				dev_err(hub_dev, "over-current condition\n");
		}
	}

out_autopm:
	/* Balance the usb_autopm_get_interface() above */
	usb_autopm_put_interface_no_suspend(intf);
out_hdev_lock:
	usb_unlock_device(hdev);

	/* Balance the stuff in kick_hub_wq() and allow autosuspend */
	usb_autopm_put_interface(intf);
	kref_put(&hub->kref, hub_release);
}

static const struct usb_device_id hub_id_table[] = {
    { .match_flags = USB_DEVICE_ID_MATCH_VENDOR
			| USB_DEVICE_ID_MATCH_INT_CLASS,
      .idVendor = USB_VENDOR_GENESYS_LOGIC,
      .bInterfaceClass = USB_CLASS_HUB,
      .driver_info = HUB_QUIRK_CHECK_PORT_AUTOSUSPEND},
    { .match_flags = USB_DEVICE_ID_MATCH_DEV_CLASS,
      .bDeviceClass = USB_CLASS_HUB},
    { .match_flags = USB_DEVICE_ID_MATCH_INT_CLASS,
      .bInterfaceClass = USB_CLASS_HUB},
    { }						/* Terminating entry */
};

MODULE_DEVICE_TABLE (usb, hub_id_table);

static struct usb_driver hub_driver = {
	.name =		"hub",
	.probe =	hub_probe,
	.disconnect =	hub_disconnect,
	.suspend =	hub_suspend,
	.resume =	hub_resume,
	.reset_resume =	hub_reset_resume,
	.pre_reset =	hub_pre_reset,
	.post_reset =	hub_post_reset,
	.unlocked_ioctl = hub_ioctl,
	.id_table =	hub_id_table,
	.supports_autosuspend =	1,
};

int usb_hub_init(void)
{
	if (usb_register(&hub_driver) < 0) {
		printk(KERN_ERR "%s: can't register hub driver\n",
			usbcore_name);
		return -1;
	}

	/*
	 * The workqueue needs to be freezable to avoid interfering with
	 * USB-PERSIST port handover. Otherwise it might see that a full-speed
	 * device was gone before the EHCI controller had handed its port
	 * over to the companion full-speed controller.
	 */
	hub_wq = alloc_workqueue("usb_hub_wq", WQ_FREEZABLE, 0);
	if (hub_wq)
		return 0;

	/* Fall through if kernel_thread failed */
	usb_deregister(&hub_driver);
	pr_err("%s: can't allocate workqueue for usb hub\n", usbcore_name);

	return -1;
}

void usb_hub_cleanup(void)
{
	destroy_workqueue(hub_wq);

	/*
	 * Hub resources are freed for us by usb_deregister. It calls
	 * usb_driver_purge on every device which in turn calls that
	 * devices disconnect function if it is using this driver.
	 * The hub_disconnect function takes care of releasing the
	 * individual hub resources. -greg
	 */
	usb_deregister(&hub_driver);
} /* usb_hub_cleanup() */

static int descriptors_changed(struct usb_device *udev,
		struct usb_device_descriptor *old_device_descriptor,
		struct usb_host_bos *old_bos)
{
	int		changed = 0;
	unsigned	index;
	unsigned	serial_len = 0;
	unsigned	len;
	unsigned	old_length;
	int		length;
	char		*buf;

	if (memcmp(&udev->descriptor, old_device_descriptor,
			sizeof(*old_device_descriptor)) != 0)
		return 1;

	if ((old_bos && !udev->bos) || (!old_bos && udev->bos))
		return 1;
	if (udev->bos) {
		len = le16_to_cpu(udev->bos->desc->wTotalLength);
		if (len != le16_to_cpu(old_bos->desc->wTotalLength))
			return 1;
		if (memcmp(udev->bos->desc, old_bos->desc, len))
			return 1;
	}

	/* Since the idVendor, idProduct, and bcdDevice values in the
	 * device descriptor haven't changed, we will assume the
	 * Manufacturer and Product strings haven't changed either.
	 * But the SerialNumber string could be different (e.g., a
	 * different flash card of the same brand).
	 */
	if (udev->serial)
		serial_len = strlen(udev->serial) + 1;

	len = serial_len;
	for (index = 0; index < udev->descriptor.bNumConfigurations; index++) {
		old_length = le16_to_cpu(udev->config[index].desc.wTotalLength);
		len = max(len, old_length);
	}

	buf = kmalloc(len, GFP_NOIO);
	if (buf == NULL) {
		dev_err(&udev->dev, "no mem to re-read configs after reset\n");
		/* assume the worst */
		return 1;
	}
	for (index = 0; index < udev->descriptor.bNumConfigurations; index++) {
		old_length = le16_to_cpu(udev->config[index].desc.wTotalLength);
		length = usb_get_descriptor(udev, USB_DT_CONFIG, index, buf,
				old_length);
		if (length != old_length) {
			dev_dbg(&udev->dev, "config index %d, error %d\n",
					index, length);
			changed = 1;
			break;
		}
		if (memcmp (buf, udev->rawdescriptors[index], old_length)
				!= 0) {
			dev_dbg(&udev->dev, "config index %d changed (#%d)\n",
				index,
				((struct usb_config_descriptor *) buf)->
					bConfigurationValue);
			changed = 1;
			break;
		}
	}

	if (!changed && serial_len) {
		length = usb_string(udev, udev->descriptor.iSerialNumber,
				buf, serial_len);
		if (length + 1 != serial_len) {
			dev_dbg(&udev->dev, "serial string error %d\n",
					length);
			changed = 1;
		} else if (memcmp(buf, udev->serial, length) != 0) {
			dev_dbg(&udev->dev, "serial string changed\n");
			changed = 1;
		}
	}

	kfree(buf);
	return changed;
}

/**
 * usb_reset_and_verify_device - perform a USB port reset to reinitialize a device
 * @udev: device to reset (not in SUSPENDED or NOTATTACHED state)
 *
 * WARNING - don't use this routine to reset a composite device
 * (one with multiple interfaces owned by separate drivers)!
 * Use usb_reset_device() instead.
 *
 * Do a port reset, reassign the device's address, and establish its
 * former operating configuration.  If the reset fails, or the device's
 * descriptors change from their values before the reset, or the original
 * configuration and altsettings cannot be restored, a flag will be set
 * telling hub_wq to pretend the device has been disconnected and then
 * re-connected.  All drivers will be unbound, and the device will be
 * re-enumerated and probed all over again.
 *
 * Return: 0 if the reset succeeded, -ENODEV if the device has been
 * flagged for logical disconnection, or some other negative error code
 * if the reset wasn't even attempted.
 *
 * Note:
 * The caller must own the device lock and the port lock, the latter is
 * taken by usb_reset_device().  For example, it's safe to use
 * usb_reset_device() from a driver probe() routine after downloading
 * new firmware.  For calls that might not occur during probe(), drivers
 * should lock the device using usb_lock_device_for_reset().
 *
 * Locking exception: This routine may also be called from within an
 * autoresume handler.  Such usage won't conflict with other tasks
 * holding the device lock because these tasks should always call
 * usb_autopm_resume_device(), thereby preventing any unwanted
 * autoresume.  The autoresume handler is expected to have already
 * acquired the port lock before calling this routine.
 */
static int usb_reset_and_verify_device(struct usb_device *udev)
{
	struct usb_device		*parent_hdev = udev->parent;
	struct usb_hub			*parent_hub;
	struct usb_hcd			*hcd = bus_to_hcd(udev->bus);
	struct usb_device_descriptor	descriptor = udev->descriptor;
	struct usb_host_bos		*bos;
	int				i, j, ret = 0;
	int				port1 = udev->portnum;

	if (udev->state == USB_STATE_NOTATTACHED ||
			udev->state == USB_STATE_SUSPENDED) {
		dev_dbg(&udev->dev, "device reset not allowed in state %d\n",
				udev->state);
		return -EINVAL;
	}

	if (!parent_hdev)
		return -EISDIR;

	parent_hub = usb_hub_to_struct_hub(parent_hdev);

	/* Disable USB2 hardware LPM.
	 * It will be re-enabled by the enumeration process.
	 */
	if (udev->usb2_hw_lpm_enabled == 1)
		usb_set_usb2_hardware_lpm(udev, 0);

	bos = udev->bos;
	udev->bos = NULL;

	/* Disable LPM and LTM while we reset the device and reinstall the alt
	 * settings.  Device-initiated LPM settings, and system exit latency
	 * settings are cleared when the device is reset, so we have to set
	 * them up again.
	 */
	ret = usb_unlocked_disable_lpm(udev);
	if (ret) {
		dev_err(&udev->dev, "%s Failed to disable LPM\n.", __func__);
		goto re_enumerate;
	}
	ret = usb_disable_ltm(udev);
	if (ret) {
		dev_err(&udev->dev, "%s Failed to disable LTM\n.",
				__func__);
		goto re_enumerate;
	}

<<<<<<< HEAD
=======
	bos = udev->bos;
	udev->bos = NULL;

>>>>>>> 6b65a8f6
	for (i = 0; i < SET_CONFIG_TRIES; ++i) {

		/* ep0 maxpacket size may change; let the HCD know about it.
		 * Other endpoints will be handled by re-enumeration. */
		usb_ep0_reinit(udev);
		ret = hub_port_init(parent_hub, udev, port1, i);
		if (ret >= 0 || ret == -ENOTCONN || ret == -ENODEV)
			break;
	}

	if (ret < 0)
		goto re_enumerate;

	/* Device might have changed firmware (DFU or similar) */
	if (descriptors_changed(udev, &descriptor, bos)) {
		dev_info(&udev->dev, "device firmware changed\n");
		udev->descriptor = descriptor;	/* for disconnect() calls */
		goto re_enumerate;
	}

	/* Restore the device's previous configuration */
	if (!udev->actconfig)
		goto done;

	mutex_lock(hcd->bandwidth_mutex);
	ret = usb_hcd_alloc_bandwidth(udev, udev->actconfig, NULL, NULL);
	if (ret < 0) {
		dev_warn(&udev->dev,
				"Busted HC?  Not enough HCD resources for "
				"old configuration.\n");
		mutex_unlock(hcd->bandwidth_mutex);
		goto re_enumerate;
	}
	ret = usb_control_msg(udev, usb_sndctrlpipe(udev, 0),
			USB_REQ_SET_CONFIGURATION, 0,
			udev->actconfig->desc.bConfigurationValue, 0,
			NULL, 0, USB_CTRL_SET_TIMEOUT);
	if (ret < 0) {
		dev_err(&udev->dev,
			"can't restore configuration #%d (error=%d)\n",
			udev->actconfig->desc.bConfigurationValue, ret);
		mutex_unlock(hcd->bandwidth_mutex);
		goto re_enumerate;
	}
	mutex_unlock(hcd->bandwidth_mutex);
	usb_set_device_state(udev, USB_STATE_CONFIGURED);

	/* Put interfaces back into the same altsettings as before.
	 * Don't bother to send the Set-Interface request for interfaces
	 * that were already in altsetting 0; besides being unnecessary,
	 * many devices can't handle it.  Instead just reset the host-side
	 * endpoint state.
	 */
	for (i = 0; i < udev->actconfig->desc.bNumInterfaces; i++) {
		struct usb_host_config *config = udev->actconfig;
		struct usb_interface *intf = config->interface[i];
		struct usb_interface_descriptor *desc;

		desc = &intf->cur_altsetting->desc;
		if (desc->bAlternateSetting == 0) {
			usb_disable_interface(udev, intf, true);
			usb_enable_interface(udev, intf, true);
			ret = 0;
		} else {
			/* Let the bandwidth allocation function know that this
			 * device has been reset, and it will have to use
			 * alternate setting 0 as the current alternate setting.
			 */
			intf->resetting_device = 1;
			ret = usb_set_interface(udev, desc->bInterfaceNumber,
					desc->bAlternateSetting);
			intf->resetting_device = 0;
		}
		if (ret < 0) {
			dev_err(&udev->dev, "failed to restore interface %d "
				"altsetting %d (error=%d)\n",
				desc->bInterfaceNumber,
				desc->bAlternateSetting,
				ret);
			goto re_enumerate;
		}
		/* Resetting also frees any allocated streams */
		for (j = 0; j < intf->cur_altsetting->desc.bNumEndpoints; j++)
			intf->cur_altsetting->endpoint[j].streams = 0;
	}

done:
	/* Now that the alt settings are re-installed, enable LTM and LPM. */
	usb_set_usb2_hardware_lpm(udev, 1);
	usb_unlocked_enable_lpm(udev);
	usb_enable_ltm(udev);
	usb_release_bos_descriptor(udev);
	udev->bos = bos;
	return 0;

re_enumerate:
	/* LPM state doesn't matter when we're about to destroy the device. */
	hub_port_logical_disconnect(parent_hub, port1);
	usb_release_bos_descriptor(udev);
	udev->bos = bos;
	return -ENODEV;
}

/**
 * usb_reset_device - warn interface drivers and perform a USB port reset
 * @udev: device to reset (not in SUSPENDED or NOTATTACHED state)
 *
 * Warns all drivers bound to registered interfaces (using their pre_reset
 * method), performs the port reset, and then lets the drivers know that
 * the reset is over (using their post_reset method).
 *
 * Return: The same as for usb_reset_and_verify_device().
 *
 * Note:
 * The caller must own the device lock.  For example, it's safe to use
 * this from a driver probe() routine after downloading new firmware.
 * For calls that might not occur during probe(), drivers should lock
 * the device using usb_lock_device_for_reset().
 *
 * If an interface is currently being probed or disconnected, we assume
 * its driver knows how to handle resets.  For all other interfaces,
 * if the driver doesn't have pre_reset and post_reset methods then
 * we attempt to unbind it and rebind afterward.
 */
int usb_reset_device(struct usb_device *udev)
{
	int ret;
	int i;
	unsigned int noio_flag;
	struct usb_port *port_dev;
	struct usb_host_config *config = udev->actconfig;
	struct usb_hub *hub = usb_hub_to_struct_hub(udev->parent);

	if (udev->state == USB_STATE_NOTATTACHED ||
			udev->state == USB_STATE_SUSPENDED) {
		dev_dbg(&udev->dev, "device reset not allowed in state %d\n",
				udev->state);
		return -EINVAL;
	}

	if (!udev->parent) {
		/* this requires hcd-specific logic; see ohci_restart() */
		dev_dbg(&udev->dev, "%s for root hub!\n", __func__);
		return -EISDIR;
	}

	port_dev = hub->ports[udev->portnum - 1];

	/*
	 * Don't allocate memory with GFP_KERNEL in current
	 * context to avoid possible deadlock if usb mass
	 * storage interface or usbnet interface(iSCSI case)
	 * is included in current configuration. The easist
	 * approach is to do it for every device reset,
	 * because the device 'memalloc_noio' flag may have
	 * not been set before reseting the usb device.
	 */
	noio_flag = memalloc_noio_save();

	/* Prevent autosuspend during the reset */
	usb_autoresume_device(udev);

	if (config) {
		for (i = 0; i < config->desc.bNumInterfaces; ++i) {
			struct usb_interface *cintf = config->interface[i];
			struct usb_driver *drv;
			int unbind = 0;

			if (cintf->dev.driver) {
				drv = to_usb_driver(cintf->dev.driver);
				if (drv->pre_reset && drv->post_reset)
					unbind = (drv->pre_reset)(cintf);
				else if (cintf->condition ==
						USB_INTERFACE_BOUND)
					unbind = 1;
				if (unbind)
					usb_forced_unbind_intf(cintf);
			}
		}
	}

	usb_lock_port(port_dev);
	ret = usb_reset_and_verify_device(udev);
	usb_unlock_port(port_dev);

	if (config) {
		for (i = config->desc.bNumInterfaces - 1; i >= 0; --i) {
			struct usb_interface *cintf = config->interface[i];
			struct usb_driver *drv;
			int rebind = cintf->needs_binding;

			if (!rebind && cintf->dev.driver) {
				drv = to_usb_driver(cintf->dev.driver);
				if (drv->post_reset)
					rebind = (drv->post_reset)(cintf);
				else if (cintf->condition ==
						USB_INTERFACE_BOUND)
					rebind = 1;
				if (rebind)
					cintf->needs_binding = 1;
			}
		}
		usb_unbind_and_rebind_marked_interfaces(udev);
	}

	usb_autosuspend_device(udev);
	memalloc_noio_restore(noio_flag);
	return ret;
}
EXPORT_SYMBOL_GPL(usb_reset_device);


/**
 * usb_queue_reset_device - Reset a USB device from an atomic context
 * @iface: USB interface belonging to the device to reset
 *
 * This function can be used to reset a USB device from an atomic
 * context, where usb_reset_device() won't work (as it blocks).
 *
 * Doing a reset via this method is functionally equivalent to calling
 * usb_reset_device(), except for the fact that it is delayed to a
 * workqueue. This means that any drivers bound to other interfaces
 * might be unbound, as well as users from usbfs in user space.
 *
 * Corner cases:
 *
 * - Scheduling two resets at the same time from two different drivers
 *   attached to two different interfaces of the same device is
 *   possible; depending on how the driver attached to each interface
 *   handles ->pre_reset(), the second reset might happen or not.
 *
 * - If the reset is delayed so long that the interface is unbound from
 *   its driver, the reset will be skipped.
 *
 * - This function can be called during .probe().  It can also be called
 *   during .disconnect(), but doing so is pointless because the reset
 *   will not occur.  If you really want to reset the device during
 *   .disconnect(), call usb_reset_device() directly -- but watch out
 *   for nested unbinding issues!
 */
void usb_queue_reset_device(struct usb_interface *iface)
{
	if (schedule_work(&iface->reset_ws))
		usb_get_intf(iface);
}
EXPORT_SYMBOL_GPL(usb_queue_reset_device);

/**
 * usb_hub_find_child - Get the pointer of child device
 * attached to the port which is specified by @port1.
 * @hdev: USB device belonging to the usb hub
 * @port1: port num to indicate which port the child device
 *	is attached to.
 *
 * USB drivers call this function to get hub's child device
 * pointer.
 *
 * Return: %NULL if input param is invalid and
 * child's usb_device pointer if non-NULL.
 */
struct usb_device *usb_hub_find_child(struct usb_device *hdev,
		int port1)
{
	struct usb_hub *hub = usb_hub_to_struct_hub(hdev);

	if (port1 < 1 || port1 > hdev->maxchild)
		return NULL;
	return hub->ports[port1 - 1]->child;
}
EXPORT_SYMBOL_GPL(usb_hub_find_child);

void usb_hub_adjust_deviceremovable(struct usb_device *hdev,
		struct usb_hub_descriptor *desc)
{
	struct usb_hub *hub = usb_hub_to_struct_hub(hdev);
	enum usb_port_connect_type connect_type;
	int i;

	if (!hub)
		return;

	if (!hub_is_superspeed(hdev)) {
		for (i = 1; i <= hdev->maxchild; i++) {
			struct usb_port *port_dev = hub->ports[i - 1];

			connect_type = port_dev->connect_type;
			if (connect_type == USB_PORT_CONNECT_TYPE_HARD_WIRED) {
				u8 mask = 1 << (i%8);

				if (!(desc->u.hs.DeviceRemovable[i/8] & mask)) {
					dev_dbg(&port_dev->dev, "DeviceRemovable is changed to 1 according to platform information.\n");
					desc->u.hs.DeviceRemovable[i/8]	|= mask;
				}
			}
		}
	} else {
		u16 port_removable = le16_to_cpu(desc->u.ss.DeviceRemovable);

		for (i = 1; i <= hdev->maxchild; i++) {
			struct usb_port *port_dev = hub->ports[i - 1];

			connect_type = port_dev->connect_type;
			if (connect_type == USB_PORT_CONNECT_TYPE_HARD_WIRED) {
				u16 mask = 1 << i;

				if (!(port_removable & mask)) {
					dev_dbg(&port_dev->dev, "DeviceRemovable is changed to 1 according to platform information.\n");
					port_removable |= mask;
				}
			}
		}

		desc->u.ss.DeviceRemovable = cpu_to_le16(port_removable);
	}
}

#ifdef CONFIG_ACPI
/**
 * usb_get_hub_port_acpi_handle - Get the usb port's acpi handle
 * @hdev: USB device belonging to the usb hub
 * @port1: port num of the port
 *
 * Return: Port's acpi handle if successful, %NULL if params are
 * invalid.
 */
acpi_handle usb_get_hub_port_acpi_handle(struct usb_device *hdev,
	int port1)
{
	struct usb_hub *hub = usb_hub_to_struct_hub(hdev);

	if (!hub)
		return NULL;

	return ACPI_HANDLE(&hub->ports[port1 - 1]->dev);
}
#endif<|MERGE_RESOLUTION|>--- conflicted
+++ resolved
@@ -2028,7 +2028,7 @@
 	struct usb_bus	*bus = udev->bus;
 
 	/* be safe when more hub events are proceed in parallel */
-	mutex_lock(&bus->devnum_next_mutex);
+	mutex_lock(&bus->usb_address0_mutex);
 	if (udev->wusb) {
 		devnum = udev->portnum + 1;
 		BUG_ON(test_bit(devnum, bus->devmap.devicemap));
@@ -2046,7 +2046,7 @@
 		set_bit(devnum, bus->devmap.devicemap);
 		udev->devnum = devnum;
 	}
-	mutex_unlock(&bus->devnum_next_mutex);
+	mutex_unlock(&bus->usb_address0_mutex);
 }
 
 static void release_devnum(struct usb_device *udev)
@@ -4262,7 +4262,7 @@
 	if (oldspeed == USB_SPEED_LOW)
 		delay = HUB_LONG_RESET_TIME;
 
-	mutex_lock(hcd->address0_mutex);
+	mutex_lock(&hdev->bus->usb_address0_mutex);
 
 	/* Reset the device; full speed may morph to high speed */
 	/* FIXME a USB 2.0 device may morph into SuperSpeed on reset. */
@@ -4538,7 +4538,7 @@
 		hub_port_disable(hub, port1, 0);
 		update_devnum(udev, devnum);	/* for disconnect processing */
 	}
-	mutex_unlock(hcd->address0_mutex);
+	mutex_unlock(&hdev->bus->usb_address0_mutex);
 	return retval;
 }
 
@@ -5366,12 +5366,9 @@
 		goto re_enumerate;
 	}
 
-<<<<<<< HEAD
-=======
 	bos = udev->bos;
 	udev->bos = NULL;
 
->>>>>>> 6b65a8f6
 	for (i = 0; i < SET_CONFIG_TRIES; ++i) {
 
 		/* ep0 maxpacket size may change; let the HCD know about it.
