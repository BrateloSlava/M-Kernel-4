/*
 * USB device quirk handling logic and table
 *
 * Copyright (c) 2007 Oliver Neukum
 * Copyright (c) 2007 Greg Kroah-Hartman <gregkh@suse.de>
 *
 * This program is free software; you can redistribute it and/or modify it
 * under the terms of the GNU General Public License as published by the Free
 * Software Foundation, version 2.
 *
 *
 */

#include <linux/usb.h>
#include <linux/usb/quirks.h>
#include <linux/usb/hcd.h>
#include "usb.h"

/* Lists of quirky USB devices, split in device quirks and interface quirks.
 * Device quirks are applied at the very beginning of the enumeration process,
 * right after reading the device descriptor. They can thus only match on device
 * information.
 *
 * Interface quirks are applied after reading all the configuration descriptors.
 * They can match on both device and interface information.
 *
 * Note that the DELAY_INIT and HONOR_BNUMINTERFACES quirks do not make sense as
 * interface quirks, as they only influence the enumeration process which is run
 * before processing the interface quirks.
 *
 * Please keep the lists ordered by:
 * 	1) Vendor ID
 * 	2) Product ID
 * 	3) Class ID
 */
static const struct usb_device_id usb_quirk_list[] = {
	/* CBM - Flash disk */
	{ USB_DEVICE(0x0204, 0x6025), .driver_info = USB_QUIRK_RESET_RESUME },

	/* HP 5300/5370C scanner */
	{ USB_DEVICE(0x03f0, 0x0701), .driver_info =
			USB_QUIRK_STRING_FETCH_255 },

	/* Creative SB Audigy 2 NX */
	{ USB_DEVICE(0x041e, 0x3020), .driver_info = USB_QUIRK_RESET_RESUME },

	/* USB3503 */
	{ USB_DEVICE(0x0424, 0x3503), .driver_info = USB_QUIRK_RESET_RESUME },

	/* Microsoft Wireless Laser Mouse 6000 Receiver */
	{ USB_DEVICE(0x045e, 0x00e1), .driver_info = USB_QUIRK_RESET_RESUME },

	/* Microsoft LifeCam-VX700 v2.0 */
	{ USB_DEVICE(0x045e, 0x0770), .driver_info = USB_QUIRK_RESET_RESUME },

	/* Logitech HD Pro Webcams C920 and C930e */
	{ USB_DEVICE(0x046d, 0x082d), .driver_info = USB_QUIRK_DELAY_INIT },
	{ USB_DEVICE(0x046d, 0x0843), .driver_info = USB_QUIRK_DELAY_INIT },

	/* Logitech Quickcam Fusion */
	{ USB_DEVICE(0x046d, 0x08c1), .driver_info = USB_QUIRK_RESET_RESUME },

	/* Logitech Quickcam Orbit MP */
	{ USB_DEVICE(0x046d, 0x08c2), .driver_info = USB_QUIRK_RESET_RESUME },

	/* Logitech Quickcam Pro for Notebook */
	{ USB_DEVICE(0x046d, 0x08c3), .driver_info = USB_QUIRK_RESET_RESUME },

	/* Logitech Quickcam Pro 5000 */
	{ USB_DEVICE(0x046d, 0x08c5), .driver_info = USB_QUIRK_RESET_RESUME },

	/* Logitech Quickcam OEM Dell Notebook */
	{ USB_DEVICE(0x046d, 0x08c6), .driver_info = USB_QUIRK_RESET_RESUME },

	/* Logitech Quickcam OEM Cisco VT Camera II */
	{ USB_DEVICE(0x046d, 0x08c7), .driver_info = USB_QUIRK_RESET_RESUME },

	/* Logitech Harmony 700-series */
	{ USB_DEVICE(0x046d, 0xc122), .driver_info = USB_QUIRK_DELAY_INIT },

	/* Philips PSC805 audio device */
	{ USB_DEVICE(0x0471, 0x0155), .driver_info = USB_QUIRK_RESET_RESUME },

	/* Artisman Watchdog Dongle */
	{ USB_DEVICE(0x04b4, 0x0526), .driver_info =
			USB_QUIRK_CONFIG_INTF_STRINGS },

	/* Microchip Joss Optical infrared touchboard device */
	{ USB_DEVICE(0x04d8, 0x000c), .driver_info =
			USB_QUIRK_CONFIG_INTF_STRINGS },

	/* CarrolTouch 4000U */
	{ USB_DEVICE(0x04e7, 0x0009), .driver_info = USB_QUIRK_RESET_RESUME },

	/* CarrolTouch 4500U */
	{ USB_DEVICE(0x04e7, 0x0030), .driver_info = USB_QUIRK_RESET_RESUME },

	/* Samsung Android phone modem - ID conflict with SPH-I500 */
	{ USB_DEVICE(0x04e8, 0x6601), .driver_info =
			USB_QUIRK_CONFIG_INTF_STRINGS },

	/* Elan Touchscreen */
	{ USB_DEVICE(0x04f3, 0x0089), .driver_info =
			USB_QUIRK_DEVICE_QUALIFIER },

	{ USB_DEVICE(0x04f3, 0x009b), .driver_info =
			USB_QUIRK_DEVICE_QUALIFIER },

	{ USB_DEVICE(0x04f3, 0x010c), .driver_info =
			USB_QUIRK_DEVICE_QUALIFIER },

	{ USB_DEVICE(0x04f3, 0x016f), .driver_info =
			USB_QUIRK_DEVICE_QUALIFIER },

	{ USB_DEVICE(0x04f3, 0x0381), .driver_info =
			USB_QUIRK_NO_LPM },

	{ USB_DEVICE(0x04f3, 0x21b8), .driver_info =
			USB_QUIRK_DEVICE_QUALIFIER },

	/* Roland SC-8820 */
	{ USB_DEVICE(0x0582, 0x0007), .driver_info = USB_QUIRK_RESET_RESUME },

	/* Edirol SD-20 */
	{ USB_DEVICE(0x0582, 0x0027), .driver_info = USB_QUIRK_RESET_RESUME },

	/* Alcor Micro Corp. Hub */
	{ USB_DEVICE(0x058f, 0x9254), .driver_info = USB_QUIRK_RESET_RESUME },

	/* appletouch */
	{ USB_DEVICE(0x05ac, 0x021a), .driver_info = USB_QUIRK_RESET_RESUME },

	/* Avision AV600U */
	{ USB_DEVICE(0x0638, 0x0a13), .driver_info =
	  USB_QUIRK_STRING_FETCH_255 },

	/* Saitek Cyborg Gold Joystick */
	{ USB_DEVICE(0x06a3, 0x0006), .driver_info =
			USB_QUIRK_CONFIG_INTF_STRINGS },

	/* Guillemot Webcam Hercules Dualpix Exchange (2nd ID) */
	{ USB_DEVICE(0x06f8, 0x0804), .driver_info = USB_QUIRK_RESET_RESUME },

	/* Guillemot Webcam Hercules Dualpix Exchange*/
	{ USB_DEVICE(0x06f8, 0x3005), .driver_info = USB_QUIRK_RESET_RESUME },

	/* Midiman M-Audio Keystation 88es */
	{ USB_DEVICE(0x0763, 0x0192), .driver_info = USB_QUIRK_RESET_RESUME },

	/* M-Systems Flash Disk Pioneers */
	{ USB_DEVICE(0x08ec, 0x1000), .driver_info = USB_QUIRK_RESET_RESUME },

	/* Baum Vario Ultra */
	{ USB_DEVICE(0x0904, 0x6101), .driver_info =
			USB_QUIRK_LINEAR_FRAME_INTR_BINTERVAL },
	{ USB_DEVICE(0x0904, 0x6102), .driver_info =
			USB_QUIRK_LINEAR_FRAME_INTR_BINTERVAL },
	{ USB_DEVICE(0x0904, 0x6103), .driver_info =
			USB_QUIRK_LINEAR_FRAME_INTR_BINTERVAL },

	/* Keytouch QWERTY Panel keyboard */
	{ USB_DEVICE(0x0926, 0x3333), .driver_info =
			USB_QUIRK_CONFIG_INTF_STRINGS },

	/* X-Rite/Gretag-Macbeth Eye-One Pro display colorimeter */
	{ USB_DEVICE(0x0971, 0x2000), .driver_info = USB_QUIRK_NO_SET_INTF },

	/* Broadcom BCM92035DGROM BT dongle */
	{ USB_DEVICE(0x0a5c, 0x2021), .driver_info = USB_QUIRK_RESET_RESUME },

	/* MAYA44USB sound device */
	{ USB_DEVICE(0x0a92, 0x0091), .driver_info = USB_QUIRK_RESET_RESUME },

	/* ASUS Base Station(T100) */
	{ USB_DEVICE(0x0b05, 0x17e0), .driver_info =
			USB_QUIRK_IGNORE_REMOTE_WAKEUP },

	/* Action Semiconductor flash disk */
	{ USB_DEVICE(0x10d6, 0x2200), .driver_info =
			USB_QUIRK_STRING_FETCH_255 },

	/* SKYMEDI USB_DRIVE */
	{ USB_DEVICE(0x1516, 0x8628), .driver_info = USB_QUIRK_RESET_RESUME },

	/* Razer - Razer Blade Keyboard */
	{ USB_DEVICE(0x1532, 0x0116), .driver_info =
			USB_QUIRK_LINEAR_UFRAME_INTR_BINTERVAL },

	/* BUILDWIN Photo Frame */
	{ USB_DEVICE(0x1908, 0x1315), .driver_info =
			USB_QUIRK_HONOR_BNUMINTERFACES },

	/* Protocol and OTG Electrical Test Device */
	{ USB_DEVICE(0x1a0a, 0x0200), .driver_info =
			USB_QUIRK_LINEAR_UFRAME_INTR_BINTERVAL },

<<<<<<< HEAD
=======
	/* Acer C120 LED Projector */
	{ USB_DEVICE(0x1de1, 0xc102), .driver_info = USB_QUIRK_NO_LPM },

	/* Blackmagic Design Intensity Shuttle */
	{ USB_DEVICE(0x1edb, 0xbd3b), .driver_info = USB_QUIRK_NO_LPM },

	/* Blackmagic Design UltraStudio SDI */
	{ USB_DEVICE(0x1edb, 0xbd4f), .driver_info = USB_QUIRK_NO_LPM },

	/* INTEL VALUE SSD */
	{ USB_DEVICE(0x8086, 0xf1a5), .driver_info = USB_QUIRK_RESET_RESUME },

>>>>>>> 6b65a8f6
	{ }  /* terminating entry must be last */
};

static const struct usb_device_id usb_interface_quirk_list[] = {
	/* Logitech UVC Cameras */
	{ USB_VENDOR_AND_INTERFACE_INFO(0x046d, USB_CLASS_VIDEO, 1, 0),
	  .driver_info = USB_QUIRK_RESET_RESUME },

	{ }  /* terminating entry must be last */
};

static const struct usb_device_id usb_amd_resume_quirk_list[] = {
	/* Lenovo Mouse with Pixart controller */
	{ USB_DEVICE(0x17ef, 0x602e), .driver_info = USB_QUIRK_RESET_RESUME },

	/* Pixart Mouse */
	{ USB_DEVICE(0x093a, 0x2500), .driver_info = USB_QUIRK_RESET_RESUME },
	{ USB_DEVICE(0x093a, 0x2510), .driver_info = USB_QUIRK_RESET_RESUME },
	{ USB_DEVICE(0x093a, 0x2521), .driver_info = USB_QUIRK_RESET_RESUME },

	/* Logitech Optical Mouse M90/M100 */
	{ USB_DEVICE(0x046d, 0xc05a), .driver_info = USB_QUIRK_RESET_RESUME },

	{ }  /* terminating entry must be last */
};

static bool usb_match_any_interface(struct usb_device *udev,
				    const struct usb_device_id *id)
{
	unsigned int i;

	for (i = 0; i < udev->descriptor.bNumConfigurations; ++i) {
		struct usb_host_config *cfg = &udev->config[i];
		unsigned int j;

		for (j = 0; j < cfg->desc.bNumInterfaces; ++j) {
			struct usb_interface_cache *cache;
			struct usb_host_interface *intf;

			cache = cfg->intf_cache[j];
			if (cache->num_altsetting == 0)
				continue;

			intf = &cache->altsetting[0];
			if (usb_match_one_id_intf(udev, intf, id))
				return true;
		}
	}

	return false;
}

static int usb_amd_resume_quirk(struct usb_device *udev)
{
	struct usb_hcd *hcd;

	hcd = bus_to_hcd(udev->bus);
	/* The device should be attached directly to root hub */
	if (udev->level == 1 && hcd->amd_resume_bug == 1)
		return 1;

	return 0;
}

static u32 __usb_detect_quirks(struct usb_device *udev,
			       const struct usb_device_id *id)
{
	u32 quirks = 0;

	for (; id->match_flags; id++) {
		if (!usb_match_device(udev, id))
			continue;

		if ((id->match_flags & USB_DEVICE_ID_MATCH_INT_INFO) &&
		    !usb_match_any_interface(udev, id))
			continue;

		quirks |= (u32)(id->driver_info);
	}

	return quirks;
}

/*
 * Detect any quirks the device has, and do any housekeeping for it if needed.
 */
void usb_detect_quirks(struct usb_device *udev)
{
	udev->quirks = __usb_detect_quirks(udev, usb_quirk_list);

	/*
	 * Pixart-based mice would trigger remote wakeup issue on AMD
	 * Yangtze chipset, so set them as RESET_RESUME flag.
	 */
	if (usb_amd_resume_quirk(udev))
		udev->quirks |= __usb_detect_quirks(udev,
				usb_amd_resume_quirk_list);

	if (udev->quirks)
		dev_dbg(&udev->dev, "USB quirks for this device: %x\n",
			udev->quirks);

#ifdef CONFIG_USB_DEFAULT_PERSIST
	if (!(udev->quirks & USB_QUIRK_RESET))
		udev->persist_enabled = 1;
#else
	/* Hubs are automatically enabled for USB-PERSIST */
	if (udev->descriptor.bDeviceClass == USB_CLASS_HUB)
		udev->persist_enabled = 1;
#endif	/* CONFIG_USB_DEFAULT_PERSIST */
}

void usb_detect_interface_quirks(struct usb_device *udev)
{
	u32 quirks;

	quirks = __usb_detect_quirks(udev, usb_interface_quirk_list);
	if (quirks == 0)
		return;

	dev_dbg(&udev->dev, "USB interface quirks for this device: %x\n",
		quirks);
	udev->quirks |= quirks;
}<|MERGE_RESOLUTION|>--- conflicted
+++ resolved
@@ -194,8 +194,6 @@
 	{ USB_DEVICE(0x1a0a, 0x0200), .driver_info =
 			USB_QUIRK_LINEAR_UFRAME_INTR_BINTERVAL },
 
-<<<<<<< HEAD
-=======
 	/* Acer C120 LED Projector */
 	{ USB_DEVICE(0x1de1, 0xc102), .driver_info = USB_QUIRK_NO_LPM },
 
@@ -208,7 +206,6 @@
 	/* INTEL VALUE SSD */
 	{ USB_DEVICE(0x8086, 0xf1a5), .driver_info = USB_QUIRK_RESET_RESUME },
 
->>>>>>> 6b65a8f6
 	{ }  /* terminating entry must be last */
 };
 
