--- conflicted
+++ resolved
@@ -956,14 +956,10 @@
 	if (cdc_ncm_select_altsetting(intf) != CDC_NCM_COMM_ALTSETTING_NCM)
 		return -ENODEV;
 
-<<<<<<< HEAD
 	/* The NCM data altsetting is fixed, so we hard-coded it.
 	 * Additionally, generic NCM devices are assumed to accept arbitrarily
 	 * placed NDP.
 	 */
-=======
-	/* The NCM data altsetting is fixed */
->>>>>>> 6b65a8f6
 	return cdc_ncm_bind_common(dev, intf, CDC_NCM_DATA_ALTSETTING_NCM);
 }
 
