/*
 * Marvell Wireless LAN device driver: management IE handling- setting and
 * deleting IE.
 *
 * Copyright (C) 2012, Marvell International Ltd.
 *
 * This software file (the "File") is distributed by Marvell International
 * Ltd. under the terms of the GNU General Public License Version 2, June 1991
 * (the "License").  You may use, redistribute and/or modify this File in
 * accordance with the terms and conditions of the License, a copy of which
 * is available by writing to the Free Software Foundation, Inc.,
 * 51 Franklin Street, Fifth Floor, Boston, MA 02110-1301 USA or on the
 * worldwide web at http://www.gnu.org/licenses/old-licenses/gpl-2.0.txt.
 *
 * THE FILE IS DISTRIBUTED AS-IS, WITHOUT WARRANTY OF ANY KIND, AND THE
 * IMPLIED WARRANTIES OF MERCHANTABILITY OR FITNESS FOR A PARTICULAR PURPOSE
 * ARE EXPRESSLY DISCLAIMED.  The License provides additional details about
 * this warranty disclaimer.
 */

#include "main.h"

/* This function checks if current IE index is used by any on other interface.
 * Return: -1: yes, current IE index is used by someone else.
 *          0: no, current IE index is NOT used by other interface.
 */
static int
mwifiex_ie_index_used_by_other_intf(struct mwifiex_private *priv, u16 idx)
{
	int i;
	struct mwifiex_adapter *adapter = priv->adapter;
	struct mwifiex_ie *ie;

	for (i = 0; i < adapter->priv_num; i++) {
		if (adapter->priv[i] != priv) {
			ie = &adapter->priv[i]->mgmt_ie[idx];
			if (ie->mgmt_subtype_mask && ie->ie_length)
				return -1;
		}
	}

	return 0;
}

/* Get unused IE index. This index will be used for setting new IE */
static int
mwifiex_ie_get_autoidx(struct mwifiex_private *priv, u16 subtype_mask,
		       struct mwifiex_ie *ie, u16 *index)
{
	u16 mask, len, i;

	for (i = 0; i < priv->adapter->max_mgmt_ie_index; i++) {
		mask = le16_to_cpu(priv->mgmt_ie[i].mgmt_subtype_mask);
		len = le16_to_cpu(ie->ie_length);

		if (mask == MWIFIEX_AUTO_IDX_MASK)
			continue;

		if (mask == subtype_mask) {
			if (len > IEEE_MAX_IE_SIZE)
				continue;

			*index = i;
			return 0;
		}

		if (!priv->mgmt_ie[i].ie_length) {
			if (mwifiex_ie_index_used_by_other_intf(priv, i))
				continue;

			*index = i;
			return 0;
		}
	}

	return -1;
}

/* This function prepares IE data buffer for command to be sent to FW */
static int
mwifiex_update_autoindex_ies(struct mwifiex_private *priv,
			     struct mwifiex_ie_list *ie_list)
{
	u16 travel_len, index, mask;
	s16 input_len;
	struct mwifiex_ie *ie;
	u8 *tmp;

	input_len = le16_to_cpu(ie_list->len);
	travel_len = sizeof(struct host_cmd_tlv);

	ie_list->len = 0;

	while (input_len > 0) {
		ie = (struct mwifiex_ie *)(((u8 *)ie_list) + travel_len);
		input_len -= le16_to_cpu(ie->ie_length) + MWIFIEX_IE_HDR_SIZE;
		travel_len += le16_to_cpu(ie->ie_length) + MWIFIEX_IE_HDR_SIZE;

		index = le16_to_cpu(ie->ie_index);
		mask = le16_to_cpu(ie->mgmt_subtype_mask);

		if (index == MWIFIEX_AUTO_IDX_MASK) {
			/* automatic addition */
			if (mwifiex_ie_get_autoidx(priv, mask, ie, &index))
				return -1;
			if (index == MWIFIEX_AUTO_IDX_MASK)
				return -1;

			tmp = (u8 *)&priv->mgmt_ie[index].ie_buffer;
			memcpy(tmp, &ie->ie_buffer, le16_to_cpu(ie->ie_length));
			priv->mgmt_ie[index].ie_length = ie->ie_length;
			priv->mgmt_ie[index].ie_index = cpu_to_le16(index);
			priv->mgmt_ie[index].mgmt_subtype_mask =
							cpu_to_le16(mask);

			ie->ie_index = cpu_to_le16(index);
			ie->ie_length = priv->mgmt_ie[index].ie_length;
			memcpy(&ie->ie_buffer, &priv->mgmt_ie[index].ie_buffer,
			       le16_to_cpu(priv->mgmt_ie[index].ie_length));
		} else {
			if (mask != MWIFIEX_DELETE_MASK)
				return -1;
			/*
			 * Check if this index is being used on any
			 * other interface.
			 */
			if (mwifiex_ie_index_used_by_other_intf(priv, index))
				return -1;

			ie->ie_length = 0;
			memcpy(&priv->mgmt_ie[index], ie,
			       sizeof(struct mwifiex_ie));
		}

		le16_add_cpu(&ie_list->len,
			     le16_to_cpu(priv->mgmt_ie[index].ie_length) +
			     MWIFIEX_IE_HDR_SIZE);
	}

	if (GET_BSS_ROLE(priv) == MWIFIEX_BSS_ROLE_UAP)
		return mwifiex_send_cmd_async(priv, HostCmd_CMD_UAP_SYS_CONFIG,
					      HostCmd_ACT_GEN_SET,
					      UAP_CUSTOM_IE_I, ie_list);

	return 0;
}

/* Copy individual custom IEs for beacon, probe response and assoc response
 * and prepare single structure for IE setting.
 * This function also updates allocated IE indices from driver.
 */
static int
mwifiex_update_uap_custom_ie(struct mwifiex_private *priv,
			     struct mwifiex_ie *beacon_ie, u16 *beacon_idx,
			     struct mwifiex_ie *pr_ie, u16 *probe_idx,
			     struct mwifiex_ie *ar_ie, u16 *assoc_idx)
{
	struct mwifiex_ie_list *ap_custom_ie;
	u8 *pos;
	u16 len;
	int ret;

	ap_custom_ie = kzalloc(sizeof(struct mwifiex_ie), GFP_KERNEL);
	if (!ap_custom_ie)
		return -ENOMEM;

	ap_custom_ie->type = cpu_to_le16(TLV_TYPE_MGMT_IE);
	pos = (u8 *)ap_custom_ie->ie_list;

	if (beacon_ie) {
		len = sizeof(struct mwifiex_ie) - IEEE_MAX_IE_SIZE +
		      le16_to_cpu(beacon_ie->ie_length);
		memcpy(pos, beacon_ie, len);
		pos += len;
		le16_add_cpu(&ap_custom_ie->len, len);
	}
	if (pr_ie) {
		len = sizeof(struct mwifiex_ie) - IEEE_MAX_IE_SIZE +
		      le16_to_cpu(pr_ie->ie_length);
		memcpy(pos, pr_ie, len);
		pos += len;
		le16_add_cpu(&ap_custom_ie->len, len);
	}
	if (ar_ie) {
		len = sizeof(struct mwifiex_ie) - IEEE_MAX_IE_SIZE +
		      le16_to_cpu(ar_ie->ie_length);
		memcpy(pos, ar_ie, len);
		pos += len;
		le16_add_cpu(&ap_custom_ie->len, len);
	}

	ret = mwifiex_update_autoindex_ies(priv, ap_custom_ie);

	pos = (u8 *)(&ap_custom_ie->ie_list[0].ie_index);
	if (beacon_ie && *beacon_idx == MWIFIEX_AUTO_IDX_MASK) {
		/* save beacon ie index after auto-indexing */
		*beacon_idx = le16_to_cpu(ap_custom_ie->ie_list[0].ie_index);
		len = sizeof(*beacon_ie) - IEEE_MAX_IE_SIZE +
		      le16_to_cpu(beacon_ie->ie_length);
		pos += len;
	}
	if (pr_ie && le16_to_cpu(pr_ie->ie_index) == MWIFIEX_AUTO_IDX_MASK) {
		/* save probe resp ie index after auto-indexing */
		*probe_idx = *((u16 *)pos);
		len = sizeof(*pr_ie) - IEEE_MAX_IE_SIZE +
		      le16_to_cpu(pr_ie->ie_length);
		pos += len;
	}
	if (ar_ie && le16_to_cpu(ar_ie->ie_index) == MWIFIEX_AUTO_IDX_MASK)
		/* save assoc resp ie index after auto-indexing */
		*assoc_idx = *((u16 *)pos);

	kfree(ap_custom_ie);
	return ret;
}

/* This function checks if WPS IE is present in passed buffer and copies it to
 * mwifiex_ie structure.
 * Function takes pointer to struct mwifiex_ie pointer as argument.
 * If WPS IE is present memory is allocated for mwifiex_ie pointer and filled
 * in with WPS IE. Caller should take care of freeing this memory.
 */
static int mwifiex_update_wps_ie(const u8 *ies, int ies_len,
				 struct mwifiex_ie **ie_ptr, u16 mask)
{
<<<<<<< HEAD
	struct mwifiex_ie *beacon_ie = NULL, *pr_ie = NULL;
	struct mwifiex_ie *ar_ie = NULL, *gen_ie = NULL;
	struct ieee_types_header *rsn_ie = NULL, *wpa_ie = NULL;
	u16 beacon_idx = MWIFIEX_AUTO_IDX_MASK, pr_idx = MWIFIEX_AUTO_IDX_MASK;
	u16 ar_idx = MWIFIEX_AUTO_IDX_MASK, rsn_idx = MWIFIEX_AUTO_IDX_MASK;
	u16 mask, ie_len = 0;
	const u8 *vendor_ie;
	int ret = 0;

	if (params->beacon.tail && params->beacon.tail_len) {
		gen_ie = kzalloc(sizeof(struct mwifiex_ie), GFP_KERNEL);
		if (!gen_ie)
			return -ENOMEM;
		gen_ie->ie_index = cpu_to_le16(rsn_idx);
		mask = MGMT_MASK_BEACON | MGMT_MASK_PROBE_RESP |
		       MGMT_MASK_ASSOC_RESP;
		gen_ie->mgmt_subtype_mask = cpu_to_le16(mask);

		rsn_ie = (void *)cfg80211_find_ie(WLAN_EID_RSN,
						  params->beacon.tail,
						  params->beacon.tail_len);
		if (rsn_ie) {
			memcpy(gen_ie->ie_buffer, rsn_ie, rsn_ie->len + 2);
			ie_len = rsn_ie->len + 2;
			gen_ie->ie_length = cpu_to_le16(ie_len);
		}

		vendor_ie = cfg80211_find_vendor_ie(WLAN_OUI_MICROSOFT,
						    WLAN_OUI_TYPE_MICROSOFT_WPA,
						    params->beacon.tail,
						    params->beacon.tail_len);
		if (vendor_ie) {
			wpa_ie = (struct ieee_types_header *)vendor_ie;
			memcpy(gen_ie->ie_buffer + ie_len,
			       wpa_ie, wpa_ie->len + 2);
			ie_len += wpa_ie->len + 2;
			gen_ie->ie_length = cpu_to_le16(ie_len);
		}

		if (rsn_ie || wpa_ie) {
			if (mwifiex_update_uap_custom_ie(priv, gen_ie, &rsn_idx,
							 NULL, NULL,
							 NULL, NULL)) {
				ret = -1;
				goto done;
			}
=======
	struct ieee_types_header *wps_ie;
	struct mwifiex_ie *ie = NULL;
	const u8 *vendor_ie;

	vendor_ie = cfg80211_find_vendor_ie(WLAN_OUI_MICROSOFT,
					    WLAN_OUI_TYPE_MICROSOFT_WPS,
					    ies, ies_len);
	if (vendor_ie) {
		ie = kmalloc(sizeof(struct mwifiex_ie), GFP_KERNEL);
		if (!ie)
			return -ENOMEM;
>>>>>>> 2f8684ce

		wps_ie = (struct ieee_types_header *)vendor_ie;
		memcpy(ie->ie_buffer, wps_ie, wps_ie->len + 2);
		ie->ie_length = cpu_to_le16(wps_ie->len + 2);
		ie->mgmt_subtype_mask = cpu_to_le16(mask);
		ie->ie_index = cpu_to_le16(MWIFIEX_AUTO_IDX_MASK);
	}

	*ie_ptr = ie;
	return 0;
}

/* This function parses beacon IEs, probe response IEs, association response IEs
 * from cfg80211_ap_settings->beacon and sets these IE to FW.
 */
static int mwifiex_set_mgmt_beacon_data_ies(struct mwifiex_private *priv,
					    struct cfg80211_beacon_data *data)
{
	struct mwifiex_ie *beacon_ie = NULL, *pr_ie = NULL, *ar_ie = NULL;
	u16 beacon_idx = MWIFIEX_AUTO_IDX_MASK, pr_idx = MWIFIEX_AUTO_IDX_MASK;
	u16 ar_idx = MWIFIEX_AUTO_IDX_MASK;
	int ret = 0;

	if (data->beacon_ies && data->beacon_ies_len)
		mwifiex_update_wps_ie(data->beacon_ies, data->beacon_ies_len,
				      &beacon_ie, MGMT_MASK_BEACON);

	if (data->proberesp_ies && data->proberesp_ies_len)
		mwifiex_update_wps_ie(data->proberesp_ies,
				      data->proberesp_ies_len, &pr_ie,
				      MGMT_MASK_PROBE_RESP);

	if (data->assocresp_ies && data->assocresp_ies_len)
		mwifiex_update_wps_ie(data->assocresp_ies,
				      data->assocresp_ies_len, &ar_ie,
				      MGMT_MASK_ASSOC_RESP |
				      MGMT_MASK_REASSOC_RESP);

	if (beacon_ie || pr_ie || ar_ie) {
		ret = mwifiex_update_uap_custom_ie(priv, beacon_ie,
						   &beacon_idx, pr_ie,
						   &pr_idx, ar_ie, &ar_idx);
		if (ret)
			goto done;
	}

	priv->beacon_idx = beacon_idx;
	priv->proberesp_idx = pr_idx;
	priv->assocresp_idx = ar_idx;

done:
	kfree(beacon_ie);
	kfree(pr_ie);
	kfree(ar_ie);
<<<<<<< HEAD
	kfree(gen_ie);
=======
>>>>>>> 2f8684ce

	return ret;
}

/* This function parses different IEs-tail IEs, beacon IEs, probe response IEs,
 * association response IEs from cfg80211_ap_settings function and sets these IE
 * to FW.
 */
int mwifiex_set_mgmt_ies(struct mwifiex_private *priv,
			 struct cfg80211_beacon_data *info)
{
	struct mwifiex_ie *gen_ie;
	struct ieee_types_header *rsn_ie, *wpa_ie = NULL;
	u16 rsn_idx = MWIFIEX_AUTO_IDX_MASK, ie_len = 0;
	const u8 *vendor_ie;

	if (info->tail && info->tail_len) {
		gen_ie = kzalloc(sizeof(struct mwifiex_ie), GFP_KERNEL);
		if (!gen_ie)
			return -ENOMEM;
		gen_ie->ie_index = cpu_to_le16(rsn_idx);
		gen_ie->mgmt_subtype_mask = cpu_to_le16(MGMT_MASK_BEACON |
							MGMT_MASK_PROBE_RESP |
							MGMT_MASK_ASSOC_RESP);

		rsn_ie = (void *)cfg80211_find_ie(WLAN_EID_RSN,
						  info->tail, info->tail_len);
		if (rsn_ie) {
			memcpy(gen_ie->ie_buffer, rsn_ie, rsn_ie->len + 2);
			ie_len = rsn_ie->len + 2;
			gen_ie->ie_length = cpu_to_le16(ie_len);
		}

		vendor_ie = cfg80211_find_vendor_ie(WLAN_OUI_MICROSOFT,
						    WLAN_OUI_TYPE_MICROSOFT_WPA,
						    info->tail,
						    info->tail_len);
		if (vendor_ie) {
			wpa_ie = (struct ieee_types_header *)vendor_ie;
			memcpy(gen_ie->ie_buffer + ie_len,
			       wpa_ie, wpa_ie->len + 2);
			ie_len += wpa_ie->len + 2;
			gen_ie->ie_length = cpu_to_le16(ie_len);
		}

		if (rsn_ie || wpa_ie) {
			if (mwifiex_update_uap_custom_ie(priv, gen_ie, &rsn_idx,
							 NULL, NULL,
							 NULL, NULL)) {
				kfree(gen_ie);
				return -1;
			}
			priv->rsn_idx = rsn_idx;
		}

		kfree(gen_ie);
	}

	return mwifiex_set_mgmt_beacon_data_ies(priv, info);
}

/* This function removes management IE set */
int mwifiex_del_mgmt_ies(struct mwifiex_private *priv)
{
	struct mwifiex_ie *beacon_ie = NULL, *pr_ie = NULL;
	struct mwifiex_ie *ar_ie = NULL, *rsn_ie = NULL;
	int ret = 0;

	if (priv->rsn_idx != MWIFIEX_AUTO_IDX_MASK) {
		rsn_ie = kmalloc(sizeof(struct mwifiex_ie), GFP_KERNEL);
		if (!rsn_ie)
			return -ENOMEM;

		rsn_ie->ie_index = cpu_to_le16(priv->rsn_idx);
		rsn_ie->mgmt_subtype_mask = cpu_to_le16(MWIFIEX_DELETE_MASK);
		rsn_ie->ie_length = 0;
		if (mwifiex_update_uap_custom_ie(priv, rsn_ie, &priv->rsn_idx,
						 NULL, &priv->proberesp_idx,
						 NULL, &priv->assocresp_idx)) {
			ret = -1;
			goto done;
		}

		priv->rsn_idx = MWIFIEX_AUTO_IDX_MASK;
	}

	if (priv->beacon_idx != MWIFIEX_AUTO_IDX_MASK) {
		beacon_ie = kmalloc(sizeof(struct mwifiex_ie), GFP_KERNEL);
		if (!beacon_ie) {
			ret = -ENOMEM;
			goto done;
		}
		beacon_ie->ie_index = cpu_to_le16(priv->beacon_idx);
		beacon_ie->mgmt_subtype_mask = cpu_to_le16(MWIFIEX_DELETE_MASK);
		beacon_ie->ie_length = 0;
	}
	if (priv->proberesp_idx != MWIFIEX_AUTO_IDX_MASK) {
		pr_ie = kmalloc(sizeof(struct mwifiex_ie), GFP_KERNEL);
		if (!pr_ie) {
			ret = -ENOMEM;
			goto done;
		}
		pr_ie->ie_index = cpu_to_le16(priv->proberesp_idx);
		pr_ie->mgmt_subtype_mask = cpu_to_le16(MWIFIEX_DELETE_MASK);
		pr_ie->ie_length = 0;
	}
	if (priv->assocresp_idx != MWIFIEX_AUTO_IDX_MASK) {
		ar_ie = kmalloc(sizeof(struct mwifiex_ie), GFP_KERNEL);
		if (!ar_ie) {
			ret = -ENOMEM;
			goto done;
		}
		ar_ie->ie_index = cpu_to_le16(priv->assocresp_idx);
		ar_ie->mgmt_subtype_mask = cpu_to_le16(MWIFIEX_DELETE_MASK);
		ar_ie->ie_length = 0;
	}

	if (beacon_ie || pr_ie || ar_ie)
		ret = mwifiex_update_uap_custom_ie(priv,
						   beacon_ie, &priv->beacon_idx,
						   pr_ie, &priv->proberesp_idx,
						   ar_ie, &priv->assocresp_idx);

done:
	kfree(beacon_ie);
	kfree(pr_ie);
	kfree(ar_ie);
	kfree(rsn_ie);

	return ret;
}<|MERGE_RESOLUTION|>--- conflicted
+++ resolved
@@ -223,54 +223,6 @@
 static int mwifiex_update_wps_ie(const u8 *ies, int ies_len,
 				 struct mwifiex_ie **ie_ptr, u16 mask)
 {
-<<<<<<< HEAD
-	struct mwifiex_ie *beacon_ie = NULL, *pr_ie = NULL;
-	struct mwifiex_ie *ar_ie = NULL, *gen_ie = NULL;
-	struct ieee_types_header *rsn_ie = NULL, *wpa_ie = NULL;
-	u16 beacon_idx = MWIFIEX_AUTO_IDX_MASK, pr_idx = MWIFIEX_AUTO_IDX_MASK;
-	u16 ar_idx = MWIFIEX_AUTO_IDX_MASK, rsn_idx = MWIFIEX_AUTO_IDX_MASK;
-	u16 mask, ie_len = 0;
-	const u8 *vendor_ie;
-	int ret = 0;
-
-	if (params->beacon.tail && params->beacon.tail_len) {
-		gen_ie = kzalloc(sizeof(struct mwifiex_ie), GFP_KERNEL);
-		if (!gen_ie)
-			return -ENOMEM;
-		gen_ie->ie_index = cpu_to_le16(rsn_idx);
-		mask = MGMT_MASK_BEACON | MGMT_MASK_PROBE_RESP |
-		       MGMT_MASK_ASSOC_RESP;
-		gen_ie->mgmt_subtype_mask = cpu_to_le16(mask);
-
-		rsn_ie = (void *)cfg80211_find_ie(WLAN_EID_RSN,
-						  params->beacon.tail,
-						  params->beacon.tail_len);
-		if (rsn_ie) {
-			memcpy(gen_ie->ie_buffer, rsn_ie, rsn_ie->len + 2);
-			ie_len = rsn_ie->len + 2;
-			gen_ie->ie_length = cpu_to_le16(ie_len);
-		}
-
-		vendor_ie = cfg80211_find_vendor_ie(WLAN_OUI_MICROSOFT,
-						    WLAN_OUI_TYPE_MICROSOFT_WPA,
-						    params->beacon.tail,
-						    params->beacon.tail_len);
-		if (vendor_ie) {
-			wpa_ie = (struct ieee_types_header *)vendor_ie;
-			memcpy(gen_ie->ie_buffer + ie_len,
-			       wpa_ie, wpa_ie->len + 2);
-			ie_len += wpa_ie->len + 2;
-			gen_ie->ie_length = cpu_to_le16(ie_len);
-		}
-
-		if (rsn_ie || wpa_ie) {
-			if (mwifiex_update_uap_custom_ie(priv, gen_ie, &rsn_idx,
-							 NULL, NULL,
-							 NULL, NULL)) {
-				ret = -1;
-				goto done;
-			}
-=======
 	struct ieee_types_header *wps_ie;
 	struct mwifiex_ie *ie = NULL;
 	const u8 *vendor_ie;
@@ -282,7 +234,6 @@
 		ie = kmalloc(sizeof(struct mwifiex_ie), GFP_KERNEL);
 		if (!ie)
 			return -ENOMEM;
->>>>>>> 2f8684ce
 
 		wps_ie = (struct ieee_types_header *)vendor_ie;
 		memcpy(ie->ie_buffer, wps_ie, wps_ie->len + 2);
@@ -337,10 +288,6 @@
 	kfree(beacon_ie);
 	kfree(pr_ie);
 	kfree(ar_ie);
-<<<<<<< HEAD
-	kfree(gen_ie);
-=======
->>>>>>> 2f8684ce
 
 	return ret;
 }
