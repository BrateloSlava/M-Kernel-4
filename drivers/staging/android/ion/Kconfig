--- conflicted
+++ resolved
@@ -33,7 +33,6 @@
 	help
 	  Choose this option if you wish to use ion on an nVidia Tegra.
 
-<<<<<<< HEAD
 config ION_MSM
 	tristate "Ion for MSM"
 	depends on ARCH_MSM && ION
@@ -47,12 +46,11 @@
 	help
           Choose this option if you want ION to allocate buffers in
           only 4KB chunks.
-=======
+
 config ION_POOL_CACHE_POLICY
 	bool "Ion set page pool cache policy"
 	depends on ION && X86
 	default y if X86
 	help
 	  Choose this option if need to explicity set cache policy of the
-	  pages in the page pool.
->>>>>>> 3169cab0
+	  pages in the page pool.