/*******************************************************************
 * This file is part of the Emulex Linux Device Driver for         *
 * Fibre Channel Host Bus Adapters.                                *
 * Copyright (C) 2004-2009 Emulex.  All rights reserved.           *
 * EMULEX and SLI are trademarks of Emulex.                        *
 * www.emulex.com                                                  *
 * Portions Copyright (C) 2004-2005 Christoph Hellwig              *
 *                                                                 *
 * This program is free software; you can redistribute it and/or   *
 * modify it under the terms of version 2 of the GNU General       *
 * Public License as published by the Free Software Foundation.    *
 * This program is distributed in the hope that it will be useful. *
 * ALL EXPRESS OR IMPLIED CONDITIONS, REPRESENTATIONS AND          *
 * WARRANTIES, INCLUDING ANY IMPLIED WARRANTY OF MERCHANTABILITY,  *
 * FITNESS FOR A PARTICULAR PURPOSE, OR NON-INFRINGEMENT, ARE      *
 * DISCLAIMED, EXCEPT TO THE EXTENT THAT SUCH DISCLAIMERS ARE HELD *
 * TO BE LEGALLY INVALID.  See the GNU General Public License for  *
 * more details, a copy of which can be found in the file COPYING  *
 * included with this package.                                     *
 *******************************************************************/

#include <linux/blkdev.h>
#include <linux/pci.h>
#include <linux/interrupt.h>
#include <linux/delay.h>
#include <linux/slab.h>

#include <scsi/scsi.h>
#include <scsi/scsi_cmnd.h>
#include <scsi/scsi_device.h>
#include <scsi/scsi_host.h>
#include <scsi/scsi_transport_fc.h>
#include <scsi/fc/fc_fs.h>
#include <linux/aer.h>

#include "lpfc_hw4.h"
#include "lpfc_hw.h"
#include "lpfc_sli.h"
#include "lpfc_sli4.h"
#include "lpfc_nl.h"
#include "lpfc_disc.h"
#include "lpfc_scsi.h"
#include "lpfc.h"
#include "lpfc_crtn.h"
#include "lpfc_logmsg.h"
#include "lpfc_compat.h"
#include "lpfc_debugfs.h"
#include "lpfc_vport.h"

/* There are only four IOCB completion types. */
typedef enum _lpfc_iocb_type {
	LPFC_UNKNOWN_IOCB,
	LPFC_UNSOL_IOCB,
	LPFC_SOL_IOCB,
	LPFC_ABORT_IOCB
} lpfc_iocb_type;


/* Provide function prototypes local to this module. */
static int lpfc_sli_issue_mbox_s4(struct lpfc_hba *, LPFC_MBOXQ_t *,
				  uint32_t);
static int lpfc_sli4_read_rev(struct lpfc_hba *, LPFC_MBOXQ_t *,
			      uint8_t *, uint32_t *);
static struct lpfc_iocbq *lpfc_sli4_els_wcqe_to_rspiocbq(struct lpfc_hba *,
							 struct lpfc_iocbq *);
static void lpfc_sli4_send_seq_to_ulp(struct lpfc_vport *,
				      struct hbq_dmabuf *);
static IOCB_t *
lpfc_get_iocb_from_iocbq(struct lpfc_iocbq *iocbq)
{
	return &iocbq->iocb;
}

/**
 * lpfc_sli4_wq_put - Put a Work Queue Entry on an Work Queue
 * @q: The Work Queue to operate on.
 * @wqe: The work Queue Entry to put on the Work queue.
 *
 * This routine will copy the contents of @wqe to the next available entry on
 * the @q. This function will then ring the Work Queue Doorbell to signal the
 * HBA to start processing the Work Queue Entry. This function returns 0 if
 * successful. If no entries are available on @q then this function will return
 * -ENOMEM.
 * The caller is expected to hold the hbalock when calling this routine.
 **/
static uint32_t
lpfc_sli4_wq_put(struct lpfc_queue *q, union lpfc_wqe *wqe)
{
	union lpfc_wqe *temp_wqe = q->qe[q->host_index].wqe;
	struct lpfc_register doorbell;
	uint32_t host_index;

	/* If the host has not yet processed the next entry then we are done */
	if (((q->host_index + 1) % q->entry_count) == q->hba_index)
		return -ENOMEM;
	/* set consumption flag every once in a while */
	if (!((q->host_index + 1) % LPFC_RELEASE_NOTIFICATION_INTERVAL))
		bf_set(lpfc_wqe_gen_wqec, &wqe->generic, 1);

	lpfc_sli_pcimem_bcopy(wqe, temp_wqe, q->entry_size);

	/* Update the host index before invoking device */
	host_index = q->host_index;
	q->host_index = ((q->host_index + 1) % q->entry_count);

	/* Ring Doorbell */
	doorbell.word0 = 0;
	bf_set(lpfc_wq_doorbell_num_posted, &doorbell, 1);
	bf_set(lpfc_wq_doorbell_index, &doorbell, host_index);
	bf_set(lpfc_wq_doorbell_id, &doorbell, q->queue_id);
	writel(doorbell.word0, q->phba->sli4_hba.WQDBregaddr);
	readl(q->phba->sli4_hba.WQDBregaddr); /* Flush */

	return 0;
}

/**
 * lpfc_sli4_wq_release - Updates internal hba index for WQ
 * @q: The Work Queue to operate on.
 * @index: The index to advance the hba index to.
 *
 * This routine will update the HBA index of a queue to reflect consumption of
 * Work Queue Entries by the HBA. When the HBA indicates that it has consumed
 * an entry the host calls this function to update the queue's internal
 * pointers. This routine returns the number of entries that were consumed by
 * the HBA.
 **/
static uint32_t
lpfc_sli4_wq_release(struct lpfc_queue *q, uint32_t index)
{
	uint32_t released = 0;

	if (q->hba_index == index)
		return 0;
	do {
		q->hba_index = ((q->hba_index + 1) % q->entry_count);
		released++;
	} while (q->hba_index != index);
	return released;
}

/**
 * lpfc_sli4_mq_put - Put a Mailbox Queue Entry on an Mailbox Queue
 * @q: The Mailbox Queue to operate on.
 * @wqe: The Mailbox Queue Entry to put on the Work queue.
 *
 * This routine will copy the contents of @mqe to the next available entry on
 * the @q. This function will then ring the Work Queue Doorbell to signal the
 * HBA to start processing the Work Queue Entry. This function returns 0 if
 * successful. If no entries are available on @q then this function will return
 * -ENOMEM.
 * The caller is expected to hold the hbalock when calling this routine.
 **/
static uint32_t
lpfc_sli4_mq_put(struct lpfc_queue *q, struct lpfc_mqe *mqe)
{
	struct lpfc_mqe *temp_mqe = q->qe[q->host_index].mqe;
	struct lpfc_register doorbell;
	uint32_t host_index;

	/* If the host has not yet processed the next entry then we are done */
	if (((q->host_index + 1) % q->entry_count) == q->hba_index)
		return -ENOMEM;
	lpfc_sli_pcimem_bcopy(mqe, temp_mqe, q->entry_size);
	/* Save off the mailbox pointer for completion */
	q->phba->mbox = (MAILBOX_t *)temp_mqe;

	/* Update the host index before invoking device */
	host_index = q->host_index;
	q->host_index = ((q->host_index + 1) % q->entry_count);

	/* Ring Doorbell */
	doorbell.word0 = 0;
	bf_set(lpfc_mq_doorbell_num_posted, &doorbell, 1);
	bf_set(lpfc_mq_doorbell_id, &doorbell, q->queue_id);
	writel(doorbell.word0, q->phba->sli4_hba.MQDBregaddr);
	readl(q->phba->sli4_hba.MQDBregaddr); /* Flush */
	return 0;
}

/**
 * lpfc_sli4_mq_release - Updates internal hba index for MQ
 * @q: The Mailbox Queue to operate on.
 *
 * This routine will update the HBA index of a queue to reflect consumption of
 * a Mailbox Queue Entry by the HBA. When the HBA indicates that it has consumed
 * an entry the host calls this function to update the queue's internal
 * pointers. This routine returns the number of entries that were consumed by
 * the HBA.
 **/
static uint32_t
lpfc_sli4_mq_release(struct lpfc_queue *q)
{
	/* Clear the mailbox pointer for completion */
	q->phba->mbox = NULL;
	q->hba_index = ((q->hba_index + 1) % q->entry_count);
	return 1;
}

/**
 * lpfc_sli4_eq_get - Gets the next valid EQE from a EQ
 * @q: The Event Queue to get the first valid EQE from
 *
 * This routine will get the first valid Event Queue Entry from @q, update
 * the queue's internal hba index, and return the EQE. If no valid EQEs are in
 * the Queue (no more work to do), or the Queue is full of EQEs that have been
 * processed, but not popped back to the HBA then this routine will return NULL.
 **/
static struct lpfc_eqe *
lpfc_sli4_eq_get(struct lpfc_queue *q)
{
	struct lpfc_eqe *eqe = q->qe[q->hba_index].eqe;

	/* If the next EQE is not valid then we are done */
	if (!bf_get_le32(lpfc_eqe_valid, eqe))
		return NULL;
	/* If the host has not yet processed the next entry then we are done */
	if (((q->hba_index + 1) % q->entry_count) == q->host_index)
		return NULL;

	q->hba_index = ((q->hba_index + 1) % q->entry_count);
	return eqe;
}

/**
 * lpfc_sli4_eq_release - Indicates the host has finished processing an EQ
 * @q: The Event Queue that the host has completed processing for.
 * @arm: Indicates whether the host wants to arms this CQ.
 *
 * This routine will mark all Event Queue Entries on @q, from the last
 * known completed entry to the last entry that was processed, as completed
 * by clearing the valid bit for each completion queue entry. Then it will
 * notify the HBA, by ringing the doorbell, that the EQEs have been processed.
 * The internal host index in the @q will be updated by this routine to indicate
 * that the host has finished processing the entries. The @arm parameter
 * indicates that the queue should be rearmed when ringing the doorbell.
 *
 * This function will return the number of EQEs that were popped.
 **/
uint32_t
lpfc_sli4_eq_release(struct lpfc_queue *q, bool arm)
{
	uint32_t released = 0;
	struct lpfc_eqe *temp_eqe;
	struct lpfc_register doorbell;

	/* while there are valid entries */
	while (q->hba_index != q->host_index) {
		temp_eqe = q->qe[q->host_index].eqe;
		bf_set_le32(lpfc_eqe_valid, temp_eqe, 0);
		released++;
		q->host_index = ((q->host_index + 1) % q->entry_count);
	}
	if (unlikely(released == 0 && !arm))
		return 0;

	/* ring doorbell for number popped */
	doorbell.word0 = 0;
	if (arm) {
		bf_set(lpfc_eqcq_doorbell_arm, &doorbell, 1);
		bf_set(lpfc_eqcq_doorbell_eqci, &doorbell, 1);
	}
	bf_set(lpfc_eqcq_doorbell_num_released, &doorbell, released);
	bf_set(lpfc_eqcq_doorbell_qt, &doorbell, LPFC_QUEUE_TYPE_EVENT);
	bf_set(lpfc_eqcq_doorbell_eqid, &doorbell, q->queue_id);
	writel(doorbell.word0, q->phba->sli4_hba.EQCQDBregaddr);
	/* PCI read to flush PCI pipeline on re-arming for INTx mode */
	if ((q->phba->intr_type == INTx) && (arm == LPFC_QUEUE_REARM))
		readl(q->phba->sli4_hba.EQCQDBregaddr);
	return released;
}

/**
 * lpfc_sli4_cq_get - Gets the next valid CQE from a CQ
 * @q: The Completion Queue to get the first valid CQE from
 *
 * This routine will get the first valid Completion Queue Entry from @q, update
 * the queue's internal hba index, and return the CQE. If no valid CQEs are in
 * the Queue (no more work to do), or the Queue is full of CQEs that have been
 * processed, but not popped back to the HBA then this routine will return NULL.
 **/
static struct lpfc_cqe *
lpfc_sli4_cq_get(struct lpfc_queue *q)
{
	struct lpfc_cqe *cqe;

	/* If the next CQE is not valid then we are done */
	if (!bf_get_le32(lpfc_cqe_valid, q->qe[q->hba_index].cqe))
		return NULL;
	/* If the host has not yet processed the next entry then we are done */
	if (((q->hba_index + 1) % q->entry_count) == q->host_index)
		return NULL;

	cqe = q->qe[q->hba_index].cqe;
	q->hba_index = ((q->hba_index + 1) % q->entry_count);
	return cqe;
}

/**
 * lpfc_sli4_cq_release - Indicates the host has finished processing a CQ
 * @q: The Completion Queue that the host has completed processing for.
 * @arm: Indicates whether the host wants to arms this CQ.
 *
 * This routine will mark all Completion queue entries on @q, from the last
 * known completed entry to the last entry that was processed, as completed
 * by clearing the valid bit for each completion queue entry. Then it will
 * notify the HBA, by ringing the doorbell, that the CQEs have been processed.
 * The internal host index in the @q will be updated by this routine to indicate
 * that the host has finished processing the entries. The @arm parameter
 * indicates that the queue should be rearmed when ringing the doorbell.
 *
 * This function will return the number of CQEs that were released.
 **/
uint32_t
lpfc_sli4_cq_release(struct lpfc_queue *q, bool arm)
{
	uint32_t released = 0;
	struct lpfc_cqe *temp_qe;
	struct lpfc_register doorbell;

	/* while there are valid entries */
	while (q->hba_index != q->host_index) {
		temp_qe = q->qe[q->host_index].cqe;
		bf_set_le32(lpfc_cqe_valid, temp_qe, 0);
		released++;
		q->host_index = ((q->host_index + 1) % q->entry_count);
	}
	if (unlikely(released == 0 && !arm))
		return 0;

	/* ring doorbell for number popped */
	doorbell.word0 = 0;
	if (arm)
		bf_set(lpfc_eqcq_doorbell_arm, &doorbell, 1);
	bf_set(lpfc_eqcq_doorbell_num_released, &doorbell, released);
	bf_set(lpfc_eqcq_doorbell_qt, &doorbell, LPFC_QUEUE_TYPE_COMPLETION);
	bf_set(lpfc_eqcq_doorbell_cqid, &doorbell, q->queue_id);
	writel(doorbell.word0, q->phba->sli4_hba.EQCQDBregaddr);
	return released;
}

/**
 * lpfc_sli4_rq_put - Put a Receive Buffer Queue Entry on a Receive Queue
 * @q: The Header Receive Queue to operate on.
 * @wqe: The Receive Queue Entry to put on the Receive queue.
 *
 * This routine will copy the contents of @wqe to the next available entry on
 * the @q. This function will then ring the Receive Queue Doorbell to signal the
 * HBA to start processing the Receive Queue Entry. This function returns the
 * index that the rqe was copied to if successful. If no entries are available
 * on @q then this function will return -ENOMEM.
 * The caller is expected to hold the hbalock when calling this routine.
 **/
static int
lpfc_sli4_rq_put(struct lpfc_queue *hq, struct lpfc_queue *dq,
		 struct lpfc_rqe *hrqe, struct lpfc_rqe *drqe)
{
	struct lpfc_rqe *temp_hrqe = hq->qe[hq->host_index].rqe;
	struct lpfc_rqe *temp_drqe = dq->qe[dq->host_index].rqe;
	struct lpfc_register doorbell;
	int put_index = hq->host_index;

	if (hq->type != LPFC_HRQ || dq->type != LPFC_DRQ)
		return -EINVAL;
	if (hq->host_index != dq->host_index)
		return -EINVAL;
	/* If the host has not yet processed the next entry then we are done */
	if (((hq->host_index + 1) % hq->entry_count) == hq->hba_index)
		return -EBUSY;
	lpfc_sli_pcimem_bcopy(hrqe, temp_hrqe, hq->entry_size);
	lpfc_sli_pcimem_bcopy(drqe, temp_drqe, dq->entry_size);

	/* Update the host index to point to the next slot */
	hq->host_index = ((hq->host_index + 1) % hq->entry_count);
	dq->host_index = ((dq->host_index + 1) % dq->entry_count);

	/* Ring The Header Receive Queue Doorbell */
	if (!(hq->host_index % LPFC_RQ_POST_BATCH)) {
		doorbell.word0 = 0;
		bf_set(lpfc_rq_doorbell_num_posted, &doorbell,
		       LPFC_RQ_POST_BATCH);
		bf_set(lpfc_rq_doorbell_id, &doorbell, hq->queue_id);
		writel(doorbell.word0, hq->phba->sli4_hba.RQDBregaddr);
	}
	return put_index;
}

/**
 * lpfc_sli4_rq_release - Updates internal hba index for RQ
 * @q: The Header Receive Queue to operate on.
 *
 * This routine will update the HBA index of a queue to reflect consumption of
 * one Receive Queue Entry by the HBA. When the HBA indicates that it has
 * consumed an entry the host calls this function to update the queue's
 * internal pointers. This routine returns the number of entries that were
 * consumed by the HBA.
 **/
static uint32_t
lpfc_sli4_rq_release(struct lpfc_queue *hq, struct lpfc_queue *dq)
{
	if ((hq->type != LPFC_HRQ) || (dq->type != LPFC_DRQ))
		return 0;
	hq->hba_index = ((hq->hba_index + 1) % hq->entry_count);
	dq->hba_index = ((dq->hba_index + 1) % dq->entry_count);
	return 1;
}

/**
 * lpfc_cmd_iocb - Get next command iocb entry in the ring
 * @phba: Pointer to HBA context object.
 * @pring: Pointer to driver SLI ring object.
 *
 * This function returns pointer to next command iocb entry
 * in the command ring. The caller must hold hbalock to prevent
 * other threads consume the next command iocb.
 * SLI-2/SLI-3 provide different sized iocbs.
 **/
static inline IOCB_t *
lpfc_cmd_iocb(struct lpfc_hba *phba, struct lpfc_sli_ring *pring)
{
	return (IOCB_t *) (((char *) pring->cmdringaddr) +
			   pring->cmdidx * phba->iocb_cmd_size);
}

/**
 * lpfc_resp_iocb - Get next response iocb entry in the ring
 * @phba: Pointer to HBA context object.
 * @pring: Pointer to driver SLI ring object.
 *
 * This function returns pointer to next response iocb entry
 * in the response ring. The caller must hold hbalock to make sure
 * that no other thread consume the next response iocb.
 * SLI-2/SLI-3 provide different sized iocbs.
 **/
static inline IOCB_t *
lpfc_resp_iocb(struct lpfc_hba *phba, struct lpfc_sli_ring *pring)
{
	return (IOCB_t *) (((char *) pring->rspringaddr) +
			   pring->rspidx * phba->iocb_rsp_size);
}

/**
 * __lpfc_sli_get_iocbq - Allocates an iocb object from iocb pool
 * @phba: Pointer to HBA context object.
 *
 * This function is called with hbalock held. This function
 * allocates a new driver iocb object from the iocb pool. If the
 * allocation is successful, it returns pointer to the newly
 * allocated iocb object else it returns NULL.
 **/
static struct lpfc_iocbq *
__lpfc_sli_get_iocbq(struct lpfc_hba *phba)
{
	struct list_head *lpfc_iocb_list = &phba->lpfc_iocb_list;
	struct lpfc_iocbq * iocbq = NULL;

	list_remove_head(lpfc_iocb_list, iocbq, struct lpfc_iocbq, list);

	if (iocbq)
		phba->iocb_cnt++;
	if (phba->iocb_cnt > phba->iocb_max)
		phba->iocb_max = phba->iocb_cnt;
	return iocbq;
}

/**
 * __lpfc_clear_active_sglq - Remove the active sglq for this XRI.
 * @phba: Pointer to HBA context object.
 * @xritag: XRI value.
 *
 * This function clears the sglq pointer from the array of acive
 * sglq's. The xritag that is passed in is used to index into the
 * array. Before the xritag can be used it needs to be adjusted
 * by subtracting the xribase.
 *
 * Returns sglq ponter = success, NULL = Failure.
 **/
static struct lpfc_sglq *
__lpfc_clear_active_sglq(struct lpfc_hba *phba, uint16_t xritag)
{
	uint16_t adj_xri;
	struct lpfc_sglq *sglq;
	adj_xri = xritag - phba->sli4_hba.max_cfg_param.xri_base;
	if (adj_xri > phba->sli4_hba.max_cfg_param.max_xri)
		return NULL;
	sglq = phba->sli4_hba.lpfc_sglq_active_list[adj_xri];
	phba->sli4_hba.lpfc_sglq_active_list[adj_xri] = NULL;
	return sglq;
}

/**
 * __lpfc_get_active_sglq - Get the active sglq for this XRI.
 * @phba: Pointer to HBA context object.
 * @xritag: XRI value.
 *
 * This function returns the sglq pointer from the array of acive
 * sglq's. The xritag that is passed in is used to index into the
 * array. Before the xritag can be used it needs to be adjusted
 * by subtracting the xribase.
 *
 * Returns sglq ponter = success, NULL = Failure.
 **/
struct lpfc_sglq *
__lpfc_get_active_sglq(struct lpfc_hba *phba, uint16_t xritag)
{
	uint16_t adj_xri;
	struct lpfc_sglq *sglq;
	adj_xri = xritag - phba->sli4_hba.max_cfg_param.xri_base;
	if (adj_xri > phba->sli4_hba.max_cfg_param.max_xri)
		return NULL;
	sglq =  phba->sli4_hba.lpfc_sglq_active_list[adj_xri];
	return sglq;
}

/**
 * __lpfc_sli_get_sglq - Allocates an iocb object from sgl pool
 * @phba: Pointer to HBA context object.
 *
 * This function is called with hbalock held. This function
 * Gets a new driver sglq object from the sglq list. If the
 * list is not empty then it is successful, it returns pointer to the newly
 * allocated sglq object else it returns NULL.
 **/
static struct lpfc_sglq *
__lpfc_sli_get_sglq(struct lpfc_hba *phba)
{
	struct list_head *lpfc_sgl_list = &phba->sli4_hba.lpfc_sgl_list;
	struct lpfc_sglq *sglq = NULL;
	uint16_t adj_xri;
	list_remove_head(lpfc_sgl_list, sglq, struct lpfc_sglq, list);
	if (!sglq)
		return NULL;
	adj_xri = sglq->sli4_xritag - phba->sli4_hba.max_cfg_param.xri_base;
	phba->sli4_hba.lpfc_sglq_active_list[adj_xri] = sglq;
	sglq->state = SGL_ALLOCATED;
	return sglq;
}

/**
 * lpfc_sli_get_iocbq - Allocates an iocb object from iocb pool
 * @phba: Pointer to HBA context object.
 *
 * This function is called with no lock held. This function
 * allocates a new driver iocb object from the iocb pool. If the
 * allocation is successful, it returns pointer to the newly
 * allocated iocb object else it returns NULL.
 **/
struct lpfc_iocbq *
lpfc_sli_get_iocbq(struct lpfc_hba *phba)
{
	struct lpfc_iocbq * iocbq = NULL;
	unsigned long iflags;

	spin_lock_irqsave(&phba->hbalock, iflags);
	iocbq = __lpfc_sli_get_iocbq(phba);
	spin_unlock_irqrestore(&phba->hbalock, iflags);
	return iocbq;
}

/**
 * __lpfc_sli_release_iocbq_s4 - Release iocb to the iocb pool
 * @phba: Pointer to HBA context object.
 * @iocbq: Pointer to driver iocb object.
 *
 * This function is called with hbalock held to release driver
 * iocb object to the iocb pool. The iotag in the iocb object
 * does not change for each use of the iocb object. This function
 * clears all other fields of the iocb object when it is freed.
 * The sqlq structure that holds the xritag and phys and virtual
 * mappings for the scatter gather list is retrieved from the
 * active array of sglq. The get of the sglq pointer also clears
 * the entry in the array. If the status of the IO indiactes that
 * this IO was aborted then the sglq entry it put on the
 * lpfc_abts_els_sgl_list until the CQ_ABORTED_XRI is received. If the
 * IO has good status or fails for any other reason then the sglq
 * entry is added to the free list (lpfc_sgl_list).
 **/
static void
__lpfc_sli_release_iocbq_s4(struct lpfc_hba *phba, struct lpfc_iocbq *iocbq)
{
	struct lpfc_sglq *sglq;
	size_t start_clean = offsetof(struct lpfc_iocbq, iocb);
	unsigned long iflag = 0;
	struct lpfc_sli_ring *pring = &phba->sli.ring[LPFC_ELS_RING];

	if (iocbq->sli4_xritag == NO_XRI)
		sglq = NULL;
	else
		sglq = __lpfc_clear_active_sglq(phba, iocbq->sli4_xritag);
	if (sglq)  {
		if ((iocbq->iocb_flag & LPFC_EXCHANGE_BUSY) &&
			(sglq->state != SGL_XRI_ABORTED)) {
			spin_lock_irqsave(&phba->sli4_hba.abts_sgl_list_lock,
					iflag);
			list_add(&sglq->list,
				&phba->sli4_hba.lpfc_abts_els_sgl_list);
			spin_unlock_irqrestore(
				&phba->sli4_hba.abts_sgl_list_lock, iflag);
		} else {
			sglq->state = SGL_FREED;
			list_add(&sglq->list, &phba->sli4_hba.lpfc_sgl_list);

			/* Check if TXQ queue needs to be serviced */
			if (pring->txq_cnt)
				lpfc_worker_wake_up(phba);
		}
	}


	/*
	 * Clean all volatile data fields, preserve iotag and node struct.
	 */
	memset((char *)iocbq + start_clean, 0, sizeof(*iocbq) - start_clean);
	iocbq->sli4_xritag = NO_XRI;
	list_add_tail(&iocbq->list, &phba->lpfc_iocb_list);
}


/**
 * __lpfc_sli_release_iocbq_s3 - Release iocb to the iocb pool
 * @phba: Pointer to HBA context object.
 * @iocbq: Pointer to driver iocb object.
 *
 * This function is called with hbalock held to release driver
 * iocb object to the iocb pool. The iotag in the iocb object
 * does not change for each use of the iocb object. This function
 * clears all other fields of the iocb object when it is freed.
 **/
static void
__lpfc_sli_release_iocbq_s3(struct lpfc_hba *phba, struct lpfc_iocbq *iocbq)
{
	size_t start_clean = offsetof(struct lpfc_iocbq, iocb);

	/*
	 * Clean all volatile data fields, preserve iotag and node struct.
	 */
	memset((char*)iocbq + start_clean, 0, sizeof(*iocbq) - start_clean);
	iocbq->sli4_xritag = NO_XRI;
	list_add_tail(&iocbq->list, &phba->lpfc_iocb_list);
}

/**
 * __lpfc_sli_release_iocbq - Release iocb to the iocb pool
 * @phba: Pointer to HBA context object.
 * @iocbq: Pointer to driver iocb object.
 *
 * This function is called with hbalock held to release driver
 * iocb object to the iocb pool. The iotag in the iocb object
 * does not change for each use of the iocb object. This function
 * clears all other fields of the iocb object when it is freed.
 **/
static void
__lpfc_sli_release_iocbq(struct lpfc_hba *phba, struct lpfc_iocbq *iocbq)
{
	phba->__lpfc_sli_release_iocbq(phba, iocbq);
	phba->iocb_cnt--;
}

/**
 * lpfc_sli_release_iocbq - Release iocb to the iocb pool
 * @phba: Pointer to HBA context object.
 * @iocbq: Pointer to driver iocb object.
 *
 * This function is called with no lock held to release the iocb to
 * iocb pool.
 **/
void
lpfc_sli_release_iocbq(struct lpfc_hba *phba, struct lpfc_iocbq *iocbq)
{
	unsigned long iflags;

	/*
	 * Clean all volatile data fields, preserve iotag and node struct.
	 */
	spin_lock_irqsave(&phba->hbalock, iflags);
	__lpfc_sli_release_iocbq(phba, iocbq);
	spin_unlock_irqrestore(&phba->hbalock, iflags);
}

/**
 * lpfc_sli_cancel_iocbs - Cancel all iocbs from a list.
 * @phba: Pointer to HBA context object.
 * @iocblist: List of IOCBs.
 * @ulpstatus: ULP status in IOCB command field.
 * @ulpWord4: ULP word-4 in IOCB command field.
 *
 * This function is called with a list of IOCBs to cancel. It cancels the IOCB
 * on the list by invoking the complete callback function associated with the
 * IOCB with the provided @ulpstatus and @ulpword4 set to the IOCB commond
 * fields.
 **/
void
lpfc_sli_cancel_iocbs(struct lpfc_hba *phba, struct list_head *iocblist,
		      uint32_t ulpstatus, uint32_t ulpWord4)
{
	struct lpfc_iocbq *piocb;

	while (!list_empty(iocblist)) {
		list_remove_head(iocblist, piocb, struct lpfc_iocbq, list);

		if (!piocb->iocb_cmpl)
			lpfc_sli_release_iocbq(phba, piocb);
		else {
			piocb->iocb.ulpStatus = ulpstatus;
			piocb->iocb.un.ulpWord[4] = ulpWord4;
			(piocb->iocb_cmpl) (phba, piocb, piocb);
		}
	}
	return;
}

/**
 * lpfc_sli_iocb_cmd_type - Get the iocb type
 * @iocb_cmnd: iocb command code.
 *
 * This function is called by ring event handler function to get the iocb type.
 * This function translates the iocb command to an iocb command type used to
 * decide the final disposition of each completed IOCB.
 * The function returns
 * LPFC_UNKNOWN_IOCB if it is an unsupported iocb
 * LPFC_SOL_IOCB     if it is a solicited iocb completion
 * LPFC_ABORT_IOCB   if it is an abort iocb
 * LPFC_UNSOL_IOCB   if it is an unsolicited iocb
 *
 * The caller is not required to hold any lock.
 **/
static lpfc_iocb_type
lpfc_sli_iocb_cmd_type(uint8_t iocb_cmnd)
{
	lpfc_iocb_type type = LPFC_UNKNOWN_IOCB;

	if (iocb_cmnd > CMD_MAX_IOCB_CMD)
		return 0;

	switch (iocb_cmnd) {
	case CMD_XMIT_SEQUENCE_CR:
	case CMD_XMIT_SEQUENCE_CX:
	case CMD_XMIT_BCAST_CN:
	case CMD_XMIT_BCAST_CX:
	case CMD_ELS_REQUEST_CR:
	case CMD_ELS_REQUEST_CX:
	case CMD_CREATE_XRI_CR:
	case CMD_CREATE_XRI_CX:
	case CMD_GET_RPI_CN:
	case CMD_XMIT_ELS_RSP_CX:
	case CMD_GET_RPI_CR:
	case CMD_FCP_IWRITE_CR:
	case CMD_FCP_IWRITE_CX:
	case CMD_FCP_IREAD_CR:
	case CMD_FCP_IREAD_CX:
	case CMD_FCP_ICMND_CR:
	case CMD_FCP_ICMND_CX:
	case CMD_FCP_TSEND_CX:
	case CMD_FCP_TRSP_CX:
	case CMD_FCP_TRECEIVE_CX:
	case CMD_FCP_AUTO_TRSP_CX:
	case CMD_ADAPTER_MSG:
	case CMD_ADAPTER_DUMP:
	case CMD_XMIT_SEQUENCE64_CR:
	case CMD_XMIT_SEQUENCE64_CX:
	case CMD_XMIT_BCAST64_CN:
	case CMD_XMIT_BCAST64_CX:
	case CMD_ELS_REQUEST64_CR:
	case CMD_ELS_REQUEST64_CX:
	case CMD_FCP_IWRITE64_CR:
	case CMD_FCP_IWRITE64_CX:
	case CMD_FCP_IREAD64_CR:
	case CMD_FCP_IREAD64_CX:
	case CMD_FCP_ICMND64_CR:
	case CMD_FCP_ICMND64_CX:
	case CMD_FCP_TSEND64_CX:
	case CMD_FCP_TRSP64_CX:
	case CMD_FCP_TRECEIVE64_CX:
	case CMD_GEN_REQUEST64_CR:
	case CMD_GEN_REQUEST64_CX:
	case CMD_XMIT_ELS_RSP64_CX:
	case DSSCMD_IWRITE64_CR:
	case DSSCMD_IWRITE64_CX:
	case DSSCMD_IREAD64_CR:
	case DSSCMD_IREAD64_CX:
		type = LPFC_SOL_IOCB;
		break;
	case CMD_ABORT_XRI_CN:
	case CMD_ABORT_XRI_CX:
	case CMD_CLOSE_XRI_CN:
	case CMD_CLOSE_XRI_CX:
	case CMD_XRI_ABORTED_CX:
	case CMD_ABORT_MXRI64_CN:
	case CMD_XMIT_BLS_RSP64_CX:
		type = LPFC_ABORT_IOCB;
		break;
	case CMD_RCV_SEQUENCE_CX:
	case CMD_RCV_ELS_REQ_CX:
	case CMD_RCV_SEQUENCE64_CX:
	case CMD_RCV_ELS_REQ64_CX:
	case CMD_ASYNC_STATUS:
	case CMD_IOCB_RCV_SEQ64_CX:
	case CMD_IOCB_RCV_ELS64_CX:
	case CMD_IOCB_RCV_CONT64_CX:
	case CMD_IOCB_RET_XRI64_CX:
		type = LPFC_UNSOL_IOCB;
		break;
	case CMD_IOCB_XMIT_MSEQ64_CR:
	case CMD_IOCB_XMIT_MSEQ64_CX:
	case CMD_IOCB_RCV_SEQ_LIST64_CX:
	case CMD_IOCB_RCV_ELS_LIST64_CX:
	case CMD_IOCB_CLOSE_EXTENDED_CN:
	case CMD_IOCB_ABORT_EXTENDED_CN:
	case CMD_IOCB_RET_HBQE64_CN:
	case CMD_IOCB_FCP_IBIDIR64_CR:
	case CMD_IOCB_FCP_IBIDIR64_CX:
	case CMD_IOCB_FCP_ITASKMGT64_CX:
	case CMD_IOCB_LOGENTRY_CN:
	case CMD_IOCB_LOGENTRY_ASYNC_CN:
		printk("%s - Unhandled SLI-3 Command x%x\n",
				__func__, iocb_cmnd);
		type = LPFC_UNKNOWN_IOCB;
		break;
	default:
		type = LPFC_UNKNOWN_IOCB;
		break;
	}

	return type;
}

/**
 * lpfc_sli_ring_map - Issue config_ring mbox for all rings
 * @phba: Pointer to HBA context object.
 *
 * This function is called from SLI initialization code
 * to configure every ring of the HBA's SLI interface. The
 * caller is not required to hold any lock. This function issues
 * a config_ring mailbox command for each ring.
 * This function returns zero if successful else returns a negative
 * error code.
 **/
static int
lpfc_sli_ring_map(struct lpfc_hba *phba)
{
	struct lpfc_sli *psli = &phba->sli;
	LPFC_MBOXQ_t *pmb;
	MAILBOX_t *pmbox;
	int i, rc, ret = 0;

	pmb = (LPFC_MBOXQ_t *) mempool_alloc(phba->mbox_mem_pool, GFP_KERNEL);
	if (!pmb)
		return -ENOMEM;
	pmbox = &pmb->u.mb;
	phba->link_state = LPFC_INIT_MBX_CMDS;
	for (i = 0; i < psli->num_rings; i++) {
		lpfc_config_ring(phba, i, pmb);
		rc = lpfc_sli_issue_mbox(phba, pmb, MBX_POLL);
		if (rc != MBX_SUCCESS) {
			lpfc_printf_log(phba, KERN_ERR, LOG_INIT,
					"0446 Adapter failed to init (%d), "
					"mbxCmd x%x CFG_RING, mbxStatus x%x, "
					"ring %d\n",
					rc, pmbox->mbxCommand,
					pmbox->mbxStatus, i);
			phba->link_state = LPFC_HBA_ERROR;
			ret = -ENXIO;
			break;
		}
	}
	mempool_free(pmb, phba->mbox_mem_pool);
	return ret;
}

/**
 * lpfc_sli_ringtxcmpl_put - Adds new iocb to the txcmplq
 * @phba: Pointer to HBA context object.
 * @pring: Pointer to driver SLI ring object.
 * @piocb: Pointer to the driver iocb object.
 *
 * This function is called with hbalock held. The function adds the
 * new iocb to txcmplq of the given ring. This function always returns
 * 0. If this function is called for ELS ring, this function checks if
 * there is a vport associated with the ELS command. This function also
 * starts els_tmofunc timer if this is an ELS command.
 **/
static int
lpfc_sli_ringtxcmpl_put(struct lpfc_hba *phba, struct lpfc_sli_ring *pring,
			struct lpfc_iocbq *piocb)
{
	list_add_tail(&piocb->list, &pring->txcmplq);
	piocb->iocb_flag |= LPFC_IO_ON_Q;
	pring->txcmplq_cnt++;
	if (pring->txcmplq_cnt > pring->txcmplq_max)
		pring->txcmplq_max = pring->txcmplq_cnt;

	if ((unlikely(pring->ringno == LPFC_ELS_RING)) &&
	   (piocb->iocb.ulpCommand != CMD_ABORT_XRI_CN) &&
	   (piocb->iocb.ulpCommand != CMD_CLOSE_XRI_CN)) {
		if (!piocb->vport)
			BUG();
		else
			mod_timer(&piocb->vport->els_tmofunc,
				  jiffies + HZ * (phba->fc_ratov << 1));
	}


	return 0;
}

/**
 * lpfc_sli_ringtx_get - Get first element of the txq
 * @phba: Pointer to HBA context object.
 * @pring: Pointer to driver SLI ring object.
 *
 * This function is called with hbalock held to get next
 * iocb in txq of the given ring. If there is any iocb in
 * the txq, the function returns first iocb in the list after
 * removing the iocb from the list, else it returns NULL.
 **/
struct lpfc_iocbq *
lpfc_sli_ringtx_get(struct lpfc_hba *phba, struct lpfc_sli_ring *pring)
{
	struct lpfc_iocbq *cmd_iocb;

	list_remove_head((&pring->txq), cmd_iocb, struct lpfc_iocbq, list);
	if (cmd_iocb != NULL)
		pring->txq_cnt--;
	return cmd_iocb;
}

/**
 * lpfc_sli_next_iocb_slot - Get next iocb slot in the ring
 * @phba: Pointer to HBA context object.
 * @pring: Pointer to driver SLI ring object.
 *
 * This function is called with hbalock held and the caller must post the
 * iocb without releasing the lock. If the caller releases the lock,
 * iocb slot returned by the function is not guaranteed to be available.
 * The function returns pointer to the next available iocb slot if there
 * is available slot in the ring, else it returns NULL.
 * If the get index of the ring is ahead of the put index, the function
 * will post an error attention event to the worker thread to take the
 * HBA to offline state.
 **/
static IOCB_t *
lpfc_sli_next_iocb_slot (struct lpfc_hba *phba, struct lpfc_sli_ring *pring)
{
	struct lpfc_pgp *pgp = &phba->port_gp[pring->ringno];
	uint32_t  max_cmd_idx = pring->numCiocb;
	if ((pring->next_cmdidx == pring->cmdidx) &&
	   (++pring->next_cmdidx >= max_cmd_idx))
		pring->next_cmdidx = 0;

	if (unlikely(pring->local_getidx == pring->next_cmdidx)) {

		pring->local_getidx = le32_to_cpu(pgp->cmdGetInx);

		if (unlikely(pring->local_getidx >= max_cmd_idx)) {
			lpfc_printf_log(phba, KERN_ERR, LOG_SLI,
					"0315 Ring %d issue: portCmdGet %d "
					"is bigger than cmd ring %d\n",
					pring->ringno,
					pring->local_getidx, max_cmd_idx);

			phba->link_state = LPFC_HBA_ERROR;
			/*
			 * All error attention handlers are posted to
			 * worker thread
			 */
			phba->work_ha |= HA_ERATT;
			phba->work_hs = HS_FFER3;

			lpfc_worker_wake_up(phba);

			return NULL;
		}

		if (pring->local_getidx == pring->next_cmdidx)
			return NULL;
	}

	return lpfc_cmd_iocb(phba, pring);
}

/**
 * lpfc_sli_next_iotag - Get an iotag for the iocb
 * @phba: Pointer to HBA context object.
 * @iocbq: Pointer to driver iocb object.
 *
 * This function gets an iotag for the iocb. If there is no unused iotag and
 * the iocbq_lookup_len < 0xffff, this function allocates a bigger iotag_lookup
 * array and assigns a new iotag.
 * The function returns the allocated iotag if successful, else returns zero.
 * Zero is not a valid iotag.
 * The caller is not required to hold any lock.
 **/
uint16_t
lpfc_sli_next_iotag(struct lpfc_hba *phba, struct lpfc_iocbq *iocbq)
{
	struct lpfc_iocbq **new_arr;
	struct lpfc_iocbq **old_arr;
	size_t new_len;
	struct lpfc_sli *psli = &phba->sli;
	uint16_t iotag;

	spin_lock_irq(&phba->hbalock);
	iotag = psli->last_iotag;
	if(++iotag < psli->iocbq_lookup_len) {
		psli->last_iotag = iotag;
		psli->iocbq_lookup[iotag] = iocbq;
		spin_unlock_irq(&phba->hbalock);
		iocbq->iotag = iotag;
		return iotag;
	} else if (psli->iocbq_lookup_len < (0xffff
					   - LPFC_IOCBQ_LOOKUP_INCREMENT)) {
		new_len = psli->iocbq_lookup_len + LPFC_IOCBQ_LOOKUP_INCREMENT;
		spin_unlock_irq(&phba->hbalock);
		new_arr = kzalloc(new_len * sizeof (struct lpfc_iocbq *),
				  GFP_KERNEL);
		if (new_arr) {
			spin_lock_irq(&phba->hbalock);
			old_arr = psli->iocbq_lookup;
			if (new_len <= psli->iocbq_lookup_len) {
				/* highly unprobable case */
				kfree(new_arr);
				iotag = psli->last_iotag;
				if(++iotag < psli->iocbq_lookup_len) {
					psli->last_iotag = iotag;
					psli->iocbq_lookup[iotag] = iocbq;
					spin_unlock_irq(&phba->hbalock);
					iocbq->iotag = iotag;
					return iotag;
				}
				spin_unlock_irq(&phba->hbalock);
				return 0;
			}
			if (psli->iocbq_lookup)
				memcpy(new_arr, old_arr,
				       ((psli->last_iotag  + 1) *
					sizeof (struct lpfc_iocbq *)));
			psli->iocbq_lookup = new_arr;
			psli->iocbq_lookup_len = new_len;
			psli->last_iotag = iotag;
			psli->iocbq_lookup[iotag] = iocbq;
			spin_unlock_irq(&phba->hbalock);
			iocbq->iotag = iotag;
			kfree(old_arr);
			return iotag;
		}
	} else
		spin_unlock_irq(&phba->hbalock);

	lpfc_printf_log(phba, KERN_WARNING, LOG_SLI,
			"0318 Failed to allocate IOTAG.last IOTAG is %d\n",
			psli->last_iotag);

	return 0;
}

/**
 * lpfc_sli_submit_iocb - Submit an iocb to the firmware
 * @phba: Pointer to HBA context object.
 * @pring: Pointer to driver SLI ring object.
 * @iocb: Pointer to iocb slot in the ring.
 * @nextiocb: Pointer to driver iocb object which need to be
 *            posted to firmware.
 *
 * This function is called with hbalock held to post a new iocb to
 * the firmware. This function copies the new iocb to ring iocb slot and
 * updates the ring pointers. It adds the new iocb to txcmplq if there is
 * a completion call back for this iocb else the function will free the
 * iocb object.
 **/
static void
lpfc_sli_submit_iocb(struct lpfc_hba *phba, struct lpfc_sli_ring *pring,
		IOCB_t *iocb, struct lpfc_iocbq *nextiocb)
{
	/*
	 * Set up an iotag
	 */
	nextiocb->iocb.ulpIoTag = (nextiocb->iocb_cmpl) ? nextiocb->iotag : 0;


	if (pring->ringno == LPFC_ELS_RING) {
		lpfc_debugfs_slow_ring_trc(phba,
			"IOCB cmd ring:   wd4:x%08x wd6:x%08x wd7:x%08x",
			*(((uint32_t *) &nextiocb->iocb) + 4),
			*(((uint32_t *) &nextiocb->iocb) + 6),
			*(((uint32_t *) &nextiocb->iocb) + 7));
	}

	/*
	 * Issue iocb command to adapter
	 */
	lpfc_sli_pcimem_bcopy(&nextiocb->iocb, iocb, phba->iocb_cmd_size);
	wmb();
	pring->stats.iocb_cmd++;

	/*
	 * If there is no completion routine to call, we can release the
	 * IOCB buffer back right now. For IOCBs, like QUE_RING_BUF,
	 * that have no rsp ring completion, iocb_cmpl MUST be NULL.
	 */
	if (nextiocb->iocb_cmpl)
		lpfc_sli_ringtxcmpl_put(phba, pring, nextiocb);
	else
		__lpfc_sli_release_iocbq(phba, nextiocb);

	/*
	 * Let the HBA know what IOCB slot will be the next one the
	 * driver will put a command into.
	 */
	pring->cmdidx = pring->next_cmdidx;
	writel(pring->cmdidx, &phba->host_gp[pring->ringno].cmdPutInx);
}

/**
 * lpfc_sli_update_full_ring - Update the chip attention register
 * @phba: Pointer to HBA context object.
 * @pring: Pointer to driver SLI ring object.
 *
 * The caller is not required to hold any lock for calling this function.
 * This function updates the chip attention bits for the ring to inform firmware
 * that there are pending work to be done for this ring and requests an
 * interrupt when there is space available in the ring. This function is
 * called when the driver is unable to post more iocbs to the ring due
 * to unavailability of space in the ring.
 **/
static void
lpfc_sli_update_full_ring(struct lpfc_hba *phba, struct lpfc_sli_ring *pring)
{
	int ringno = pring->ringno;

	pring->flag |= LPFC_CALL_RING_AVAILABLE;

	wmb();

	/*
	 * Set ring 'ringno' to SET R0CE_REQ in Chip Att register.
	 * The HBA will tell us when an IOCB entry is available.
	 */
	writel((CA_R0ATT|CA_R0CE_REQ) << (ringno*4), phba->CAregaddr);
	readl(phba->CAregaddr); /* flush */

	pring->stats.iocb_cmd_full++;
}

/**
 * lpfc_sli_update_ring - Update chip attention register
 * @phba: Pointer to HBA context object.
 * @pring: Pointer to driver SLI ring object.
 *
 * This function updates the chip attention register bit for the
 * given ring to inform HBA that there is more work to be done
 * in this ring. The caller is not required to hold any lock.
 **/
static void
lpfc_sli_update_ring(struct lpfc_hba *phba, struct lpfc_sli_ring *pring)
{
	int ringno = pring->ringno;

	/*
	 * Tell the HBA that there is work to do in this ring.
	 */
	if (!(phba->sli3_options & LPFC_SLI3_CRP_ENABLED)) {
		wmb();
		writel(CA_R0ATT << (ringno * 4), phba->CAregaddr);
		readl(phba->CAregaddr); /* flush */
	}
}

/**
 * lpfc_sli_resume_iocb - Process iocbs in the txq
 * @phba: Pointer to HBA context object.
 * @pring: Pointer to driver SLI ring object.
 *
 * This function is called with hbalock held to post pending iocbs
 * in the txq to the firmware. This function is called when driver
 * detects space available in the ring.
 **/
static void
lpfc_sli_resume_iocb(struct lpfc_hba *phba, struct lpfc_sli_ring *pring)
{
	IOCB_t *iocb;
	struct lpfc_iocbq *nextiocb;

	/*
	 * Check to see if:
	 *  (a) there is anything on the txq to send
	 *  (b) link is up
	 *  (c) link attention events can be processed (fcp ring only)
	 *  (d) IOCB processing is not blocked by the outstanding mbox command.
	 */
	if (pring->txq_cnt &&
	    lpfc_is_link_up(phba) &&
	    (pring->ringno != phba->sli.fcp_ring ||
	     phba->sli.sli_flag & LPFC_PROCESS_LA)) {

		while ((iocb = lpfc_sli_next_iocb_slot(phba, pring)) &&
		       (nextiocb = lpfc_sli_ringtx_get(phba, pring)))
			lpfc_sli_submit_iocb(phba, pring, iocb, nextiocb);

		if (iocb)
			lpfc_sli_update_ring(phba, pring);
		else
			lpfc_sli_update_full_ring(phba, pring);
	}

	return;
}

/**
 * lpfc_sli_next_hbq_slot - Get next hbq entry for the HBQ
 * @phba: Pointer to HBA context object.
 * @hbqno: HBQ number.
 *
 * This function is called with hbalock held to get the next
 * available slot for the given HBQ. If there is free slot
 * available for the HBQ it will return pointer to the next available
 * HBQ entry else it will return NULL.
 **/
static struct lpfc_hbq_entry *
lpfc_sli_next_hbq_slot(struct lpfc_hba *phba, uint32_t hbqno)
{
	struct hbq_s *hbqp = &phba->hbqs[hbqno];

	if (hbqp->next_hbqPutIdx == hbqp->hbqPutIdx &&
	    ++hbqp->next_hbqPutIdx >= hbqp->entry_count)
		hbqp->next_hbqPutIdx = 0;

	if (unlikely(hbqp->local_hbqGetIdx == hbqp->next_hbqPutIdx)) {
		uint32_t raw_index = phba->hbq_get[hbqno];
		uint32_t getidx = le32_to_cpu(raw_index);

		hbqp->local_hbqGetIdx = getidx;

		if (unlikely(hbqp->local_hbqGetIdx >= hbqp->entry_count)) {
			lpfc_printf_log(phba, KERN_ERR,
					LOG_SLI | LOG_VPORT,
					"1802 HBQ %d: local_hbqGetIdx "
					"%u is > than hbqp->entry_count %u\n",
					hbqno, hbqp->local_hbqGetIdx,
					hbqp->entry_count);

			phba->link_state = LPFC_HBA_ERROR;
			return NULL;
		}

		if (hbqp->local_hbqGetIdx == hbqp->next_hbqPutIdx)
			return NULL;
	}

	return (struct lpfc_hbq_entry *) phba->hbqs[hbqno].hbq_virt +
			hbqp->hbqPutIdx;
}

/**
 * lpfc_sli_hbqbuf_free_all - Free all the hbq buffers
 * @phba: Pointer to HBA context object.
 *
 * This function is called with no lock held to free all the
 * hbq buffers while uninitializing the SLI interface. It also
 * frees the HBQ buffers returned by the firmware but not yet
 * processed by the upper layers.
 **/
void
lpfc_sli_hbqbuf_free_all(struct lpfc_hba *phba)
{
	struct lpfc_dmabuf *dmabuf, *next_dmabuf;
	struct hbq_dmabuf *hbq_buf;
	unsigned long flags;
	int i, hbq_count;
	uint32_t hbqno;

	hbq_count = lpfc_sli_hbq_count();
	/* Return all memory used by all HBQs */
	spin_lock_irqsave(&phba->hbalock, flags);
	for (i = 0; i < hbq_count; ++i) {
		list_for_each_entry_safe(dmabuf, next_dmabuf,
				&phba->hbqs[i].hbq_buffer_list, list) {
			hbq_buf = container_of(dmabuf, struct hbq_dmabuf, dbuf);
			list_del(&hbq_buf->dbuf.list);
			(phba->hbqs[i].hbq_free_buffer)(phba, hbq_buf);
		}
		phba->hbqs[i].buffer_count = 0;
	}
	/* Return all HBQ buffer that are in-fly */
	list_for_each_entry_safe(dmabuf, next_dmabuf, &phba->rb_pend_list,
				 list) {
		hbq_buf = container_of(dmabuf, struct hbq_dmabuf, dbuf);
		list_del(&hbq_buf->dbuf.list);
		if (hbq_buf->tag == -1) {
			(phba->hbqs[LPFC_ELS_HBQ].hbq_free_buffer)
				(phba, hbq_buf);
		} else {
			hbqno = hbq_buf->tag >> 16;
			if (hbqno >= LPFC_MAX_HBQS)
				(phba->hbqs[LPFC_ELS_HBQ].hbq_free_buffer)
					(phba, hbq_buf);
			else
				(phba->hbqs[hbqno].hbq_free_buffer)(phba,
					hbq_buf);
		}
	}

	/* Mark the HBQs not in use */
	phba->hbq_in_use = 0;
	spin_unlock_irqrestore(&phba->hbalock, flags);
}

/**
 * lpfc_sli_hbq_to_firmware - Post the hbq buffer to firmware
 * @phba: Pointer to HBA context object.
 * @hbqno: HBQ number.
 * @hbq_buf: Pointer to HBQ buffer.
 *
 * This function is called with the hbalock held to post a
 * hbq buffer to the firmware. If the function finds an empty
 * slot in the HBQ, it will post the buffer. The function will return
 * pointer to the hbq entry if it successfully post the buffer
 * else it will return NULL.
 **/
static int
lpfc_sli_hbq_to_firmware(struct lpfc_hba *phba, uint32_t hbqno,
			 struct hbq_dmabuf *hbq_buf)
{
	return phba->lpfc_sli_hbq_to_firmware(phba, hbqno, hbq_buf);
}

/**
 * lpfc_sli_hbq_to_firmware_s3 - Post the hbq buffer to SLI3 firmware
 * @phba: Pointer to HBA context object.
 * @hbqno: HBQ number.
 * @hbq_buf: Pointer to HBQ buffer.
 *
 * This function is called with the hbalock held to post a hbq buffer to the
 * firmware. If the function finds an empty slot in the HBQ, it will post the
 * buffer and place it on the hbq_buffer_list. The function will return zero if
 * it successfully post the buffer else it will return an error.
 **/
static int
lpfc_sli_hbq_to_firmware_s3(struct lpfc_hba *phba, uint32_t hbqno,
			    struct hbq_dmabuf *hbq_buf)
{
	struct lpfc_hbq_entry *hbqe;
	dma_addr_t physaddr = hbq_buf->dbuf.phys;

	/* Get next HBQ entry slot to use */
	hbqe = lpfc_sli_next_hbq_slot(phba, hbqno);
	if (hbqe) {
		struct hbq_s *hbqp = &phba->hbqs[hbqno];

		hbqe->bde.addrHigh = le32_to_cpu(putPaddrHigh(physaddr));
		hbqe->bde.addrLow  = le32_to_cpu(putPaddrLow(physaddr));
		hbqe->bde.tus.f.bdeSize = hbq_buf->size;
		hbqe->bde.tus.f.bdeFlags = 0;
		hbqe->bde.tus.w = le32_to_cpu(hbqe->bde.tus.w);
		hbqe->buffer_tag = le32_to_cpu(hbq_buf->tag);
				/* Sync SLIM */
		hbqp->hbqPutIdx = hbqp->next_hbqPutIdx;
		writel(hbqp->hbqPutIdx, phba->hbq_put + hbqno);
				/* flush */
		readl(phba->hbq_put + hbqno);
		list_add_tail(&hbq_buf->dbuf.list, &hbqp->hbq_buffer_list);
		return 0;
	} else
		return -ENOMEM;
}

/**
 * lpfc_sli_hbq_to_firmware_s4 - Post the hbq buffer to SLI4 firmware
 * @phba: Pointer to HBA context object.
 * @hbqno: HBQ number.
 * @hbq_buf: Pointer to HBQ buffer.
 *
 * This function is called with the hbalock held to post an RQE to the SLI4
 * firmware. If able to post the RQE to the RQ it will queue the hbq entry to
 * the hbq_buffer_list and return zero, otherwise it will return an error.
 **/
static int
lpfc_sli_hbq_to_firmware_s4(struct lpfc_hba *phba, uint32_t hbqno,
			    struct hbq_dmabuf *hbq_buf)
{
	int rc;
	struct lpfc_rqe hrqe;
	struct lpfc_rqe drqe;

	hrqe.address_lo = putPaddrLow(hbq_buf->hbuf.phys);
	hrqe.address_hi = putPaddrHigh(hbq_buf->hbuf.phys);
	drqe.address_lo = putPaddrLow(hbq_buf->dbuf.phys);
	drqe.address_hi = putPaddrHigh(hbq_buf->dbuf.phys);
	rc = lpfc_sli4_rq_put(phba->sli4_hba.hdr_rq, phba->sli4_hba.dat_rq,
			      &hrqe, &drqe);
	if (rc < 0)
		return rc;
	hbq_buf->tag = rc;
	list_add_tail(&hbq_buf->dbuf.list, &phba->hbqs[hbqno].hbq_buffer_list);
	return 0;
}

/* HBQ for ELS and CT traffic. */
static struct lpfc_hbq_init lpfc_els_hbq = {
	.rn = 1,
	.entry_count = 256,
	.mask_count = 0,
	.profile = 0,
	.ring_mask = (1 << LPFC_ELS_RING),
	.buffer_count = 0,
	.init_count = 40,
	.add_count = 40,
};

/* HBQ for the extra ring if needed */
static struct lpfc_hbq_init lpfc_extra_hbq = {
	.rn = 1,
	.entry_count = 200,
	.mask_count = 0,
	.profile = 0,
	.ring_mask = (1 << LPFC_EXTRA_RING),
	.buffer_count = 0,
	.init_count = 0,
	.add_count = 5,
};

/* Array of HBQs */
struct lpfc_hbq_init *lpfc_hbq_defs[] = {
	&lpfc_els_hbq,
	&lpfc_extra_hbq,
};

/**
 * lpfc_sli_hbqbuf_fill_hbqs - Post more hbq buffers to HBQ
 * @phba: Pointer to HBA context object.
 * @hbqno: HBQ number.
 * @count: Number of HBQ buffers to be posted.
 *
 * This function is called with no lock held to post more hbq buffers to the
 * given HBQ. The function returns the number of HBQ buffers successfully
 * posted.
 **/
static int
lpfc_sli_hbqbuf_fill_hbqs(struct lpfc_hba *phba, uint32_t hbqno, uint32_t count)
{
	uint32_t i, posted = 0;
	unsigned long flags;
	struct hbq_dmabuf *hbq_buffer;
	LIST_HEAD(hbq_buf_list);
	if (!phba->hbqs[hbqno].hbq_alloc_buffer)
		return 0;

	if ((phba->hbqs[hbqno].buffer_count + count) >
	    lpfc_hbq_defs[hbqno]->entry_count)
		count = lpfc_hbq_defs[hbqno]->entry_count -
					phba->hbqs[hbqno].buffer_count;
	if (!count)
		return 0;
	/* Allocate HBQ entries */
	for (i = 0; i < count; i++) {
		hbq_buffer = (phba->hbqs[hbqno].hbq_alloc_buffer)(phba);
		if (!hbq_buffer)
			break;
		list_add_tail(&hbq_buffer->dbuf.list, &hbq_buf_list);
	}
	/* Check whether HBQ is still in use */
	spin_lock_irqsave(&phba->hbalock, flags);
	if (!phba->hbq_in_use)
		goto err;
	while (!list_empty(&hbq_buf_list)) {
		list_remove_head(&hbq_buf_list, hbq_buffer, struct hbq_dmabuf,
				 dbuf.list);
		hbq_buffer->tag = (phba->hbqs[hbqno].buffer_count |
				      (hbqno << 16));
		if (!lpfc_sli_hbq_to_firmware(phba, hbqno, hbq_buffer)) {
			phba->hbqs[hbqno].buffer_count++;
			posted++;
		} else
			(phba->hbqs[hbqno].hbq_free_buffer)(phba, hbq_buffer);
	}
	spin_unlock_irqrestore(&phba->hbalock, flags);
	return posted;
err:
	spin_unlock_irqrestore(&phba->hbalock, flags);
	while (!list_empty(&hbq_buf_list)) {
		list_remove_head(&hbq_buf_list, hbq_buffer, struct hbq_dmabuf,
				 dbuf.list);
		(phba->hbqs[hbqno].hbq_free_buffer)(phba, hbq_buffer);
	}
	return 0;
}

/**
 * lpfc_sli_hbqbuf_add_hbqs - Post more HBQ buffers to firmware
 * @phba: Pointer to HBA context object.
 * @qno: HBQ number.
 *
 * This function posts more buffers to the HBQ. This function
 * is called with no lock held. The function returns the number of HBQ entries
 * successfully allocated.
 **/
int
lpfc_sli_hbqbuf_add_hbqs(struct lpfc_hba *phba, uint32_t qno)
{
	if (phba->sli_rev == LPFC_SLI_REV4)
		return 0;
	else
		return lpfc_sli_hbqbuf_fill_hbqs(phba, qno,
					 lpfc_hbq_defs[qno]->add_count);
}

/**
 * lpfc_sli_hbqbuf_init_hbqs - Post initial buffers to the HBQ
 * @phba: Pointer to HBA context object.
 * @qno:  HBQ queue number.
 *
 * This function is called from SLI initialization code path with
 * no lock held to post initial HBQ buffers to firmware. The
 * function returns the number of HBQ entries successfully allocated.
 **/
static int
lpfc_sli_hbqbuf_init_hbqs(struct lpfc_hba *phba, uint32_t qno)
{
	if (phba->sli_rev == LPFC_SLI_REV4)
		return lpfc_sli_hbqbuf_fill_hbqs(phba, qno,
					 lpfc_hbq_defs[qno]->entry_count);
	else
		return lpfc_sli_hbqbuf_fill_hbqs(phba, qno,
					 lpfc_hbq_defs[qno]->init_count);
}

/**
 * lpfc_sli_hbqbuf_get - Remove the first hbq off of an hbq list
 * @phba: Pointer to HBA context object.
 * @hbqno: HBQ number.
 *
 * This function removes the first hbq buffer on an hbq list and returns a
 * pointer to that buffer. If it finds no buffers on the list it returns NULL.
 **/
static struct hbq_dmabuf *
lpfc_sli_hbqbuf_get(struct list_head *rb_list)
{
	struct lpfc_dmabuf *d_buf;

	list_remove_head(rb_list, d_buf, struct lpfc_dmabuf, list);
	if (!d_buf)
		return NULL;
	return container_of(d_buf, struct hbq_dmabuf, dbuf);
}

/**
 * lpfc_sli_hbqbuf_find - Find the hbq buffer associated with a tag
 * @phba: Pointer to HBA context object.
 * @tag: Tag of the hbq buffer.
 *
 * This function is called with hbalock held. This function searches
 * for the hbq buffer associated with the given tag in the hbq buffer
 * list. If it finds the hbq buffer, it returns the hbq_buffer other wise
 * it returns NULL.
 **/
static struct hbq_dmabuf *
lpfc_sli_hbqbuf_find(struct lpfc_hba *phba, uint32_t tag)
{
	struct lpfc_dmabuf *d_buf;
	struct hbq_dmabuf *hbq_buf;
	uint32_t hbqno;

	hbqno = tag >> 16;
	if (hbqno >= LPFC_MAX_HBQS)
		return NULL;

	spin_lock_irq(&phba->hbalock);
	list_for_each_entry(d_buf, &phba->hbqs[hbqno].hbq_buffer_list, list) {
		hbq_buf = container_of(d_buf, struct hbq_dmabuf, dbuf);
		if (hbq_buf->tag == tag) {
			spin_unlock_irq(&phba->hbalock);
			return hbq_buf;
		}
	}
	spin_unlock_irq(&phba->hbalock);
	lpfc_printf_log(phba, KERN_ERR, LOG_SLI | LOG_VPORT,
			"1803 Bad hbq tag. Data: x%x x%x\n",
			tag, phba->hbqs[tag >> 16].buffer_count);
	return NULL;
}

/**
 * lpfc_sli_free_hbq - Give back the hbq buffer to firmware
 * @phba: Pointer to HBA context object.
 * @hbq_buffer: Pointer to HBQ buffer.
 *
 * This function is called with hbalock. This function gives back
 * the hbq buffer to firmware. If the HBQ does not have space to
 * post the buffer, it will free the buffer.
 **/
void
lpfc_sli_free_hbq(struct lpfc_hba *phba, struct hbq_dmabuf *hbq_buffer)
{
	uint32_t hbqno;

	if (hbq_buffer) {
		hbqno = hbq_buffer->tag >> 16;
		if (lpfc_sli_hbq_to_firmware(phba, hbqno, hbq_buffer))
			(phba->hbqs[hbqno].hbq_free_buffer)(phba, hbq_buffer);
	}
}

/**
 * lpfc_sli_chk_mbx_command - Check if the mailbox is a legitimate mailbox
 * @mbxCommand: mailbox command code.
 *
 * This function is called by the mailbox event handler function to verify
 * that the completed mailbox command is a legitimate mailbox command. If the
 * completed mailbox is not known to the function, it will return MBX_SHUTDOWN
 * and the mailbox event handler will take the HBA offline.
 **/
static int
lpfc_sli_chk_mbx_command(uint8_t mbxCommand)
{
	uint8_t ret;

	switch (mbxCommand) {
	case MBX_LOAD_SM:
	case MBX_READ_NV:
	case MBX_WRITE_NV:
	case MBX_WRITE_VPARMS:
	case MBX_RUN_BIU_DIAG:
	case MBX_INIT_LINK:
	case MBX_DOWN_LINK:
	case MBX_CONFIG_LINK:
	case MBX_CONFIG_RING:
	case MBX_RESET_RING:
	case MBX_READ_CONFIG:
	case MBX_READ_RCONFIG:
	case MBX_READ_SPARM:
	case MBX_READ_STATUS:
	case MBX_READ_RPI:
	case MBX_READ_XRI:
	case MBX_READ_REV:
	case MBX_READ_LNK_STAT:
	case MBX_REG_LOGIN:
	case MBX_UNREG_LOGIN:
	case MBX_READ_LA:
	case MBX_CLEAR_LA:
	case MBX_DUMP_MEMORY:
	case MBX_DUMP_CONTEXT:
	case MBX_RUN_DIAGS:
	case MBX_RESTART:
	case MBX_UPDATE_CFG:
	case MBX_DOWN_LOAD:
	case MBX_DEL_LD_ENTRY:
	case MBX_RUN_PROGRAM:
	case MBX_SET_MASK:
	case MBX_SET_VARIABLE:
	case MBX_UNREG_D_ID:
	case MBX_KILL_BOARD:
	case MBX_CONFIG_FARP:
	case MBX_BEACON:
	case MBX_LOAD_AREA:
	case MBX_RUN_BIU_DIAG64:
	case MBX_CONFIG_PORT:
	case MBX_READ_SPARM64:
	case MBX_READ_RPI64:
	case MBX_REG_LOGIN64:
	case MBX_READ_LA64:
	case MBX_WRITE_WWN:
	case MBX_SET_DEBUG:
	case MBX_LOAD_EXP_ROM:
	case MBX_ASYNCEVT_ENABLE:
	case MBX_REG_VPI:
	case MBX_UNREG_VPI:
	case MBX_HEARTBEAT:
	case MBX_PORT_CAPABILITIES:
	case MBX_PORT_IOV_CONTROL:
	case MBX_SLI4_CONFIG:
	case MBX_SLI4_REQ_FTRS:
	case MBX_REG_FCFI:
	case MBX_UNREG_FCFI:
	case MBX_REG_VFI:
	case MBX_UNREG_VFI:
	case MBX_INIT_VPI:
	case MBX_INIT_VFI:
	case MBX_RESUME_RPI:
	case MBX_READ_EVENT_LOG_STATUS:
	case MBX_READ_EVENT_LOG:
		ret = mbxCommand;
		break;
	default:
		ret = MBX_SHUTDOWN;
		break;
	}
	return ret;
}

/**
 * lpfc_sli_wake_mbox_wait - lpfc_sli_issue_mbox_wait mbox completion handler
 * @phba: Pointer to HBA context object.
 * @pmboxq: Pointer to mailbox command.
 *
 * This is completion handler function for mailbox commands issued from
 * lpfc_sli_issue_mbox_wait function. This function is called by the
 * mailbox event handler function with no lock held. This function
 * will wake up thread waiting on the wait queue pointed by context1
 * of the mailbox.
 **/
void
lpfc_sli_wake_mbox_wait(struct lpfc_hba *phba, LPFC_MBOXQ_t *pmboxq)
{
	wait_queue_head_t *pdone_q;
	unsigned long drvr_flag;

	/*
	 * If pdone_q is empty, the driver thread gave up waiting and
	 * continued running.
	 */
	pmboxq->mbox_flag |= LPFC_MBX_WAKE;
	spin_lock_irqsave(&phba->hbalock, drvr_flag);
	pdone_q = (wait_queue_head_t *) pmboxq->context1;
	if (pdone_q)
		wake_up_interruptible(pdone_q);
	spin_unlock_irqrestore(&phba->hbalock, drvr_flag);
	return;
}


/**
 * lpfc_sli_def_mbox_cmpl - Default mailbox completion handler
 * @phba: Pointer to HBA context object.
 * @pmb: Pointer to mailbox object.
 *
 * This function is the default mailbox completion handler. It
 * frees the memory resources associated with the completed mailbox
 * command. If the completed command is a REG_LOGIN mailbox command,
 * this function will issue a UREG_LOGIN to re-claim the RPI.
 **/
void
lpfc_sli_def_mbox_cmpl(struct lpfc_hba *phba, LPFC_MBOXQ_t *pmb)
{
	struct lpfc_dmabuf *mp;
	uint16_t rpi, vpi;
	int rc;
	struct lpfc_vport  *vport = pmb->vport;

	mp = (struct lpfc_dmabuf *) (pmb->context1);

	if (mp) {
		lpfc_mbuf_free(phba, mp->virt, mp->phys);
		kfree(mp);
	}

	if ((pmb->u.mb.mbxCommand == MBX_UNREG_LOGIN) &&
	    (phba->sli_rev == LPFC_SLI_REV4))
		lpfc_sli4_free_rpi(phba, pmb->u.mb.un.varUnregLogin.rpi);

	/*
	 * If a REG_LOGIN succeeded  after node is destroyed or node
	 * is in re-discovery driver need to cleanup the RPI.
	 */
	if (!(phba->pport->load_flag & FC_UNLOADING) &&
	    pmb->u.mb.mbxCommand == MBX_REG_LOGIN64 &&
	    !pmb->u.mb.mbxStatus) {
		rpi = pmb->u.mb.un.varWords[0];
		vpi = pmb->u.mb.un.varRegLogin.vpi - phba->vpi_base;
		lpfc_unreg_login(phba, vpi, rpi, pmb);
		pmb->mbox_cmpl = lpfc_sli_def_mbox_cmpl;
		rc = lpfc_sli_issue_mbox(phba, pmb, MBX_NOWAIT);
		if (rc != MBX_NOT_FINISHED)
			return;
	}

	/* Unreg VPI, if the REG_VPI succeed after VLink failure */
	if ((pmb->u.mb.mbxCommand == MBX_REG_VPI) &&
		!(phba->pport->load_flag & FC_UNLOADING) &&
		!pmb->u.mb.mbxStatus) {
		lpfc_unreg_vpi(phba, pmb->u.mb.un.varRegVpi.vpi, pmb);
		pmb->vport = vport;
		pmb->mbox_cmpl = lpfc_sli_def_mbox_cmpl;
		rc = lpfc_sli_issue_mbox(phba, pmb, MBX_NOWAIT);
		if (rc != MBX_NOT_FINISHED)
			return;
	}

	if (bf_get(lpfc_mqe_command, &pmb->u.mqe) == MBX_SLI4_CONFIG)
		lpfc_sli4_mbox_cmd_free(phba, pmb);
	else
		mempool_free(pmb, phba->mbox_mem_pool);
}

/**
 * lpfc_sli_handle_mb_event - Handle mailbox completions from firmware
 * @phba: Pointer to HBA context object.
 *
 * This function is called with no lock held. This function processes all
 * the completed mailbox commands and gives it to upper layers. The interrupt
 * service routine processes mailbox completion interrupt and adds completed
 * mailbox commands to the mboxq_cmpl queue and signals the worker thread.
 * Worker thread call lpfc_sli_handle_mb_event, which will return the
 * completed mailbox commands in mboxq_cmpl queue to the upper layers. This
 * function returns the mailbox commands to the upper layer by calling the
 * completion handler function of each mailbox.
 **/
int
lpfc_sli_handle_mb_event(struct lpfc_hba *phba)
{
	MAILBOX_t *pmbox;
	LPFC_MBOXQ_t *pmb;
	int rc;
	LIST_HEAD(cmplq);

	phba->sli.slistat.mbox_event++;

	/* Get all completed mailboxe buffers into the cmplq */
	spin_lock_irq(&phba->hbalock);
	list_splice_init(&phba->sli.mboxq_cmpl, &cmplq);
	spin_unlock_irq(&phba->hbalock);

	/* Get a Mailbox buffer to setup mailbox commands for callback */
	do {
		list_remove_head(&cmplq, pmb, LPFC_MBOXQ_t, list);
		if (pmb == NULL)
			break;

		pmbox = &pmb->u.mb;

		if (pmbox->mbxCommand != MBX_HEARTBEAT) {
			if (pmb->vport) {
				lpfc_debugfs_disc_trc(pmb->vport,
					LPFC_DISC_TRC_MBOX_VPORT,
					"MBOX cmpl vport: cmd:x%x mb:x%x x%x",
					(uint32_t)pmbox->mbxCommand,
					pmbox->un.varWords[0],
					pmbox->un.varWords[1]);
			}
			else {
				lpfc_debugfs_disc_trc(phba->pport,
					LPFC_DISC_TRC_MBOX,
					"MBOX cmpl:       cmd:x%x mb:x%x x%x",
					(uint32_t)pmbox->mbxCommand,
					pmbox->un.varWords[0],
					pmbox->un.varWords[1]);
			}
		}

		/*
		 * It is a fatal error if unknown mbox command completion.
		 */
		if (lpfc_sli_chk_mbx_command(pmbox->mbxCommand) ==
		    MBX_SHUTDOWN) {
			/* Unknown mailbox command compl */
			lpfc_printf_log(phba, KERN_ERR, LOG_MBOX | LOG_SLI,
					"(%d):0323 Unknown Mailbox command "
					"x%x (x%x) Cmpl\n",
					pmb->vport ? pmb->vport->vpi : 0,
					pmbox->mbxCommand,
					lpfc_sli4_mbox_opcode_get(phba, pmb));
			phba->link_state = LPFC_HBA_ERROR;
			phba->work_hs = HS_FFER3;
			lpfc_handle_eratt(phba);
			continue;
		}

		if (pmbox->mbxStatus) {
			phba->sli.slistat.mbox_stat_err++;
			if (pmbox->mbxStatus == MBXERR_NO_RESOURCES) {
				/* Mbox cmd cmpl error - RETRYing */
				lpfc_printf_log(phba, KERN_INFO,
						LOG_MBOX | LOG_SLI,
						"(%d):0305 Mbox cmd cmpl "
						"error - RETRYing Data: x%x "
						"(x%x) x%x x%x x%x\n",
						pmb->vport ? pmb->vport->vpi :0,
						pmbox->mbxCommand,
						lpfc_sli4_mbox_opcode_get(phba,
									  pmb),
						pmbox->mbxStatus,
						pmbox->un.varWords[0],
						pmb->vport->port_state);
				pmbox->mbxStatus = 0;
				pmbox->mbxOwner = OWN_HOST;
				rc = lpfc_sli_issue_mbox(phba, pmb, MBX_NOWAIT);
				if (rc != MBX_NOT_FINISHED)
					continue;
			}
		}

		/* Mailbox cmd <cmd> Cmpl <cmpl> */
		lpfc_printf_log(phba, KERN_INFO, LOG_MBOX | LOG_SLI,
				"(%d):0307 Mailbox cmd x%x (x%x) Cmpl x%p "
				"Data: x%x x%x x%x x%x x%x x%x x%x x%x x%x\n",
				pmb->vport ? pmb->vport->vpi : 0,
				pmbox->mbxCommand,
				lpfc_sli4_mbox_opcode_get(phba, pmb),
				pmb->mbox_cmpl,
				*((uint32_t *) pmbox),
				pmbox->un.varWords[0],
				pmbox->un.varWords[1],
				pmbox->un.varWords[2],
				pmbox->un.varWords[3],
				pmbox->un.varWords[4],
				pmbox->un.varWords[5],
				pmbox->un.varWords[6],
				pmbox->un.varWords[7]);

		if (pmb->mbox_cmpl)
			pmb->mbox_cmpl(phba,pmb);
	} while (1);
	return 0;
}

/**
 * lpfc_sli_get_buff - Get the buffer associated with the buffer tag
 * @phba: Pointer to HBA context object.
 * @pring: Pointer to driver SLI ring object.
 * @tag: buffer tag.
 *
 * This function is called with no lock held. When QUE_BUFTAG_BIT bit
 * is set in the tag the buffer is posted for a particular exchange,
 * the function will return the buffer without replacing the buffer.
 * If the buffer is for unsolicited ELS or CT traffic, this function
 * returns the buffer and also posts another buffer to the firmware.
 **/
static struct lpfc_dmabuf *
lpfc_sli_get_buff(struct lpfc_hba *phba,
		  struct lpfc_sli_ring *pring,
		  uint32_t tag)
{
	struct hbq_dmabuf *hbq_entry;

	if (tag & QUE_BUFTAG_BIT)
		return lpfc_sli_ring_taggedbuf_get(phba, pring, tag);
	hbq_entry = lpfc_sli_hbqbuf_find(phba, tag);
	if (!hbq_entry)
		return NULL;
	return &hbq_entry->dbuf;
}

/**
 * lpfc_complete_unsol_iocb - Complete an unsolicited sequence
 * @phba: Pointer to HBA context object.
 * @pring: Pointer to driver SLI ring object.
 * @saveq: Pointer to the iocbq struct representing the sequence starting frame.
 * @fch_r_ctl: the r_ctl for the first frame of the sequence.
 * @fch_type: the type for the first frame of the sequence.
 *
 * This function is called with no lock held. This function uses the r_ctl and
 * type of the received sequence to find the correct callback function to call
 * to process the sequence.
 **/
static int
lpfc_complete_unsol_iocb(struct lpfc_hba *phba, struct lpfc_sli_ring *pring,
			 struct lpfc_iocbq *saveq, uint32_t fch_r_ctl,
			 uint32_t fch_type)
{
	int i;

	/* unSolicited Responses */
	if (pring->prt[0].profile) {
		if (pring->prt[0].lpfc_sli_rcv_unsol_event)
			(pring->prt[0].lpfc_sli_rcv_unsol_event) (phba, pring,
									saveq);
		return 1;
	}
	/* We must search, based on rctl / type
	   for the right routine */
	for (i = 0; i < pring->num_mask; i++) {
		if ((pring->prt[i].rctl == fch_r_ctl) &&
		    (pring->prt[i].type == fch_type)) {
			if (pring->prt[i].lpfc_sli_rcv_unsol_event)
				(pring->prt[i].lpfc_sli_rcv_unsol_event)
						(phba, pring, saveq);
			return 1;
		}
	}
	return 0;
}

/**
 * lpfc_sli_process_unsol_iocb - Unsolicited iocb handler
 * @phba: Pointer to HBA context object.
 * @pring: Pointer to driver SLI ring object.
 * @saveq: Pointer to the unsolicited iocb.
 *
 * This function is called with no lock held by the ring event handler
 * when there is an unsolicited iocb posted to the response ring by the
 * firmware. This function gets the buffer associated with the iocbs
 * and calls the event handler for the ring. This function handles both
 * qring buffers and hbq buffers.
 * When the function returns 1 the caller can free the iocb object otherwise
 * upper layer functions will free the iocb objects.
 **/
static int
lpfc_sli_process_unsol_iocb(struct lpfc_hba *phba, struct lpfc_sli_ring *pring,
			    struct lpfc_iocbq *saveq)
{
	IOCB_t           * irsp;
	WORD5            * w5p;
	uint32_t           Rctl, Type;
	uint32_t           match;
	struct lpfc_iocbq *iocbq;
	struct lpfc_dmabuf *dmzbuf;

	match = 0;
	irsp = &(saveq->iocb);

	if (irsp->ulpCommand == CMD_ASYNC_STATUS) {
		if (pring->lpfc_sli_rcv_async_status)
			pring->lpfc_sli_rcv_async_status(phba, pring, saveq);
		else
			lpfc_printf_log(phba,
					KERN_WARNING,
					LOG_SLI,
					"0316 Ring %d handler: unexpected "
					"ASYNC_STATUS iocb received evt_code "
					"0x%x\n",
					pring->ringno,
					irsp->un.asyncstat.evt_code);
		return 1;
	}

	if ((irsp->ulpCommand == CMD_IOCB_RET_XRI64_CX) &&
		(phba->sli3_options & LPFC_SLI3_HBQ_ENABLED)) {
		if (irsp->ulpBdeCount > 0) {
			dmzbuf = lpfc_sli_get_buff(phba, pring,
					irsp->un.ulpWord[3]);
			lpfc_in_buf_free(phba, dmzbuf);
		}

		if (irsp->ulpBdeCount > 1) {
			dmzbuf = lpfc_sli_get_buff(phba, pring,
					irsp->unsli3.sli3Words[3]);
			lpfc_in_buf_free(phba, dmzbuf);
		}

		if (irsp->ulpBdeCount > 2) {
			dmzbuf = lpfc_sli_get_buff(phba, pring,
				irsp->unsli3.sli3Words[7]);
			lpfc_in_buf_free(phba, dmzbuf);
		}

		return 1;
	}

	if (phba->sli3_options & LPFC_SLI3_HBQ_ENABLED) {
		if (irsp->ulpBdeCount != 0) {
			saveq->context2 = lpfc_sli_get_buff(phba, pring,
						irsp->un.ulpWord[3]);
			if (!saveq->context2)
				lpfc_printf_log(phba,
					KERN_ERR,
					LOG_SLI,
					"0341 Ring %d Cannot find buffer for "
					"an unsolicited iocb. tag 0x%x\n",
					pring->ringno,
					irsp->un.ulpWord[3]);
		}
		if (irsp->ulpBdeCount == 2) {
			saveq->context3 = lpfc_sli_get_buff(phba, pring,
						irsp->unsli3.sli3Words[7]);
			if (!saveq->context3)
				lpfc_printf_log(phba,
					KERN_ERR,
					LOG_SLI,
					"0342 Ring %d Cannot find buffer for an"
					" unsolicited iocb. tag 0x%x\n",
					pring->ringno,
					irsp->unsli3.sli3Words[7]);
		}
		list_for_each_entry(iocbq, &saveq->list, list) {
			irsp = &(iocbq->iocb);
			if (irsp->ulpBdeCount != 0) {
				iocbq->context2 = lpfc_sli_get_buff(phba, pring,
							irsp->un.ulpWord[3]);
				if (!iocbq->context2)
					lpfc_printf_log(phba,
						KERN_ERR,
						LOG_SLI,
						"0343 Ring %d Cannot find "
						"buffer for an unsolicited iocb"
						". tag 0x%x\n", pring->ringno,
						irsp->un.ulpWord[3]);
			}
			if (irsp->ulpBdeCount == 2) {
				iocbq->context3 = lpfc_sli_get_buff(phba, pring,
						irsp->unsli3.sli3Words[7]);
				if (!iocbq->context3)
					lpfc_printf_log(phba,
						KERN_ERR,
						LOG_SLI,
						"0344 Ring %d Cannot find "
						"buffer for an unsolicited "
						"iocb. tag 0x%x\n",
						pring->ringno,
						irsp->unsli3.sli3Words[7]);
			}
		}
	}
	if (irsp->ulpBdeCount != 0 &&
	    (irsp->ulpCommand == CMD_IOCB_RCV_CONT64_CX ||
	     irsp->ulpStatus == IOSTAT_INTERMED_RSP)) {
		int found = 0;

		/* search continue save q for same XRI */
		list_for_each_entry(iocbq, &pring->iocb_continue_saveq, clist) {
			if (iocbq->iocb.ulpContext == saveq->iocb.ulpContext) {
				list_add_tail(&saveq->list, &iocbq->list);
				found = 1;
				break;
			}
		}
		if (!found)
			list_add_tail(&saveq->clist,
				      &pring->iocb_continue_saveq);
		if (saveq->iocb.ulpStatus != IOSTAT_INTERMED_RSP) {
			list_del_init(&iocbq->clist);
			saveq = iocbq;
			irsp = &(saveq->iocb);
		} else
			return 0;
	}
	if ((irsp->ulpCommand == CMD_RCV_ELS_REQ64_CX) ||
	    (irsp->ulpCommand == CMD_RCV_ELS_REQ_CX) ||
	    (irsp->ulpCommand == CMD_IOCB_RCV_ELS64_CX)) {
		Rctl = FC_RCTL_ELS_REQ;
		Type = FC_TYPE_ELS;
	} else {
		w5p = (WORD5 *)&(saveq->iocb.un.ulpWord[5]);
		Rctl = w5p->hcsw.Rctl;
		Type = w5p->hcsw.Type;

		/* Firmware Workaround */
		if ((Rctl == 0) && (pring->ringno == LPFC_ELS_RING) &&
			(irsp->ulpCommand == CMD_RCV_SEQUENCE64_CX ||
			 irsp->ulpCommand == CMD_IOCB_RCV_SEQ64_CX)) {
			Rctl = FC_RCTL_ELS_REQ;
			Type = FC_TYPE_ELS;
			w5p->hcsw.Rctl = Rctl;
			w5p->hcsw.Type = Type;
		}
	}

	if (!lpfc_complete_unsol_iocb(phba, pring, saveq, Rctl, Type))
		lpfc_printf_log(phba, KERN_WARNING, LOG_SLI,
				"0313 Ring %d handler: unexpected Rctl x%x "
				"Type x%x received\n",
				pring->ringno, Rctl, Type);

	return 1;
}

/**
 * lpfc_sli_iocbq_lookup - Find command iocb for the given response iocb
 * @phba: Pointer to HBA context object.
 * @pring: Pointer to driver SLI ring object.
 * @prspiocb: Pointer to response iocb object.
 *
 * This function looks up the iocb_lookup table to get the command iocb
 * corresponding to the given response iocb using the iotag of the
 * response iocb. This function is called with the hbalock held.
 * This function returns the command iocb object if it finds the command
 * iocb else returns NULL.
 **/
static struct lpfc_iocbq *
lpfc_sli_iocbq_lookup(struct lpfc_hba *phba,
		      struct lpfc_sli_ring *pring,
		      struct lpfc_iocbq *prspiocb)
{
	struct lpfc_iocbq *cmd_iocb = NULL;
	uint16_t iotag;

	iotag = prspiocb->iocb.ulpIoTag;

	if (iotag != 0 && iotag <= phba->sli.last_iotag) {
		cmd_iocb = phba->sli.iocbq_lookup[iotag];
		list_del_init(&cmd_iocb->list);
		if (cmd_iocb->iocb_flag & LPFC_IO_ON_Q) {
			pring->txcmplq_cnt--;
			cmd_iocb->iocb_flag &= ~LPFC_IO_ON_Q;
		}
		return cmd_iocb;
	}

	lpfc_printf_log(phba, KERN_ERR, LOG_SLI,
			"0317 iotag x%x is out off "
			"range: max iotag x%x wd0 x%x\n",
			iotag, phba->sli.last_iotag,
			*(((uint32_t *) &prspiocb->iocb) + 7));
	return NULL;
}

/**
 * lpfc_sli_iocbq_lookup_by_tag - Find command iocb for the iotag
 * @phba: Pointer to HBA context object.
 * @pring: Pointer to driver SLI ring object.
 * @iotag: IOCB tag.
 *
 * This function looks up the iocb_lookup table to get the command iocb
 * corresponding to the given iotag. This function is called with the
 * hbalock held.
 * This function returns the command iocb object if it finds the command
 * iocb else returns NULL.
 **/
static struct lpfc_iocbq *
lpfc_sli_iocbq_lookup_by_tag(struct lpfc_hba *phba,
			     struct lpfc_sli_ring *pring, uint16_t iotag)
{
	struct lpfc_iocbq *cmd_iocb;

	if (iotag != 0 && iotag <= phba->sli.last_iotag) {
		cmd_iocb = phba->sli.iocbq_lookup[iotag];
		list_del_init(&cmd_iocb->list);
		if (cmd_iocb->iocb_flag & LPFC_IO_ON_Q) {
			cmd_iocb->iocb_flag &= ~LPFC_IO_ON_Q;
			pring->txcmplq_cnt--;
		}
		return cmd_iocb;
	}

	lpfc_printf_log(phba, KERN_ERR, LOG_SLI,
			"0372 iotag x%x is out off range: max iotag (x%x)\n",
			iotag, phba->sli.last_iotag);
	return NULL;
}

/**
 * lpfc_sli_process_sol_iocb - process solicited iocb completion
 * @phba: Pointer to HBA context object.
 * @pring: Pointer to driver SLI ring object.
 * @saveq: Pointer to the response iocb to be processed.
 *
 * This function is called by the ring event handler for non-fcp
 * rings when there is a new response iocb in the response ring.
 * The caller is not required to hold any locks. This function
 * gets the command iocb associated with the response iocb and
 * calls the completion handler for the command iocb. If there
 * is no completion handler, the function will free the resources
 * associated with command iocb. If the response iocb is for
 * an already aborted command iocb, the status of the completion
 * is changed to IOSTAT_LOCAL_REJECT/IOERR_SLI_ABORTED.
 * This function always returns 1.
 **/
static int
lpfc_sli_process_sol_iocb(struct lpfc_hba *phba, struct lpfc_sli_ring *pring,
			  struct lpfc_iocbq *saveq)
{
	struct lpfc_iocbq *cmdiocbp;
	int rc = 1;
	unsigned long iflag;

	/* Based on the iotag field, get the cmd IOCB from the txcmplq */
	spin_lock_irqsave(&phba->hbalock, iflag);
	cmdiocbp = lpfc_sli_iocbq_lookup(phba, pring, saveq);
	spin_unlock_irqrestore(&phba->hbalock, iflag);

	if (cmdiocbp) {
		if (cmdiocbp->iocb_cmpl) {
			/*
			 * If an ELS command failed send an event to mgmt
			 * application.
			 */
			if (saveq->iocb.ulpStatus &&
			     (pring->ringno == LPFC_ELS_RING) &&
			     (cmdiocbp->iocb.ulpCommand ==
				CMD_ELS_REQUEST64_CR))
				lpfc_send_els_failure_event(phba,
					cmdiocbp, saveq);

			/*
			 * Post all ELS completions to the worker thread.
			 * All other are passed to the completion callback.
			 */
			if (pring->ringno == LPFC_ELS_RING) {
				if ((phba->sli_rev < LPFC_SLI_REV4) &&
				    (cmdiocbp->iocb_flag &
							LPFC_DRIVER_ABORTED)) {
					spin_lock_irqsave(&phba->hbalock,
							  iflag);
					cmdiocbp->iocb_flag &=
						~LPFC_DRIVER_ABORTED;
					spin_unlock_irqrestore(&phba->hbalock,
							       iflag);
					saveq->iocb.ulpStatus =
						IOSTAT_LOCAL_REJECT;
					saveq->iocb.un.ulpWord[4] =
						IOERR_SLI_ABORTED;

					/* Firmware could still be in progress
					 * of DMAing payload, so don't free data
					 * buffer till after a hbeat.
					 */
					spin_lock_irqsave(&phba->hbalock,
							  iflag);
					saveq->iocb_flag |= LPFC_DELAY_MEM_FREE;
					spin_unlock_irqrestore(&phba->hbalock,
							       iflag);
				}
				if (phba->sli_rev == LPFC_SLI_REV4) {
					if (saveq->iocb_flag &
					    LPFC_EXCHANGE_BUSY) {
						/* Set cmdiocb flag for the
						 * exchange busy so sgl (xri)
						 * will not be released until
						 * the abort xri is received
						 * from hba.
						 */
						spin_lock_irqsave(
							&phba->hbalock, iflag);
						cmdiocbp->iocb_flag |=
							LPFC_EXCHANGE_BUSY;
						spin_unlock_irqrestore(
							&phba->hbalock, iflag);
					}
					if (cmdiocbp->iocb_flag &
					    LPFC_DRIVER_ABORTED) {
						/*
						 * Clear LPFC_DRIVER_ABORTED
						 * bit in case it was driver
						 * initiated abort.
						 */
						spin_lock_irqsave(
							&phba->hbalock, iflag);
						cmdiocbp->iocb_flag &=
							~LPFC_DRIVER_ABORTED;
						spin_unlock_irqrestore(
							&phba->hbalock, iflag);
						cmdiocbp->iocb.ulpStatus =
							IOSTAT_LOCAL_REJECT;
						cmdiocbp->iocb.un.ulpWord[4] =
							IOERR_ABORT_REQUESTED;
						/*
						 * For SLI4, irsiocb contains
						 * NO_XRI in sli_xritag, it
						 * shall not affect releasing
						 * sgl (xri) process.
						 */
						saveq->iocb.ulpStatus =
							IOSTAT_LOCAL_REJECT;
						saveq->iocb.un.ulpWord[4] =
							IOERR_SLI_ABORTED;
						spin_lock_irqsave(
							&phba->hbalock, iflag);
						saveq->iocb_flag |=
							LPFC_DELAY_MEM_FREE;
						spin_unlock_irqrestore(
							&phba->hbalock, iflag);
					}
				}
			}
			(cmdiocbp->iocb_cmpl) (phba, cmdiocbp, saveq);
		} else
			lpfc_sli_release_iocbq(phba, cmdiocbp);
	} else {
		/*
		 * Unknown initiating command based on the response iotag.
		 * This could be the case on the ELS ring because of
		 * lpfc_els_abort().
		 */
		if (pring->ringno != LPFC_ELS_RING) {
			/*
			 * Ring <ringno> handler: unexpected completion IoTag
			 * <IoTag>
			 */
			lpfc_printf_log(phba, KERN_WARNING, LOG_SLI,
					 "0322 Ring %d handler: "
					 "unexpected completion IoTag x%x "
					 "Data: x%x x%x x%x x%x\n",
					 pring->ringno,
					 saveq->iocb.ulpIoTag,
					 saveq->iocb.ulpStatus,
					 saveq->iocb.un.ulpWord[4],
					 saveq->iocb.ulpCommand,
					 saveq->iocb.ulpContext);
		}
	}

	return rc;
}

/**
 * lpfc_sli_rsp_pointers_error - Response ring pointer error handler
 * @phba: Pointer to HBA context object.
 * @pring: Pointer to driver SLI ring object.
 *
 * This function is called from the iocb ring event handlers when
 * put pointer is ahead of the get pointer for a ring. This function signal
 * an error attention condition to the worker thread and the worker
 * thread will transition the HBA to offline state.
 **/
static void
lpfc_sli_rsp_pointers_error(struct lpfc_hba *phba, struct lpfc_sli_ring *pring)
{
	struct lpfc_pgp *pgp = &phba->port_gp[pring->ringno];
	/*
	 * Ring <ringno> handler: portRspPut <portRspPut> is bigger than
	 * rsp ring <portRspMax>
	 */
	lpfc_printf_log(phba, KERN_ERR, LOG_SLI,
			"0312 Ring %d handler: portRspPut %d "
			"is bigger than rsp ring %d\n",
			pring->ringno, le32_to_cpu(pgp->rspPutInx),
			pring->numRiocb);

	phba->link_state = LPFC_HBA_ERROR;

	/*
	 * All error attention handlers are posted to
	 * worker thread
	 */
	phba->work_ha |= HA_ERATT;
	phba->work_hs = HS_FFER3;

	lpfc_worker_wake_up(phba);

	return;
}

/**
 * lpfc_poll_eratt - Error attention polling timer timeout handler
 * @ptr: Pointer to address of HBA context object.
 *
 * This function is invoked by the Error Attention polling timer when the
 * timer times out. It will check the SLI Error Attention register for
 * possible attention events. If so, it will post an Error Attention event
 * and wake up worker thread to process it. Otherwise, it will set up the
 * Error Attention polling timer for the next poll.
 **/
void lpfc_poll_eratt(unsigned long ptr)
{
	struct lpfc_hba *phba;
	uint32_t eratt = 0;

	phba = (struct lpfc_hba *)ptr;

	/* Check chip HA register for error event */
	eratt = lpfc_sli_check_eratt(phba);

	if (eratt)
		/* Tell the worker thread there is work to do */
		lpfc_worker_wake_up(phba);
	else
		/* Restart the timer for next eratt poll */
		mod_timer(&phba->eratt_poll, jiffies +
					HZ * LPFC_ERATT_POLL_INTERVAL);
	return;
}


/**
 * lpfc_sli_handle_fast_ring_event - Handle ring events on FCP ring
 * @phba: Pointer to HBA context object.
 * @pring: Pointer to driver SLI ring object.
 * @mask: Host attention register mask for this ring.
 *
 * This function is called from the interrupt context when there is a ring
 * event for the fcp ring. The caller does not hold any lock.
 * The function processes each response iocb in the response ring until it
 * finds an iocb with LE bit set and chains all the iocbs upto the iocb with
 * LE bit set. The function will call the completion handler of the command iocb
 * if the response iocb indicates a completion for a command iocb or it is
 * an abort completion. The function will call lpfc_sli_process_unsol_iocb
 * function if this is an unsolicited iocb.
 * This routine presumes LPFC_FCP_RING handling and doesn't bother
 * to check it explicitly.
 */
int
lpfc_sli_handle_fast_ring_event(struct lpfc_hba *phba,
				struct lpfc_sli_ring *pring, uint32_t mask)
{
	struct lpfc_pgp *pgp = &phba->port_gp[pring->ringno];
	IOCB_t *irsp = NULL;
	IOCB_t *entry = NULL;
	struct lpfc_iocbq *cmdiocbq = NULL;
	struct lpfc_iocbq rspiocbq;
	uint32_t status;
	uint32_t portRspPut, portRspMax;
	int rc = 1;
	lpfc_iocb_type type;
	unsigned long iflag;
	uint32_t rsp_cmpl = 0;

	spin_lock_irqsave(&phba->hbalock, iflag);
	pring->stats.iocb_event++;

	/*
	 * The next available response entry should never exceed the maximum
	 * entries.  If it does, treat it as an adapter hardware error.
	 */
	portRspMax = pring->numRiocb;
	portRspPut = le32_to_cpu(pgp->rspPutInx);
	if (unlikely(portRspPut >= portRspMax)) {
		lpfc_sli_rsp_pointers_error(phba, pring);
		spin_unlock_irqrestore(&phba->hbalock, iflag);
		return 1;
	}
	if (phba->fcp_ring_in_use) {
		spin_unlock_irqrestore(&phba->hbalock, iflag);
		return 1;
	} else
		phba->fcp_ring_in_use = 1;

	rmb();
	while (pring->rspidx != portRspPut) {
		/*
		 * Fetch an entry off the ring and copy it into a local data
		 * structure.  The copy involves a byte-swap since the
		 * network byte order and pci byte orders are different.
		 */
		entry = lpfc_resp_iocb(phba, pring);
		phba->last_completion_time = jiffies;

		if (++pring->rspidx >= portRspMax)
			pring->rspidx = 0;

		lpfc_sli_pcimem_bcopy((uint32_t *) entry,
				      (uint32_t *) &rspiocbq.iocb,
				      phba->iocb_rsp_size);
		INIT_LIST_HEAD(&(rspiocbq.list));
		irsp = &rspiocbq.iocb;

		type = lpfc_sli_iocb_cmd_type(irsp->ulpCommand & CMD_IOCB_MASK);
		pring->stats.iocb_rsp++;
		rsp_cmpl++;

		if (unlikely(irsp->ulpStatus)) {
			/*
			 * If resource errors reported from HBA, reduce
			 * queuedepths of the SCSI device.
			 */
			if ((irsp->ulpStatus == IOSTAT_LOCAL_REJECT) &&
				(irsp->un.ulpWord[4] == IOERR_NO_RESOURCES)) {
				spin_unlock_irqrestore(&phba->hbalock, iflag);
				phba->lpfc_rampdown_queue_depth(phba);
				spin_lock_irqsave(&phba->hbalock, iflag);
			}

			/* Rsp ring <ringno> error: IOCB */
			lpfc_printf_log(phba, KERN_WARNING, LOG_SLI,
					"0336 Rsp Ring %d error: IOCB Data: "
					"x%x x%x x%x x%x x%x x%x x%x x%x\n",
					pring->ringno,
					irsp->un.ulpWord[0],
					irsp->un.ulpWord[1],
					irsp->un.ulpWord[2],
					irsp->un.ulpWord[3],
					irsp->un.ulpWord[4],
					irsp->un.ulpWord[5],
					*(uint32_t *)&irsp->un1,
					*((uint32_t *)&irsp->un1 + 1));
		}

		switch (type) {
		case LPFC_ABORT_IOCB:
		case LPFC_SOL_IOCB:
			/*
			 * Idle exchange closed via ABTS from port.  No iocb
			 * resources need to be recovered.
			 */
			if (unlikely(irsp->ulpCommand == CMD_XRI_ABORTED_CX)) {
				lpfc_printf_log(phba, KERN_INFO, LOG_SLI,
						"0333 IOCB cmd 0x%x"
						" processed. Skipping"
						" completion\n",
						irsp->ulpCommand);
				break;
			}

			cmdiocbq = lpfc_sli_iocbq_lookup(phba, pring,
							 &rspiocbq);
			if (unlikely(!cmdiocbq))
				break;
			if (cmdiocbq->iocb_flag & LPFC_DRIVER_ABORTED)
				cmdiocbq->iocb_flag &= ~LPFC_DRIVER_ABORTED;
			if (cmdiocbq->iocb_cmpl) {
				spin_unlock_irqrestore(&phba->hbalock, iflag);
				(cmdiocbq->iocb_cmpl)(phba, cmdiocbq,
						      &rspiocbq);
				spin_lock_irqsave(&phba->hbalock, iflag);
			}
			break;
		case LPFC_UNSOL_IOCB:
			spin_unlock_irqrestore(&phba->hbalock, iflag);
			lpfc_sli_process_unsol_iocb(phba, pring, &rspiocbq);
			spin_lock_irqsave(&phba->hbalock, iflag);
			break;
		default:
			if (irsp->ulpCommand == CMD_ADAPTER_MSG) {
				char adaptermsg[LPFC_MAX_ADPTMSG];
				memset(adaptermsg, 0, LPFC_MAX_ADPTMSG);
				memcpy(&adaptermsg[0], (uint8_t *) irsp,
				       MAX_MSG_DATA);
				dev_warn(&((phba->pcidev)->dev),
					 "lpfc%d: %s\n",
					 phba->brd_no, adaptermsg);
			} else {
				/* Unknown IOCB command */
				lpfc_printf_log(phba, KERN_ERR, LOG_SLI,
						"0334 Unknown IOCB command "
						"Data: x%x, x%x x%x x%x x%x\n",
						type, irsp->ulpCommand,
						irsp->ulpStatus,
						irsp->ulpIoTag,
						irsp->ulpContext);
			}
			break;
		}

		/*
		 * The response IOCB has been processed.  Update the ring
		 * pointer in SLIM.  If the port response put pointer has not
		 * been updated, sync the pgp->rspPutInx and fetch the new port
		 * response put pointer.
		 */
		writel(pring->rspidx, &phba->host_gp[pring->ringno].rspGetInx);

		if (pring->rspidx == portRspPut)
			portRspPut = le32_to_cpu(pgp->rspPutInx);
	}

	if ((rsp_cmpl > 0) && (mask & HA_R0RE_REQ)) {
		pring->stats.iocb_rsp_full++;
		status = ((CA_R0ATT | CA_R0RE_RSP) << (pring->ringno * 4));
		writel(status, phba->CAregaddr);
		readl(phba->CAregaddr);
	}
	if ((mask & HA_R0CE_RSP) && (pring->flag & LPFC_CALL_RING_AVAILABLE)) {
		pring->flag &= ~LPFC_CALL_RING_AVAILABLE;
		pring->stats.iocb_cmd_empty++;

		/* Force update of the local copy of cmdGetInx */
		pring->local_getidx = le32_to_cpu(pgp->cmdGetInx);
		lpfc_sli_resume_iocb(phba, pring);

		if ((pring->lpfc_sli_cmd_available))
			(pring->lpfc_sli_cmd_available) (phba, pring);

	}

	phba->fcp_ring_in_use = 0;
	spin_unlock_irqrestore(&phba->hbalock, iflag);
	return rc;
}

/**
 * lpfc_sli_sp_handle_rspiocb - Handle slow-path response iocb
 * @phba: Pointer to HBA context object.
 * @pring: Pointer to driver SLI ring object.
 * @rspiocbp: Pointer to driver response IOCB object.
 *
 * This function is called from the worker thread when there is a slow-path
 * response IOCB to process. This function chains all the response iocbs until
 * seeing the iocb with the LE bit set. The function will call
 * lpfc_sli_process_sol_iocb function if the response iocb indicates a
 * completion of a command iocb. The function will call the
 * lpfc_sli_process_unsol_iocb function if this is an unsolicited iocb.
 * The function frees the resources or calls the completion handler if this
 * iocb is an abort completion. The function returns NULL when the response
 * iocb has the LE bit set and all the chained iocbs are processed, otherwise
 * this function shall chain the iocb on to the iocb_continueq and return the
 * response iocb passed in.
 **/
static struct lpfc_iocbq *
lpfc_sli_sp_handle_rspiocb(struct lpfc_hba *phba, struct lpfc_sli_ring *pring,
			struct lpfc_iocbq *rspiocbp)
{
	struct lpfc_iocbq *saveq;
	struct lpfc_iocbq *cmdiocbp;
	struct lpfc_iocbq *next_iocb;
	IOCB_t *irsp = NULL;
	uint32_t free_saveq;
	uint8_t iocb_cmd_type;
	lpfc_iocb_type type;
	unsigned long iflag;
	int rc;

	spin_lock_irqsave(&phba->hbalock, iflag);
	/* First add the response iocb to the countinueq list */
	list_add_tail(&rspiocbp->list, &(pring->iocb_continueq));
	pring->iocb_continueq_cnt++;

	/* Now, determine whetehr the list is completed for processing */
	irsp = &rspiocbp->iocb;
	if (irsp->ulpLe) {
		/*
		 * By default, the driver expects to free all resources
		 * associated with this iocb completion.
		 */
		free_saveq = 1;
		saveq = list_get_first(&pring->iocb_continueq,
				       struct lpfc_iocbq, list);
		irsp = &(saveq->iocb);
		list_del_init(&pring->iocb_continueq);
		pring->iocb_continueq_cnt = 0;

		pring->stats.iocb_rsp++;

		/*
		 * If resource errors reported from HBA, reduce
		 * queuedepths of the SCSI device.
		 */
		if ((irsp->ulpStatus == IOSTAT_LOCAL_REJECT) &&
		    (irsp->un.ulpWord[4] == IOERR_NO_RESOURCES)) {
			spin_unlock_irqrestore(&phba->hbalock, iflag);
			phba->lpfc_rampdown_queue_depth(phba);
			spin_lock_irqsave(&phba->hbalock, iflag);
		}

		if (irsp->ulpStatus) {
			/* Rsp ring <ringno> error: IOCB */
			lpfc_printf_log(phba, KERN_WARNING, LOG_SLI,
					"0328 Rsp Ring %d error: "
					"IOCB Data: "
					"x%x x%x x%x x%x "
					"x%x x%x x%x x%x "
					"x%x x%x x%x x%x "
					"x%x x%x x%x x%x\n",
					pring->ringno,
					irsp->un.ulpWord[0],
					irsp->un.ulpWord[1],
					irsp->un.ulpWord[2],
					irsp->un.ulpWord[3],
					irsp->un.ulpWord[4],
					irsp->un.ulpWord[5],
					*(((uint32_t *) irsp) + 6),
					*(((uint32_t *) irsp) + 7),
					*(((uint32_t *) irsp) + 8),
					*(((uint32_t *) irsp) + 9),
					*(((uint32_t *) irsp) + 10),
					*(((uint32_t *) irsp) + 11),
					*(((uint32_t *) irsp) + 12),
					*(((uint32_t *) irsp) + 13),
					*(((uint32_t *) irsp) + 14),
					*(((uint32_t *) irsp) + 15));
		}

		/*
		 * Fetch the IOCB command type and call the correct completion
		 * routine. Solicited and Unsolicited IOCBs on the ELS ring
		 * get freed back to the lpfc_iocb_list by the discovery
		 * kernel thread.
		 */
		iocb_cmd_type = irsp->ulpCommand & CMD_IOCB_MASK;
		type = lpfc_sli_iocb_cmd_type(iocb_cmd_type);
		switch (type) {
		case LPFC_SOL_IOCB:
			spin_unlock_irqrestore(&phba->hbalock, iflag);
			rc = lpfc_sli_process_sol_iocb(phba, pring, saveq);
			spin_lock_irqsave(&phba->hbalock, iflag);
			break;

		case LPFC_UNSOL_IOCB:
			spin_unlock_irqrestore(&phba->hbalock, iflag);
			rc = lpfc_sli_process_unsol_iocb(phba, pring, saveq);
			spin_lock_irqsave(&phba->hbalock, iflag);
			if (!rc)
				free_saveq = 0;
			break;

		case LPFC_ABORT_IOCB:
			cmdiocbp = NULL;
			if (irsp->ulpCommand != CMD_XRI_ABORTED_CX)
				cmdiocbp = lpfc_sli_iocbq_lookup(phba, pring,
								 saveq);
			if (cmdiocbp) {
				/* Call the specified completion routine */
				if (cmdiocbp->iocb_cmpl) {
					spin_unlock_irqrestore(&phba->hbalock,
							       iflag);
					(cmdiocbp->iocb_cmpl)(phba, cmdiocbp,
							      saveq);
					spin_lock_irqsave(&phba->hbalock,
							  iflag);
				} else
					__lpfc_sli_release_iocbq(phba,
								 cmdiocbp);
			}
			break;

		case LPFC_UNKNOWN_IOCB:
			if (irsp->ulpCommand == CMD_ADAPTER_MSG) {
				char adaptermsg[LPFC_MAX_ADPTMSG];
				memset(adaptermsg, 0, LPFC_MAX_ADPTMSG);
				memcpy(&adaptermsg[0], (uint8_t *)irsp,
				       MAX_MSG_DATA);
				dev_warn(&((phba->pcidev)->dev),
					 "lpfc%d: %s\n",
					 phba->brd_no, adaptermsg);
			} else {
				/* Unknown IOCB command */
				lpfc_printf_log(phba, KERN_ERR, LOG_SLI,
						"0335 Unknown IOCB "
						"command Data: x%x "
						"x%x x%x x%x\n",
						irsp->ulpCommand,
						irsp->ulpStatus,
						irsp->ulpIoTag,
						irsp->ulpContext);
			}
			break;
		}

		if (free_saveq) {
			list_for_each_entry_safe(rspiocbp, next_iocb,
						 &saveq->list, list) {
				list_del(&rspiocbp->list);
				__lpfc_sli_release_iocbq(phba, rspiocbp);
			}
			__lpfc_sli_release_iocbq(phba, saveq);
		}
		rspiocbp = NULL;
	}
	spin_unlock_irqrestore(&phba->hbalock, iflag);
	return rspiocbp;
}

/**
 * lpfc_sli_handle_slow_ring_event - Wrapper func for handling slow-path iocbs
 * @phba: Pointer to HBA context object.
 * @pring: Pointer to driver SLI ring object.
 * @mask: Host attention register mask for this ring.
 *
 * This routine wraps the actual slow_ring event process routine from the
 * API jump table function pointer from the lpfc_hba struct.
 **/
void
lpfc_sli_handle_slow_ring_event(struct lpfc_hba *phba,
				struct lpfc_sli_ring *pring, uint32_t mask)
{
	phba->lpfc_sli_handle_slow_ring_event(phba, pring, mask);
}

/**
 * lpfc_sli_handle_slow_ring_event_s3 - Handle SLI3 ring event for non-FCP rings
 * @phba: Pointer to HBA context object.
 * @pring: Pointer to driver SLI ring object.
 * @mask: Host attention register mask for this ring.
 *
 * This function is called from the worker thread when there is a ring event
 * for non-fcp rings. The caller does not hold any lock. The function will
 * remove each response iocb in the response ring and calls the handle
 * response iocb routine (lpfc_sli_sp_handle_rspiocb) to process it.
 **/
static void
lpfc_sli_handle_slow_ring_event_s3(struct lpfc_hba *phba,
				   struct lpfc_sli_ring *pring, uint32_t mask)
{
	struct lpfc_pgp *pgp;
	IOCB_t *entry;
	IOCB_t *irsp = NULL;
	struct lpfc_iocbq *rspiocbp = NULL;
	uint32_t portRspPut, portRspMax;
	unsigned long iflag;
	uint32_t status;

	pgp = &phba->port_gp[pring->ringno];
	spin_lock_irqsave(&phba->hbalock, iflag);
	pring->stats.iocb_event++;

	/*
	 * The next available response entry should never exceed the maximum
	 * entries.  If it does, treat it as an adapter hardware error.
	 */
	portRspMax = pring->numRiocb;
	portRspPut = le32_to_cpu(pgp->rspPutInx);
	if (portRspPut >= portRspMax) {
		/*
		 * Ring <ringno> handler: portRspPut <portRspPut> is bigger than
		 * rsp ring <portRspMax>
		 */
		lpfc_printf_log(phba, KERN_ERR, LOG_SLI,
				"0303 Ring %d handler: portRspPut %d "
				"is bigger than rsp ring %d\n",
				pring->ringno, portRspPut, portRspMax);

		phba->link_state = LPFC_HBA_ERROR;
		spin_unlock_irqrestore(&phba->hbalock, iflag);

		phba->work_hs = HS_FFER3;
		lpfc_handle_eratt(phba);

		return;
	}

	rmb();
	while (pring->rspidx != portRspPut) {
		/*
		 * Build a completion list and call the appropriate handler.
		 * The process is to get the next available response iocb, get
		 * a free iocb from the list, copy the response data into the
		 * free iocb, insert to the continuation list, and update the
		 * next response index to slim.  This process makes response
		 * iocb's in the ring available to DMA as fast as possible but
		 * pays a penalty for a copy operation.  Since the iocb is
		 * only 32 bytes, this penalty is considered small relative to
		 * the PCI reads for register values and a slim write.  When
		 * the ulpLe field is set, the entire Command has been
		 * received.
		 */
		entry = lpfc_resp_iocb(phba, pring);

		phba->last_completion_time = jiffies;
		rspiocbp = __lpfc_sli_get_iocbq(phba);
		if (rspiocbp == NULL) {
			printk(KERN_ERR "%s: out of buffers! Failing "
			       "completion.\n", __func__);
			break;
		}

		lpfc_sli_pcimem_bcopy(entry, &rspiocbp->iocb,
				      phba->iocb_rsp_size);
		irsp = &rspiocbp->iocb;

		if (++pring->rspidx >= portRspMax)
			pring->rspidx = 0;

		if (pring->ringno == LPFC_ELS_RING) {
			lpfc_debugfs_slow_ring_trc(phba,
			"IOCB rsp ring:   wd4:x%08x wd6:x%08x wd7:x%08x",
				*(((uint32_t *) irsp) + 4),
				*(((uint32_t *) irsp) + 6),
				*(((uint32_t *) irsp) + 7));
		}

		writel(pring->rspidx, &phba->host_gp[pring->ringno].rspGetInx);

		spin_unlock_irqrestore(&phba->hbalock, iflag);
		/* Handle the response IOCB */
		rspiocbp = lpfc_sli_sp_handle_rspiocb(phba, pring, rspiocbp);
		spin_lock_irqsave(&phba->hbalock, iflag);

		/*
		 * If the port response put pointer has not been updated, sync
		 * the pgp->rspPutInx in the MAILBOX_tand fetch the new port
		 * response put pointer.
		 */
		if (pring->rspidx == portRspPut) {
			portRspPut = le32_to_cpu(pgp->rspPutInx);
		}
	} /* while (pring->rspidx != portRspPut) */

	if ((rspiocbp != NULL) && (mask & HA_R0RE_REQ)) {
		/* At least one response entry has been freed */
		pring->stats.iocb_rsp_full++;
		/* SET RxRE_RSP in Chip Att register */
		status = ((CA_R0ATT | CA_R0RE_RSP) << (pring->ringno * 4));
		writel(status, phba->CAregaddr);
		readl(phba->CAregaddr); /* flush */
	}
	if ((mask & HA_R0CE_RSP) && (pring->flag & LPFC_CALL_RING_AVAILABLE)) {
		pring->flag &= ~LPFC_CALL_RING_AVAILABLE;
		pring->stats.iocb_cmd_empty++;

		/* Force update of the local copy of cmdGetInx */
		pring->local_getidx = le32_to_cpu(pgp->cmdGetInx);
		lpfc_sli_resume_iocb(phba, pring);

		if ((pring->lpfc_sli_cmd_available))
			(pring->lpfc_sli_cmd_available) (phba, pring);

	}

	spin_unlock_irqrestore(&phba->hbalock, iflag);
	return;
}

/**
 * lpfc_sli_handle_slow_ring_event_s4 - Handle SLI4 slow-path els events
 * @phba: Pointer to HBA context object.
 * @pring: Pointer to driver SLI ring object.
 * @mask: Host attention register mask for this ring.
 *
 * This function is called from the worker thread when there is a pending
 * ELS response iocb on the driver internal slow-path response iocb worker
 * queue. The caller does not hold any lock. The function will remove each
 * response iocb from the response worker queue and calls the handle
 * response iocb routine (lpfc_sli_sp_handle_rspiocb) to process it.
 **/
static void
lpfc_sli_handle_slow_ring_event_s4(struct lpfc_hba *phba,
				   struct lpfc_sli_ring *pring, uint32_t mask)
{
	struct lpfc_iocbq *irspiocbq;
	struct hbq_dmabuf *dmabuf;
	struct lpfc_cq_event *cq_event;
	unsigned long iflag;

	spin_lock_irqsave(&phba->hbalock, iflag);
	phba->hba_flag &= ~HBA_SP_QUEUE_EVT;
	spin_unlock_irqrestore(&phba->hbalock, iflag);
	while (!list_empty(&phba->sli4_hba.sp_queue_event)) {
		/* Get the response iocb from the head of work queue */
		spin_lock_irqsave(&phba->hbalock, iflag);
		list_remove_head(&phba->sli4_hba.sp_queue_event,
				 cq_event, struct lpfc_cq_event, list);
		spin_unlock_irqrestore(&phba->hbalock, iflag);

		switch (bf_get(lpfc_wcqe_c_code, &cq_event->cqe.wcqe_cmpl)) {
		case CQE_CODE_COMPL_WQE:
			irspiocbq = container_of(cq_event, struct lpfc_iocbq,
						 cq_event);
			/* Translate ELS WCQE to response IOCBQ */
			irspiocbq = lpfc_sli4_els_wcqe_to_rspiocbq(phba,
								   irspiocbq);
			if (irspiocbq)
				lpfc_sli_sp_handle_rspiocb(phba, pring,
							   irspiocbq);
			break;
		case CQE_CODE_RECEIVE:
			dmabuf = container_of(cq_event, struct hbq_dmabuf,
					      cq_event);
			lpfc_sli4_handle_received_buffer(phba, dmabuf);
			break;
		default:
			break;
		}
	}
}

/**
 * lpfc_sli_abort_iocb_ring - Abort all iocbs in the ring
 * @phba: Pointer to HBA context object.
 * @pring: Pointer to driver SLI ring object.
 *
 * This function aborts all iocbs in the given ring and frees all the iocb
 * objects in txq. This function issues an abort iocb for all the iocb commands
 * in txcmplq. The iocbs in the txcmplq is not guaranteed to complete before
 * the return of this function. The caller is not required to hold any locks.
 **/
void
lpfc_sli_abort_iocb_ring(struct lpfc_hba *phba, struct lpfc_sli_ring *pring)
{
	LIST_HEAD(completions);
	struct lpfc_iocbq *iocb, *next_iocb;

	if (pring->ringno == LPFC_ELS_RING) {
		lpfc_fabric_abort_hba(phba);
	}

	/* Error everything on txq and txcmplq
	 * First do the txq.
	 */
	spin_lock_irq(&phba->hbalock);
	list_splice_init(&pring->txq, &completions);
	pring->txq_cnt = 0;

	/* Next issue ABTS for everything on the txcmplq */
	list_for_each_entry_safe(iocb, next_iocb, &pring->txcmplq, list)
		lpfc_sli_issue_abort_iotag(phba, pring, iocb);

	spin_unlock_irq(&phba->hbalock);

	/* Cancel all the IOCBs from the completions list */
	lpfc_sli_cancel_iocbs(phba, &completions, IOSTAT_LOCAL_REJECT,
			      IOERR_SLI_ABORTED);
}

/**
 * lpfc_sli_flush_fcp_rings - flush all iocbs in the fcp ring
 * @phba: Pointer to HBA context object.
 *
 * This function flushes all iocbs in the fcp ring and frees all the iocb
 * objects in txq and txcmplq. This function will not issue abort iocbs
 * for all the iocb commands in txcmplq, they will just be returned with
 * IOERR_SLI_DOWN. This function is invoked with EEH when device's PCI
 * slot has been permanently disabled.
 **/
void
lpfc_sli_flush_fcp_rings(struct lpfc_hba *phba)
{
	LIST_HEAD(txq);
	LIST_HEAD(txcmplq);
	struct lpfc_sli *psli = &phba->sli;
	struct lpfc_sli_ring  *pring;

	/* Currently, only one fcp ring */
	pring = &psli->ring[psli->fcp_ring];

	spin_lock_irq(&phba->hbalock);
	/* Retrieve everything on txq */
	list_splice_init(&pring->txq, &txq);
	pring->txq_cnt = 0;

	/* Retrieve everything on the txcmplq */
	list_splice_init(&pring->txcmplq, &txcmplq);
	pring->txcmplq_cnt = 0;
	spin_unlock_irq(&phba->hbalock);

	/* Flush the txq */
	lpfc_sli_cancel_iocbs(phba, &txq, IOSTAT_LOCAL_REJECT,
			      IOERR_SLI_DOWN);

	/* Flush the txcmpq */
	lpfc_sli_cancel_iocbs(phba, &txcmplq, IOSTAT_LOCAL_REJECT,
			      IOERR_SLI_DOWN);
}

/**
 * lpfc_sli_brdready_s3 - Check for sli3 host ready status
 * @phba: Pointer to HBA context object.
 * @mask: Bit mask to be checked.
 *
 * This function reads the host status register and compares
 * with the provided bit mask to check if HBA completed
 * the restart. This function will wait in a loop for the
 * HBA to complete restart. If the HBA does not restart within
 * 15 iterations, the function will reset the HBA again. The
 * function returns 1 when HBA fail to restart otherwise returns
 * zero.
 **/
static int
lpfc_sli_brdready_s3(struct lpfc_hba *phba, uint32_t mask)
{
	uint32_t status;
	int i = 0;
	int retval = 0;

	/* Read the HBA Host Status Register */
	status = readl(phba->HSregaddr);

	/*
	 * Check status register every 100ms for 5 retries, then every
	 * 500ms for 5, then every 2.5 sec for 5, then reset board and
	 * every 2.5 sec for 4.
	 * Break our of the loop if errors occurred during init.
	 */
	while (((status & mask) != mask) &&
	       !(status & HS_FFERM) &&
	       i++ < 20) {

		if (i <= 5)
			msleep(10);
		else if (i <= 10)
			msleep(500);
		else
			msleep(2500);

		if (i == 15) {
				/* Do post */
			phba->pport->port_state = LPFC_VPORT_UNKNOWN;
			lpfc_sli_brdrestart(phba);
		}
		/* Read the HBA Host Status Register */
		status = readl(phba->HSregaddr);
	}

	/* Check to see if any errors occurred during init */
	if ((status & HS_FFERM) || (i >= 20)) {
		lpfc_printf_log(phba, KERN_ERR, LOG_INIT,
				"2751 Adapter failed to restart, "
				"status reg x%x, FW Data: A8 x%x AC x%x\n",
				status,
				readl(phba->MBslimaddr + 0xa8),
				readl(phba->MBslimaddr + 0xac));
		phba->link_state = LPFC_HBA_ERROR;
		retval = 1;
	}

	return retval;
}

/**
 * lpfc_sli_brdready_s4 - Check for sli4 host ready status
 * @phba: Pointer to HBA context object.
 * @mask: Bit mask to be checked.
 *
 * This function checks the host status register to check if HBA is
 * ready. This function will wait in a loop for the HBA to be ready
 * If the HBA is not ready , the function will will reset the HBA PCI
 * function again. The function returns 1 when HBA fail to be ready
 * otherwise returns zero.
 **/
static int
lpfc_sli_brdready_s4(struct lpfc_hba *phba, uint32_t mask)
{
	uint32_t status;
	int retval = 0;

	/* Read the HBA Host Status Register */
	status = lpfc_sli4_post_status_check(phba);

	if (status) {
		phba->pport->port_state = LPFC_VPORT_UNKNOWN;
		lpfc_sli_brdrestart(phba);
		status = lpfc_sli4_post_status_check(phba);
	}

	/* Check to see if any errors occurred during init */
	if (status) {
		phba->link_state = LPFC_HBA_ERROR;
		retval = 1;
	} else
		phba->sli4_hba.intr_enable = 0;

	return retval;
}

/**
 * lpfc_sli_brdready - Wrapper func for checking the hba readyness
 * @phba: Pointer to HBA context object.
 * @mask: Bit mask to be checked.
 *
 * This routine wraps the actual SLI3 or SLI4 hba readyness check routine
 * from the API jump table function pointer from the lpfc_hba struct.
 **/
int
lpfc_sli_brdready(struct lpfc_hba *phba, uint32_t mask)
{
	return phba->lpfc_sli_brdready(phba, mask);
}

#define BARRIER_TEST_PATTERN (0xdeadbeef)

/**
 * lpfc_reset_barrier - Make HBA ready for HBA reset
 * @phba: Pointer to HBA context object.
 *
 * This function is called before resetting an HBA. This
 * function requests HBA to quiesce DMAs before a reset.
 **/
void lpfc_reset_barrier(struct lpfc_hba *phba)
{
	uint32_t __iomem *resp_buf;
	uint32_t __iomem *mbox_buf;
	volatile uint32_t mbox;
	uint32_t hc_copy;
	int  i;
	uint8_t hdrtype;

	pci_read_config_byte(phba->pcidev, PCI_HEADER_TYPE, &hdrtype);
	if (hdrtype != 0x80 ||
	    (FC_JEDEC_ID(phba->vpd.rev.biuRev) != HELIOS_JEDEC_ID &&
	     FC_JEDEC_ID(phba->vpd.rev.biuRev) != THOR_JEDEC_ID))
		return;

	/*
	 * Tell the other part of the chip to suspend temporarily all
	 * its DMA activity.
	 */
	resp_buf = phba->MBslimaddr;

	/* Disable the error attention */
	hc_copy = readl(phba->HCregaddr);
	writel((hc_copy & ~HC_ERINT_ENA), phba->HCregaddr);
	readl(phba->HCregaddr); /* flush */
	phba->link_flag |= LS_IGNORE_ERATT;

	if (readl(phba->HAregaddr) & HA_ERATT) {
		/* Clear Chip error bit */
		writel(HA_ERATT, phba->HAregaddr);
		phba->pport->stopped = 1;
	}

	mbox = 0;
	((MAILBOX_t *)&mbox)->mbxCommand = MBX_KILL_BOARD;
	((MAILBOX_t *)&mbox)->mbxOwner = OWN_CHIP;

	writel(BARRIER_TEST_PATTERN, (resp_buf + 1));
	mbox_buf = phba->MBslimaddr;
	writel(mbox, mbox_buf);

	for (i = 0;
	     readl(resp_buf + 1) != ~(BARRIER_TEST_PATTERN) && i < 50; i++)
		mdelay(1);

	if (readl(resp_buf + 1) != ~(BARRIER_TEST_PATTERN)) {
		if (phba->sli.sli_flag & LPFC_SLI_ACTIVE ||
		    phba->pport->stopped)
			goto restore_hc;
		else
			goto clear_errat;
	}

	((MAILBOX_t *)&mbox)->mbxOwner = OWN_HOST;
	for (i = 0; readl(resp_buf) != mbox &&  i < 500; i++)
		mdelay(1);

clear_errat:

	while (!(readl(phba->HAregaddr) & HA_ERATT) && ++i < 500)
		mdelay(1);

	if (readl(phba->HAregaddr) & HA_ERATT) {
		writel(HA_ERATT, phba->HAregaddr);
		phba->pport->stopped = 1;
	}

restore_hc:
	phba->link_flag &= ~LS_IGNORE_ERATT;
	writel(hc_copy, phba->HCregaddr);
	readl(phba->HCregaddr); /* flush */
}

/**
 * lpfc_sli_brdkill - Issue a kill_board mailbox command
 * @phba: Pointer to HBA context object.
 *
 * This function issues a kill_board mailbox command and waits for
 * the error attention interrupt. This function is called for stopping
 * the firmware processing. The caller is not required to hold any
 * locks. This function calls lpfc_hba_down_post function to free
 * any pending commands after the kill. The function will return 1 when it
 * fails to kill the board else will return 0.
 **/
int
lpfc_sli_brdkill(struct lpfc_hba *phba)
{
	struct lpfc_sli *psli;
	LPFC_MBOXQ_t *pmb;
	uint32_t status;
	uint32_t ha_copy;
	int retval;
	int i = 0;

	psli = &phba->sli;

	/* Kill HBA */
	lpfc_printf_log(phba, KERN_INFO, LOG_SLI,
			"0329 Kill HBA Data: x%x x%x\n",
			phba->pport->port_state, psli->sli_flag);

	pmb = (LPFC_MBOXQ_t *) mempool_alloc(phba->mbox_mem_pool, GFP_KERNEL);
	if (!pmb)
		return 1;

	/* Disable the error attention */
	spin_lock_irq(&phba->hbalock);
	status = readl(phba->HCregaddr);
	status &= ~HC_ERINT_ENA;
	writel(status, phba->HCregaddr);
	readl(phba->HCregaddr); /* flush */
	phba->link_flag |= LS_IGNORE_ERATT;
	spin_unlock_irq(&phba->hbalock);

	lpfc_kill_board(phba, pmb);
	pmb->mbox_cmpl = lpfc_sli_def_mbox_cmpl;
	retval = lpfc_sli_issue_mbox(phba, pmb, MBX_NOWAIT);

	if (retval != MBX_SUCCESS) {
		if (retval != MBX_BUSY)
			mempool_free(pmb, phba->mbox_mem_pool);
		lpfc_printf_log(phba, KERN_ERR, LOG_SLI,
				"2752 KILL_BOARD command failed retval %d\n",
				retval);
		spin_lock_irq(&phba->hbalock);
		phba->link_flag &= ~LS_IGNORE_ERATT;
		spin_unlock_irq(&phba->hbalock);
		return 1;
	}

	spin_lock_irq(&phba->hbalock);
	psli->sli_flag &= ~LPFC_SLI_ACTIVE;
	spin_unlock_irq(&phba->hbalock);

	mempool_free(pmb, phba->mbox_mem_pool);

	/* There is no completion for a KILL_BOARD mbox cmd. Check for an error
	 * attention every 100ms for 3 seconds. If we don't get ERATT after
	 * 3 seconds we still set HBA_ERROR state because the status of the
	 * board is now undefined.
	 */
	ha_copy = readl(phba->HAregaddr);

	while ((i++ < 30) && !(ha_copy & HA_ERATT)) {
		mdelay(100);
		ha_copy = readl(phba->HAregaddr);
	}

	del_timer_sync(&psli->mbox_tmo);
	if (ha_copy & HA_ERATT) {
		writel(HA_ERATT, phba->HAregaddr);
		phba->pport->stopped = 1;
	}
	spin_lock_irq(&phba->hbalock);
	psli->sli_flag &= ~LPFC_SLI_MBOX_ACTIVE;
	psli->mbox_active = NULL;
	phba->link_flag &= ~LS_IGNORE_ERATT;
	spin_unlock_irq(&phba->hbalock);

	lpfc_hba_down_post(phba);
	phba->link_state = LPFC_HBA_ERROR;

	return ha_copy & HA_ERATT ? 0 : 1;
}

/**
 * lpfc_sli_brdreset - Reset a sli-2 or sli-3 HBA
 * @phba: Pointer to HBA context object.
 *
 * This function resets the HBA by writing HC_INITFF to the control
 * register. After the HBA resets, this function resets all the iocb ring
 * indices. This function disables PCI layer parity checking during
 * the reset.
 * This function returns 0 always.
 * The caller is not required to hold any locks.
 **/
int
lpfc_sli_brdreset(struct lpfc_hba *phba)
{
	struct lpfc_sli *psli;
	struct lpfc_sli_ring *pring;
	uint16_t cfg_value;
	int i;

	psli = &phba->sli;

	/* Reset HBA */
	lpfc_printf_log(phba, KERN_INFO, LOG_SLI,
			"0325 Reset HBA Data: x%x x%x\n",
			phba->pport->port_state, psli->sli_flag);

	/* perform board reset */
	phba->fc_eventTag = 0;
	phba->link_events = 0;
	phba->pport->fc_myDID = 0;
	phba->pport->fc_prevDID = 0;

	/* Turn off parity checking and serr during the physical reset */
	pci_read_config_word(phba->pcidev, PCI_COMMAND, &cfg_value);
	pci_write_config_word(phba->pcidev, PCI_COMMAND,
			      (cfg_value &
			       ~(PCI_COMMAND_PARITY | PCI_COMMAND_SERR)));

	psli->sli_flag &= ~(LPFC_SLI_ACTIVE | LPFC_PROCESS_LA);

	/* Now toggle INITFF bit in the Host Control Register */
	writel(HC_INITFF, phba->HCregaddr);
	mdelay(1);
	readl(phba->HCregaddr); /* flush */
	writel(0, phba->HCregaddr);
	readl(phba->HCregaddr); /* flush */

	/* Restore PCI cmd register */
	pci_write_config_word(phba->pcidev, PCI_COMMAND, cfg_value);

	/* Initialize relevant SLI info */
	for (i = 0; i < psli->num_rings; i++) {
		pring = &psli->ring[i];
		pring->flag = 0;
		pring->rspidx = 0;
		pring->next_cmdidx  = 0;
		pring->local_getidx = 0;
		pring->cmdidx = 0;
		pring->missbufcnt = 0;
	}

	phba->link_state = LPFC_WARM_START;
	return 0;
}

/**
 * lpfc_sli4_brdreset - Reset a sli-4 HBA
 * @phba: Pointer to HBA context object.
 *
 * This function resets a SLI4 HBA. This function disables PCI layer parity
 * checking during resets the device. The caller is not required to hold
 * any locks.
 *
 * This function returns 0 always.
 **/
int
lpfc_sli4_brdreset(struct lpfc_hba *phba)
{
	struct lpfc_sli *psli = &phba->sli;
	uint16_t cfg_value;
	uint8_t qindx;

	/* Reset HBA */
	lpfc_printf_log(phba, KERN_INFO, LOG_SLI,
			"0295 Reset HBA Data: x%x x%x\n",
			phba->pport->port_state, psli->sli_flag);

	/* perform board reset */
	phba->fc_eventTag = 0;
	phba->link_events = 0;
	phba->pport->fc_myDID = 0;
	phba->pport->fc_prevDID = 0;

	/* Turn off parity checking and serr during the physical reset */
	pci_read_config_word(phba->pcidev, PCI_COMMAND, &cfg_value);
	pci_write_config_word(phba->pcidev, PCI_COMMAND,
			      (cfg_value &
			      ~(PCI_COMMAND_PARITY | PCI_COMMAND_SERR)));

	spin_lock_irq(&phba->hbalock);
	psli->sli_flag &= ~(LPFC_PROCESS_LA);
	phba->fcf.fcf_flag = 0;
	/* Clean up the child queue list for the CQs */
	list_del_init(&phba->sli4_hba.mbx_wq->list);
	list_del_init(&phba->sli4_hba.els_wq->list);
	list_del_init(&phba->sli4_hba.hdr_rq->list);
	list_del_init(&phba->sli4_hba.dat_rq->list);
	list_del_init(&phba->sli4_hba.mbx_cq->list);
	list_del_init(&phba->sli4_hba.els_cq->list);
	for (qindx = 0; qindx < phba->cfg_fcp_wq_count; qindx++)
		list_del_init(&phba->sli4_hba.fcp_wq[qindx]->list);
	for (qindx = 0; qindx < phba->cfg_fcp_eq_count; qindx++)
		list_del_init(&phba->sli4_hba.fcp_cq[qindx]->list);
	spin_unlock_irq(&phba->hbalock);

	/* Now physically reset the device */
	lpfc_printf_log(phba, KERN_INFO, LOG_INIT,
			"0389 Performing PCI function reset!\n");
	/* Perform FCoE PCI function reset */
	lpfc_pci_function_reset(phba);

	return 0;
}

/**
 * lpfc_sli_brdrestart_s3 - Restart a sli-3 hba
 * @phba: Pointer to HBA context object.
 *
 * This function is called in the SLI initialization code path to
 * restart the HBA. The caller is not required to hold any lock.
 * This function writes MBX_RESTART mailbox command to the SLIM and
 * resets the HBA. At the end of the function, it calls lpfc_hba_down_post
 * function to free any pending commands. The function enables
 * POST only during the first initialization. The function returns zero.
 * The function does not guarantee completion of MBX_RESTART mailbox
 * command before the return of this function.
 **/
static int
lpfc_sli_brdrestart_s3(struct lpfc_hba *phba)
{
	MAILBOX_t *mb;
	struct lpfc_sli *psli;
	volatile uint32_t word0;
	void __iomem *to_slim;
	uint32_t hba_aer_enabled;

	spin_lock_irq(&phba->hbalock);

	/* Take PCIe device Advanced Error Reporting (AER) state */
	hba_aer_enabled = phba->hba_flag & HBA_AER_ENABLED;

	psli = &phba->sli;

	/* Restart HBA */
	lpfc_printf_log(phba, KERN_INFO, LOG_SLI,
			"0337 Restart HBA Data: x%x x%x\n",
			phba->pport->port_state, psli->sli_flag);

	word0 = 0;
	mb = (MAILBOX_t *) &word0;
	mb->mbxCommand = MBX_RESTART;
	mb->mbxHc = 1;

	lpfc_reset_barrier(phba);

	to_slim = phba->MBslimaddr;
	writel(*(uint32_t *) mb, to_slim);
	readl(to_slim); /* flush */

	/* Only skip post after fc_ffinit is completed */
	if (phba->pport->port_state)
		word0 = 1;	/* This is really setting up word1 */
	else
		word0 = 0;	/* This is really setting up word1 */
	to_slim = phba->MBslimaddr + sizeof (uint32_t);
	writel(*(uint32_t *) mb, to_slim);
	readl(to_slim); /* flush */

	lpfc_sli_brdreset(phba);
	phba->pport->stopped = 0;
	phba->link_state = LPFC_INIT_START;
	phba->hba_flag = 0;
	spin_unlock_irq(&phba->hbalock);

	memset(&psli->lnk_stat_offsets, 0, sizeof(psli->lnk_stat_offsets));
	psli->stats_start = get_seconds();

	/* Give the INITFF and Post time to settle. */
	mdelay(100);

	/* Reset HBA AER if it was enabled, note hba_flag was reset above */
	if (hba_aer_enabled)
		pci_disable_pcie_error_reporting(phba->pcidev);

	lpfc_hba_down_post(phba);

	return 0;
}

/**
 * lpfc_sli_brdrestart_s4 - Restart the sli-4 hba
 * @phba: Pointer to HBA context object.
 *
 * This function is called in the SLI initialization code path to restart
 * a SLI4 HBA. The caller is not required to hold any lock.
 * At the end of the function, it calls lpfc_hba_down_post function to
 * free any pending commands.
 **/
static int
lpfc_sli_brdrestart_s4(struct lpfc_hba *phba)
{
	struct lpfc_sli *psli = &phba->sli;
	uint32_t hba_aer_enabled;

	/* Restart HBA */
	lpfc_printf_log(phba, KERN_INFO, LOG_SLI,
			"0296 Restart HBA Data: x%x x%x\n",
			phba->pport->port_state, psli->sli_flag);

	/* Take PCIe device Advanced Error Reporting (AER) state */
	hba_aer_enabled = phba->hba_flag & HBA_AER_ENABLED;

	lpfc_sli4_brdreset(phba);

	spin_lock_irq(&phba->hbalock);
	phba->pport->stopped = 0;
	phba->link_state = LPFC_INIT_START;
	phba->hba_flag = 0;
	spin_unlock_irq(&phba->hbalock);

	memset(&psli->lnk_stat_offsets, 0, sizeof(psli->lnk_stat_offsets));
	psli->stats_start = get_seconds();

	/* Reset HBA AER if it was enabled, note hba_flag was reset above */
	if (hba_aer_enabled)
		pci_disable_pcie_error_reporting(phba->pcidev);

	lpfc_hba_down_post(phba);

	return 0;
}

/**
 * lpfc_sli_brdrestart - Wrapper func for restarting hba
 * @phba: Pointer to HBA context object.
 *
 * This routine wraps the actual SLI3 or SLI4 hba restart routine from the
 * API jump table function pointer from the lpfc_hba struct.
**/
int
lpfc_sli_brdrestart(struct lpfc_hba *phba)
{
	return phba->lpfc_sli_brdrestart(phba);
}

/**
 * lpfc_sli_chipset_init - Wait for the restart of the HBA after a restart
 * @phba: Pointer to HBA context object.
 *
 * This function is called after a HBA restart to wait for successful
 * restart of the HBA. Successful restart of the HBA is indicated by
 * HS_FFRDY and HS_MBRDY bits. If the HBA fails to restart even after 15
 * iteration, the function will restart the HBA again. The function returns
 * zero if HBA successfully restarted else returns negative error code.
 **/
static int
lpfc_sli_chipset_init(struct lpfc_hba *phba)
{
	uint32_t status, i = 0;

	/* Read the HBA Host Status Register */
	status = readl(phba->HSregaddr);

	/* Check status register to see what current state is */
	i = 0;
	while ((status & (HS_FFRDY | HS_MBRDY)) != (HS_FFRDY | HS_MBRDY)) {

		/* Check every 100ms for 5 retries, then every 500ms for 5, then
		 * every 2.5 sec for 5, then reset board and every 2.5 sec for
		 * 4.
		 */
		if (i++ >= 20) {
			/* Adapter failed to init, timeout, status reg
			   <status> */
			lpfc_printf_log(phba, KERN_ERR, LOG_INIT,
					"0436 Adapter failed to init, "
					"timeout, status reg x%x, "
					"FW Data: A8 x%x AC x%x\n", status,
					readl(phba->MBslimaddr + 0xa8),
					readl(phba->MBslimaddr + 0xac));
			phba->link_state = LPFC_HBA_ERROR;
			return -ETIMEDOUT;
		}

		/* Check to see if any errors occurred during init */
		if (status & HS_FFERM) {
			/* ERROR: During chipset initialization */
			/* Adapter failed to init, chipset, status reg
			   <status> */
			lpfc_printf_log(phba, KERN_ERR, LOG_INIT,
					"0437 Adapter failed to init, "
					"chipset, status reg x%x, "
					"FW Data: A8 x%x AC x%x\n", status,
					readl(phba->MBslimaddr + 0xa8),
					readl(phba->MBslimaddr + 0xac));
			phba->link_state = LPFC_HBA_ERROR;
			return -EIO;
		}

		if (i <= 5) {
			msleep(10);
		} else if (i <= 10) {
			msleep(500);
		} else {
			msleep(2500);
		}

		if (i == 15) {
				/* Do post */
			phba->pport->port_state = LPFC_VPORT_UNKNOWN;
			lpfc_sli_brdrestart(phba);
		}
		/* Read the HBA Host Status Register */
		status = readl(phba->HSregaddr);
	}

	/* Check to see if any errors occurred during init */
	if (status & HS_FFERM) {
		/* ERROR: During chipset initialization */
		/* Adapter failed to init, chipset, status reg <status> */
		lpfc_printf_log(phba, KERN_ERR, LOG_INIT,
				"0438 Adapter failed to init, chipset, "
				"status reg x%x, "
				"FW Data: A8 x%x AC x%x\n", status,
				readl(phba->MBslimaddr + 0xa8),
				readl(phba->MBslimaddr + 0xac));
		phba->link_state = LPFC_HBA_ERROR;
		return -EIO;
	}

	/* Clear all interrupt enable conditions */
	writel(0, phba->HCregaddr);
	readl(phba->HCregaddr); /* flush */

	/* setup host attn register */
	writel(0xffffffff, phba->HAregaddr);
	readl(phba->HAregaddr); /* flush */
	return 0;
}

/**
 * lpfc_sli_hbq_count - Get the number of HBQs to be configured
 *
 * This function calculates and returns the number of HBQs required to be
 * configured.
 **/
int
lpfc_sli_hbq_count(void)
{
	return ARRAY_SIZE(lpfc_hbq_defs);
}

/**
 * lpfc_sli_hbq_entry_count - Calculate total number of hbq entries
 *
 * This function adds the number of hbq entries in every HBQ to get
 * the total number of hbq entries required for the HBA and returns
 * the total count.
 **/
static int
lpfc_sli_hbq_entry_count(void)
{
	int  hbq_count = lpfc_sli_hbq_count();
	int  count = 0;
	int  i;

	for (i = 0; i < hbq_count; ++i)
		count += lpfc_hbq_defs[i]->entry_count;
	return count;
}

/**
 * lpfc_sli_hbq_size - Calculate memory required for all hbq entries
 *
 * This function calculates amount of memory required for all hbq entries
 * to be configured and returns the total memory required.
 **/
int
lpfc_sli_hbq_size(void)
{
	return lpfc_sli_hbq_entry_count() * sizeof(struct lpfc_hbq_entry);
}

/**
 * lpfc_sli_hbq_setup - configure and initialize HBQs
 * @phba: Pointer to HBA context object.
 *
 * This function is called during the SLI initialization to configure
 * all the HBQs and post buffers to the HBQ. The caller is not
 * required to hold any locks. This function will return zero if successful
 * else it will return negative error code.
 **/
static int
lpfc_sli_hbq_setup(struct lpfc_hba *phba)
{
	int  hbq_count = lpfc_sli_hbq_count();
	LPFC_MBOXQ_t *pmb;
	MAILBOX_t *pmbox;
	uint32_t hbqno;
	uint32_t hbq_entry_index;

				/* Get a Mailbox buffer to setup mailbox
				 * commands for HBA initialization
				 */
	pmb = (LPFC_MBOXQ_t *) mempool_alloc(phba->mbox_mem_pool, GFP_KERNEL);

	if (!pmb)
		return -ENOMEM;

	pmbox = &pmb->u.mb;

	/* Initialize the struct lpfc_sli_hbq structure for each hbq */
	phba->link_state = LPFC_INIT_MBX_CMDS;
	phba->hbq_in_use = 1;

	hbq_entry_index = 0;
	for (hbqno = 0; hbqno < hbq_count; ++hbqno) {
		phba->hbqs[hbqno].next_hbqPutIdx = 0;
		phba->hbqs[hbqno].hbqPutIdx      = 0;
		phba->hbqs[hbqno].local_hbqGetIdx   = 0;
		phba->hbqs[hbqno].entry_count =
			lpfc_hbq_defs[hbqno]->entry_count;
		lpfc_config_hbq(phba, hbqno, lpfc_hbq_defs[hbqno],
			hbq_entry_index, pmb);
		hbq_entry_index += phba->hbqs[hbqno].entry_count;

		if (lpfc_sli_issue_mbox(phba, pmb, MBX_POLL) != MBX_SUCCESS) {
			/* Adapter failed to init, mbxCmd <cmd> CFG_RING,
			   mbxStatus <status>, ring <num> */

			lpfc_printf_log(phba, KERN_ERR,
					LOG_SLI | LOG_VPORT,
					"1805 Adapter failed to init. "
					"Data: x%x x%x x%x\n",
					pmbox->mbxCommand,
					pmbox->mbxStatus, hbqno);

			phba->link_state = LPFC_HBA_ERROR;
			mempool_free(pmb, phba->mbox_mem_pool);
			return -ENXIO;
		}
	}
	phba->hbq_count = hbq_count;

	mempool_free(pmb, phba->mbox_mem_pool);

	/* Initially populate or replenish the HBQs */
	for (hbqno = 0; hbqno < hbq_count; ++hbqno)
		lpfc_sli_hbqbuf_init_hbqs(phba, hbqno);
	return 0;
}

/**
 * lpfc_sli4_rb_setup - Initialize and post RBs to HBA
 * @phba: Pointer to HBA context object.
 *
 * This function is called during the SLI initialization to configure
 * all the HBQs and post buffers to the HBQ. The caller is not
 * required to hold any locks. This function will return zero if successful
 * else it will return negative error code.
 **/
static int
lpfc_sli4_rb_setup(struct lpfc_hba *phba)
{
	phba->hbq_in_use = 1;
	phba->hbqs[0].entry_count = lpfc_hbq_defs[0]->entry_count;
	phba->hbq_count = 1;
	/* Initially populate or replenish the HBQs */
	lpfc_sli_hbqbuf_init_hbqs(phba, 0);
	return 0;
}

/**
 * lpfc_sli_config_port - Issue config port mailbox command
 * @phba: Pointer to HBA context object.
 * @sli_mode: sli mode - 2/3
 *
 * This function is called by the sli intialization code path
 * to issue config_port mailbox command. This function restarts the
 * HBA firmware and issues a config_port mailbox command to configure
 * the SLI interface in the sli mode specified by sli_mode
 * variable. The caller is not required to hold any locks.
 * The function returns 0 if successful, else returns negative error
 * code.
 **/
int
lpfc_sli_config_port(struct lpfc_hba *phba, int sli_mode)
{
	LPFC_MBOXQ_t *pmb;
	uint32_t resetcount = 0, rc = 0, done = 0;

	pmb = (LPFC_MBOXQ_t *) mempool_alloc(phba->mbox_mem_pool, GFP_KERNEL);
	if (!pmb) {
		phba->link_state = LPFC_HBA_ERROR;
		return -ENOMEM;
	}

	phba->sli_rev = sli_mode;
	while (resetcount < 2 && !done) {
		spin_lock_irq(&phba->hbalock);
		phba->sli.sli_flag |= LPFC_SLI_MBOX_ACTIVE;
		spin_unlock_irq(&phba->hbalock);
		phba->pport->port_state = LPFC_VPORT_UNKNOWN;
		lpfc_sli_brdrestart(phba);
		rc = lpfc_sli_chipset_init(phba);
		if (rc)
			break;

		spin_lock_irq(&phba->hbalock);
		phba->sli.sli_flag &= ~LPFC_SLI_MBOX_ACTIVE;
		spin_unlock_irq(&phba->hbalock);
		resetcount++;

		/* Call pre CONFIG_PORT mailbox command initialization.  A
		 * value of 0 means the call was successful.  Any other
		 * nonzero value is a failure, but if ERESTART is returned,
		 * the driver may reset the HBA and try again.
		 */
		rc = lpfc_config_port_prep(phba);
		if (rc == -ERESTART) {
			phba->link_state = LPFC_LINK_UNKNOWN;
			continue;
		} else if (rc)
			break;
		phba->link_state = LPFC_INIT_MBX_CMDS;
		lpfc_config_port(phba, pmb);
		rc = lpfc_sli_issue_mbox(phba, pmb, MBX_POLL);
		phba->sli3_options &= ~(LPFC_SLI3_NPIV_ENABLED |
					LPFC_SLI3_HBQ_ENABLED |
					LPFC_SLI3_CRP_ENABLED |
<<<<<<< HEAD
					LPFC_SLI3_BG_ENABLED);
=======
					LPFC_SLI3_BG_ENABLED |
					LPFC_SLI3_DSS_ENABLED);
>>>>>>> 56385a12
		if (rc != MBX_SUCCESS) {
			lpfc_printf_log(phba, KERN_ERR, LOG_INIT,
				"0442 Adapter failed to init, mbxCmd x%x "
				"CONFIG_PORT, mbxStatus x%x Data: x%x\n",
				pmb->u.mb.mbxCommand, pmb->u.mb.mbxStatus, 0);
			spin_lock_irq(&phba->hbalock);
			phba->sli.sli_flag &= ~LPFC_SLI_ACTIVE;
			spin_unlock_irq(&phba->hbalock);
			rc = -ENXIO;
		} else {
			/* Allow asynchronous mailbox command to go through */
			spin_lock_irq(&phba->hbalock);
			phba->sli.sli_flag &= ~LPFC_SLI_ASYNC_MBX_BLK;
			spin_unlock_irq(&phba->hbalock);
			done = 1;
		}
	}
	if (!done) {
		rc = -EINVAL;
		goto do_prep_failed;
	}
	if (pmb->u.mb.un.varCfgPort.sli_mode == 3) {
		if (!pmb->u.mb.un.varCfgPort.cMA) {
			rc = -ENXIO;
			goto do_prep_failed;
		}
		if (phba->max_vpi && pmb->u.mb.un.varCfgPort.gmv) {
			phba->sli3_options |= LPFC_SLI3_NPIV_ENABLED;
			phba->max_vpi = pmb->u.mb.un.varCfgPort.max_vpi;
			phba->max_vports = (phba->max_vpi > phba->max_vports) ?
				phba->max_vpi : phba->max_vports;

		} else
			phba->max_vpi = 0;
		phba->fips_level = 0;
		phba->fips_spec_rev = 0;
		if (pmb->u.mb.un.varCfgPort.gdss) {
			phba->sli3_options |= LPFC_SLI3_DSS_ENABLED;
			phba->fips_level = pmb->u.mb.un.varCfgPort.fips_level;
			phba->fips_spec_rev = pmb->u.mb.un.varCfgPort.fips_rev;
			lpfc_printf_log(phba, KERN_INFO, LOG_INIT,
					"2850 Security Crypto Active. FIPS x%d "
					"(Spec Rev: x%d)",
					phba->fips_level, phba->fips_spec_rev);
		}
		if (pmb->u.mb.un.varCfgPort.sec_err) {
			lpfc_printf_log(phba, KERN_ERR, LOG_INIT,
					"2856 Config Port Security Crypto "
					"Error: x%x ",
					pmb->u.mb.un.varCfgPort.sec_err);
		}
		if (pmb->u.mb.un.varCfgPort.gerbm)
			phba->sli3_options |= LPFC_SLI3_HBQ_ENABLED;
		if (pmb->u.mb.un.varCfgPort.gcrp)
			phba->sli3_options |= LPFC_SLI3_CRP_ENABLED;

		phba->hbq_get = phba->mbox->us.s3_pgp.hbq_get;
		phba->port_gp = phba->mbox->us.s3_pgp.port;

		if (phba->cfg_enable_bg) {
			if (pmb->u.mb.un.varCfgPort.gbg)
				phba->sli3_options |= LPFC_SLI3_BG_ENABLED;
			else
				lpfc_printf_log(phba, KERN_ERR, LOG_INIT,
						"0443 Adapter did not grant "
						"BlockGuard\n");
		}
	} else {
		phba->hbq_get = NULL;
		phba->port_gp = phba->mbox->us.s2.port;
		phba->max_vpi = 0;
	}
do_prep_failed:
	mempool_free(pmb, phba->mbox_mem_pool);
	return rc;
}


/**
 * lpfc_sli_hba_setup - SLI intialization function
 * @phba: Pointer to HBA context object.
 *
 * This function is the main SLI intialization function. This function
 * is called by the HBA intialization code, HBA reset code and HBA
 * error attention handler code. Caller is not required to hold any
 * locks. This function issues config_port mailbox command to configure
 * the SLI, setup iocb rings and HBQ rings. In the end the function
 * calls the config_port_post function to issue init_link mailbox
 * command and to start the discovery. The function will return zero
 * if successful, else it will return negative error code.
 **/
int
lpfc_sli_hba_setup(struct lpfc_hba *phba)
{
	uint32_t rc;
	int  mode = 3;

	switch (lpfc_sli_mode) {
	case 2:
		if (phba->cfg_enable_npiv) {
			lpfc_printf_log(phba, KERN_ERR, LOG_INIT | LOG_VPORT,
				"1824 NPIV enabled: Override lpfc_sli_mode "
				"parameter (%d) to auto (0).\n",
				lpfc_sli_mode);
			break;
		}
		mode = 2;
		break;
	case 0:
	case 3:
		break;
	default:
		lpfc_printf_log(phba, KERN_ERR, LOG_INIT | LOG_VPORT,
				"1819 Unrecognized lpfc_sli_mode "
				"parameter: %d.\n", lpfc_sli_mode);

		break;
	}

	rc = lpfc_sli_config_port(phba, mode);

	if (rc && lpfc_sli_mode == 3)
		lpfc_printf_log(phba, KERN_ERR, LOG_INIT | LOG_VPORT,
				"1820 Unable to select SLI-3.  "
				"Not supported by adapter.\n");
	if (rc && mode != 2)
		rc = lpfc_sli_config_port(phba, 2);
	if (rc)
		goto lpfc_sli_hba_setup_error;

	/* Enable PCIe device Advanced Error Reporting (AER) if configured */
	if (phba->cfg_aer_support == 1 && !(phba->hba_flag & HBA_AER_ENABLED)) {
		rc = pci_enable_pcie_error_reporting(phba->pcidev);
		if (!rc) {
			lpfc_printf_log(phba, KERN_INFO, LOG_INIT,
					"2709 This device supports "
					"Advanced Error Reporting (AER)\n");
			spin_lock_irq(&phba->hbalock);
			phba->hba_flag |= HBA_AER_ENABLED;
			spin_unlock_irq(&phba->hbalock);
		} else {
			lpfc_printf_log(phba, KERN_INFO, LOG_INIT,
					"2708 This device does not support "
					"Advanced Error Reporting (AER)\n");
			phba->cfg_aer_support = 0;
		}
	}

	if (phba->sli_rev == 3) {
		phba->iocb_cmd_size = SLI3_IOCB_CMD_SIZE;
		phba->iocb_rsp_size = SLI3_IOCB_RSP_SIZE;
	} else {
		phba->iocb_cmd_size = SLI2_IOCB_CMD_SIZE;
		phba->iocb_rsp_size = SLI2_IOCB_RSP_SIZE;
		phba->sli3_options = 0;
	}

	lpfc_printf_log(phba, KERN_INFO, LOG_INIT,
			"0444 Firmware in SLI %x mode. Max_vpi %d\n",
			phba->sli_rev, phba->max_vpi);
	rc = lpfc_sli_ring_map(phba);

	if (rc)
		goto lpfc_sli_hba_setup_error;

	/* Init HBQs */
	if (phba->sli3_options & LPFC_SLI3_HBQ_ENABLED) {
		rc = lpfc_sli_hbq_setup(phba);
		if (rc)
			goto lpfc_sli_hba_setup_error;
	}
	spin_lock_irq(&phba->hbalock);
	phba->sli.sli_flag |= LPFC_PROCESS_LA;
	spin_unlock_irq(&phba->hbalock);

	rc = lpfc_config_port_post(phba);
	if (rc)
		goto lpfc_sli_hba_setup_error;

	return rc;

lpfc_sli_hba_setup_error:
	phba->link_state = LPFC_HBA_ERROR;
	lpfc_printf_log(phba, KERN_ERR, LOG_INIT,
			"0445 Firmware initialization failed\n");
	return rc;
}

/**
 * lpfc_sli4_read_fcoe_params - Read fcoe params from conf region
 * @phba: Pointer to HBA context object.
 * @mboxq: mailbox pointer.
 * This function issue a dump mailbox command to read config region
 * 23 and parse the records in the region and populate driver
 * data structure.
 **/
static int
lpfc_sli4_read_fcoe_params(struct lpfc_hba *phba,
		LPFC_MBOXQ_t *mboxq)
{
	struct lpfc_dmabuf *mp;
	struct lpfc_mqe *mqe;
	uint32_t data_length;
	int rc;

	/* Program the default value of vlan_id and fc_map */
	phba->valid_vlan = 0;
	phba->fc_map[0] = LPFC_FCOE_FCF_MAP0;
	phba->fc_map[1] = LPFC_FCOE_FCF_MAP1;
	phba->fc_map[2] = LPFC_FCOE_FCF_MAP2;

	mqe = &mboxq->u.mqe;
	if (lpfc_dump_fcoe_param(phba, mboxq))
		return -ENOMEM;

	mp = (struct lpfc_dmabuf *) mboxq->context1;
	rc = lpfc_sli_issue_mbox(phba, mboxq, MBX_POLL);

	lpfc_printf_log(phba, KERN_INFO, LOG_MBOX | LOG_SLI,
			"(%d):2571 Mailbox cmd x%x Status x%x "
			"Data: x%x x%x x%x x%x x%x x%x x%x x%x x%x "
			"x%x x%x x%x x%x x%x x%x x%x x%x x%x "
			"CQ: x%x x%x x%x x%x\n",
			mboxq->vport ? mboxq->vport->vpi : 0,
			bf_get(lpfc_mqe_command, mqe),
			bf_get(lpfc_mqe_status, mqe),
			mqe->un.mb_words[0], mqe->un.mb_words[1],
			mqe->un.mb_words[2], mqe->un.mb_words[3],
			mqe->un.mb_words[4], mqe->un.mb_words[5],
			mqe->un.mb_words[6], mqe->un.mb_words[7],
			mqe->un.mb_words[8], mqe->un.mb_words[9],
			mqe->un.mb_words[10], mqe->un.mb_words[11],
			mqe->un.mb_words[12], mqe->un.mb_words[13],
			mqe->un.mb_words[14], mqe->un.mb_words[15],
			mqe->un.mb_words[16], mqe->un.mb_words[50],
			mboxq->mcqe.word0,
			mboxq->mcqe.mcqe_tag0, 	mboxq->mcqe.mcqe_tag1,
			mboxq->mcqe.trailer);

	if (rc) {
		lpfc_mbuf_free(phba, mp->virt, mp->phys);
		kfree(mp);
		return -EIO;
	}
	data_length = mqe->un.mb_words[5];
	if (data_length > DMP_RGN23_SIZE) {
		lpfc_mbuf_free(phba, mp->virt, mp->phys);
		kfree(mp);
		return -EIO;
	}

	lpfc_parse_fcoe_conf(phba, mp->virt, data_length);
	lpfc_mbuf_free(phba, mp->virt, mp->phys);
	kfree(mp);
	return 0;
}

/**
 * lpfc_sli4_read_rev - Issue READ_REV and collect vpd data
 * @phba: pointer to lpfc hba data structure.
 * @mboxq: pointer to the LPFC_MBOXQ_t structure.
 * @vpd: pointer to the memory to hold resulting port vpd data.
 * @vpd_size: On input, the number of bytes allocated to @vpd.
 *	      On output, the number of data bytes in @vpd.
 *
 * This routine executes a READ_REV SLI4 mailbox command.  In
 * addition, this routine gets the port vpd data.
 *
 * Return codes
 * 	0 - successful
 * 	ENOMEM - could not allocated memory.
 **/
static int
lpfc_sli4_read_rev(struct lpfc_hba *phba, LPFC_MBOXQ_t *mboxq,
		    uint8_t *vpd, uint32_t *vpd_size)
{
	int rc = 0;
	uint32_t dma_size;
	struct lpfc_dmabuf *dmabuf;
	struct lpfc_mqe *mqe;

	dmabuf = kzalloc(sizeof(struct lpfc_dmabuf), GFP_KERNEL);
	if (!dmabuf)
		return -ENOMEM;

	/*
	 * Get a DMA buffer for the vpd data resulting from the READ_REV
	 * mailbox command.
	 */
	dma_size = *vpd_size;
	dmabuf->virt = dma_alloc_coherent(&phba->pcidev->dev,
					  dma_size,
					  &dmabuf->phys,
					  GFP_KERNEL);
	if (!dmabuf->virt) {
		kfree(dmabuf);
		return -ENOMEM;
	}
	memset(dmabuf->virt, 0, dma_size);

	/*
	 * The SLI4 implementation of READ_REV conflicts at word1,
	 * bits 31:16 and SLI4 adds vpd functionality not present
	 * in SLI3.  This code corrects the conflicts.
	 */
	lpfc_read_rev(phba, mboxq);
	mqe = &mboxq->u.mqe;
	mqe->un.read_rev.vpd_paddr_high = putPaddrHigh(dmabuf->phys);
	mqe->un.read_rev.vpd_paddr_low = putPaddrLow(dmabuf->phys);
	mqe->un.read_rev.word1 &= 0x0000FFFF;
	bf_set(lpfc_mbx_rd_rev_vpd, &mqe->un.read_rev, 1);
	bf_set(lpfc_mbx_rd_rev_avail_len, &mqe->un.read_rev, dma_size);

	rc = lpfc_sli_issue_mbox(phba, mboxq, MBX_POLL);
	if (rc) {
		dma_free_coherent(&phba->pcidev->dev, dma_size,
				  dmabuf->virt, dmabuf->phys);
		kfree(dmabuf);
		return -EIO;
	}

	/*
	 * The available vpd length cannot be bigger than the
	 * DMA buffer passed to the port.  Catch the less than
	 * case and update the caller's size.
	 */
	if (mqe->un.read_rev.avail_vpd_len < *vpd_size)
		*vpd_size = mqe->un.read_rev.avail_vpd_len;

	memcpy(vpd, dmabuf->virt, *vpd_size);

	dma_free_coherent(&phba->pcidev->dev, dma_size,
			  dmabuf->virt, dmabuf->phys);
	kfree(dmabuf);
	return 0;
}

/**
 * lpfc_sli4_arm_cqeq_intr - Arm sli-4 device completion and event queues
 * @phba: pointer to lpfc hba data structure.
 *
 * This routine is called to explicitly arm the SLI4 device's completion and
 * event queues
 **/
static void
lpfc_sli4_arm_cqeq_intr(struct lpfc_hba *phba)
{
	uint8_t fcp_eqidx;

	lpfc_sli4_cq_release(phba->sli4_hba.mbx_cq, LPFC_QUEUE_REARM);
	lpfc_sli4_cq_release(phba->sli4_hba.els_cq, LPFC_QUEUE_REARM);
	for (fcp_eqidx = 0; fcp_eqidx < phba->cfg_fcp_eq_count; fcp_eqidx++)
		lpfc_sli4_cq_release(phba->sli4_hba.fcp_cq[fcp_eqidx],
				     LPFC_QUEUE_REARM);
	lpfc_sli4_eq_release(phba->sli4_hba.sp_eq, LPFC_QUEUE_REARM);
	for (fcp_eqidx = 0; fcp_eqidx < phba->cfg_fcp_eq_count; fcp_eqidx++)
		lpfc_sli4_eq_release(phba->sli4_hba.fp_eq[fcp_eqidx],
				     LPFC_QUEUE_REARM);
}

/**
 * lpfc_sli4_hba_setup - SLI4 device intialization PCI function
 * @phba: Pointer to HBA context object.
 *
 * This function is the main SLI4 device intialization PCI function. This
 * function is called by the HBA intialization code, HBA reset code and
 * HBA error attention handler code. Caller is not required to hold any
 * locks.
 **/
int
lpfc_sli4_hba_setup(struct lpfc_hba *phba)
{
	int rc;
	LPFC_MBOXQ_t *mboxq;
	struct lpfc_mqe *mqe;
	uint8_t *vpd;
	uint32_t vpd_size;
	uint32_t ftr_rsp = 0;
	struct Scsi_Host *shost = lpfc_shost_from_vport(phba->pport);
	struct lpfc_vport *vport = phba->pport;
	struct lpfc_dmabuf *mp;

	/* Perform a PCI function reset to start from clean */
	rc = lpfc_pci_function_reset(phba);
	if (unlikely(rc))
		return -ENODEV;

	/* Check the HBA Host Status Register for readyness */
	rc = lpfc_sli4_post_status_check(phba);
	if (unlikely(rc))
		return -ENODEV;
	else {
		spin_lock_irq(&phba->hbalock);
		phba->sli.sli_flag |= LPFC_SLI_ACTIVE;
		spin_unlock_irq(&phba->hbalock);
	}

	/*
	 * Allocate a single mailbox container for initializing the
	 * port.
	 */
	mboxq = (LPFC_MBOXQ_t *) mempool_alloc(phba->mbox_mem_pool, GFP_KERNEL);
	if (!mboxq)
		return -ENOMEM;

	/*
	 * Continue initialization with default values even if driver failed
	 * to read FCoE param config regions
	 */
	if (lpfc_sli4_read_fcoe_params(phba, mboxq))
		lpfc_printf_log(phba, KERN_ERR, LOG_MBOX | LOG_INIT,
			"2570 Failed to read FCoE parameters\n");

	/* Issue READ_REV to collect vpd and FW information. */
	vpd_size = SLI4_PAGE_SIZE;
	vpd = kzalloc(vpd_size, GFP_KERNEL);
	if (!vpd) {
		rc = -ENOMEM;
		goto out_free_mbox;
	}

	rc = lpfc_sli4_read_rev(phba, mboxq, vpd, &vpd_size);
	if (unlikely(rc))
		goto out_free_vpd;

	mqe = &mboxq->u.mqe;
	phba->sli_rev = bf_get(lpfc_mbx_rd_rev_sli_lvl, &mqe->un.read_rev);
	if (bf_get(lpfc_mbx_rd_rev_fcoe, &mqe->un.read_rev))
		phba->hba_flag |= HBA_FCOE_SUPPORT;

	if (bf_get(lpfc_mbx_rd_rev_cee_ver, &mqe->un.read_rev) ==
		LPFC_DCBX_CEE_MODE)
		phba->hba_flag |= HBA_FIP_SUPPORT;
	else
		phba->hba_flag &= ~HBA_FIP_SUPPORT;

	if (phba->sli_rev != LPFC_SLI_REV4 ||
	    !(phba->hba_flag & HBA_FCOE_SUPPORT)) {
		lpfc_printf_log(phba, KERN_ERR, LOG_MBOX | LOG_SLI,
			"0376 READ_REV Error. SLI Level %d "
			"FCoE enabled %d\n",
			phba->sli_rev, phba->hba_flag & HBA_FCOE_SUPPORT);
		rc = -EIO;
		goto out_free_vpd;
	}
	/*
	 * Evaluate the read rev and vpd data. Populate the driver
	 * state with the results. If this routine fails, the failure
	 * is not fatal as the driver will use generic values.
	 */
	rc = lpfc_parse_vpd(phba, vpd, vpd_size);
	if (unlikely(!rc)) {
		lpfc_printf_log(phba, KERN_ERR, LOG_MBOX | LOG_SLI,
				"0377 Error %d parsing vpd. "
				"Using defaults.\n", rc);
		rc = 0;
	}

	/* Save information as VPD data */
	phba->vpd.rev.biuRev = mqe->un.read_rev.first_hw_rev;
	phba->vpd.rev.smRev = mqe->un.read_rev.second_hw_rev;
	phba->vpd.rev.endecRev = mqe->un.read_rev.third_hw_rev;
	phba->vpd.rev.fcphHigh = bf_get(lpfc_mbx_rd_rev_fcph_high,
					 &mqe->un.read_rev);
	phba->vpd.rev.fcphLow = bf_get(lpfc_mbx_rd_rev_fcph_low,
				       &mqe->un.read_rev);
	phba->vpd.rev.feaLevelHigh = bf_get(lpfc_mbx_rd_rev_ftr_lvl_high,
					    &mqe->un.read_rev);
	phba->vpd.rev.feaLevelLow = bf_get(lpfc_mbx_rd_rev_ftr_lvl_low,
					   &mqe->un.read_rev);
	phba->vpd.rev.sli1FwRev = mqe->un.read_rev.fw_id_rev;
	memcpy(phba->vpd.rev.sli1FwName, mqe->un.read_rev.fw_name, 16);
	phba->vpd.rev.sli2FwRev = mqe->un.read_rev.ulp_fw_id_rev;
	memcpy(phba->vpd.rev.sli2FwName, mqe->un.read_rev.ulp_fw_name, 16);
	phba->vpd.rev.opFwRev = mqe->un.read_rev.fw_id_rev;
	memcpy(phba->vpd.rev.opFwName, mqe->un.read_rev.fw_name, 16);
	lpfc_printf_log(phba, KERN_INFO, LOG_MBOX | LOG_SLI,
			"(%d):0380 READ_REV Status x%x "
			"fw_rev:%s fcphHi:%x fcphLo:%x flHi:%x flLo:%x\n",
			mboxq->vport ? mboxq->vport->vpi : 0,
			bf_get(lpfc_mqe_status, mqe),
			phba->vpd.rev.opFwName,
			phba->vpd.rev.fcphHigh, phba->vpd.rev.fcphLow,
			phba->vpd.rev.feaLevelHigh, phba->vpd.rev.feaLevelLow);

	/*
	 * Discover the port's supported feature set and match it against the
	 * hosts requests.
	 */
	lpfc_request_features(phba, mboxq);
	rc = lpfc_sli_issue_mbox(phba, mboxq, MBX_POLL);
	if (unlikely(rc)) {
		rc = -EIO;
		goto out_free_vpd;
	}

	/*
	 * The port must support FCP initiator mode as this is the
	 * only mode running in the host.
	 */
	if (!(bf_get(lpfc_mbx_rq_ftr_rsp_fcpi, &mqe->un.req_ftrs))) {
		lpfc_printf_log(phba, KERN_WARNING, LOG_MBOX | LOG_SLI,
				"0378 No support for fcpi mode.\n");
		ftr_rsp++;
	}

	/*
	 * If the port cannot support the host's requested features
	 * then turn off the global config parameters to disable the
	 * feature in the driver.  This is not a fatal error.
	 */
	if ((phba->cfg_enable_bg) &&
	    !(bf_get(lpfc_mbx_rq_ftr_rsp_dif, &mqe->un.req_ftrs)))
		ftr_rsp++;

	if (phba->max_vpi && phba->cfg_enable_npiv &&
	    !(bf_get(lpfc_mbx_rq_ftr_rsp_npiv, &mqe->un.req_ftrs)))
		ftr_rsp++;

	if (ftr_rsp) {
		lpfc_printf_log(phba, KERN_WARNING, LOG_MBOX | LOG_SLI,
				"0379 Feature Mismatch Data: x%08x %08x "
				"x%x x%x x%x\n", mqe->un.req_ftrs.word2,
				mqe->un.req_ftrs.word3, phba->cfg_enable_bg,
				phba->cfg_enable_npiv, phba->max_vpi);
		if (!(bf_get(lpfc_mbx_rq_ftr_rsp_dif, &mqe->un.req_ftrs)))
			phba->cfg_enable_bg = 0;
		if (!(bf_get(lpfc_mbx_rq_ftr_rsp_npiv, &mqe->un.req_ftrs)))
			phba->cfg_enable_npiv = 0;
	}

	/* These SLI3 features are assumed in SLI4 */
	spin_lock_irq(&phba->hbalock);
	phba->sli3_options |= (LPFC_SLI3_NPIV_ENABLED | LPFC_SLI3_HBQ_ENABLED);
	spin_unlock_irq(&phba->hbalock);

	/* Read the port's service parameters. */
	rc = lpfc_read_sparam(phba, mboxq, vport->vpi);
	if (rc) {
		phba->link_state = LPFC_HBA_ERROR;
		rc = -ENOMEM;
		goto out_free_vpd;
	}

	mboxq->vport = vport;
	rc = lpfc_sli_issue_mbox(phba, mboxq, MBX_POLL);
	mp = (struct lpfc_dmabuf *) mboxq->context1;
	if (rc == MBX_SUCCESS) {
		memcpy(&vport->fc_sparam, mp->virt, sizeof(struct serv_parm));
		rc = 0;
	}

	/*
	 * This memory was allocated by the lpfc_read_sparam routine. Release
	 * it to the mbuf pool.
	 */
	lpfc_mbuf_free(phba, mp->virt, mp->phys);
	kfree(mp);
	mboxq->context1 = NULL;
	if (unlikely(rc)) {
		lpfc_printf_log(phba, KERN_ERR, LOG_MBOX | LOG_SLI,
				"0382 READ_SPARAM command failed "
				"status %d, mbxStatus x%x\n",
				rc, bf_get(lpfc_mqe_status, mqe));
		phba->link_state = LPFC_HBA_ERROR;
		rc = -EIO;
		goto out_free_vpd;
	}

	if (phba->cfg_soft_wwnn)
		u64_to_wwn(phba->cfg_soft_wwnn,
			   vport->fc_sparam.nodeName.u.wwn);
	if (phba->cfg_soft_wwpn)
		u64_to_wwn(phba->cfg_soft_wwpn,
			   vport->fc_sparam.portName.u.wwn);
	memcpy(&vport->fc_nodename, &vport->fc_sparam.nodeName,
	       sizeof(struct lpfc_name));
	memcpy(&vport->fc_portname, &vport->fc_sparam.portName,
	       sizeof(struct lpfc_name));

	/* Update the fc_host data structures with new wwn. */
	fc_host_node_name(shost) = wwn_to_u64(vport->fc_nodename.u.wwn);
	fc_host_port_name(shost) = wwn_to_u64(vport->fc_portname.u.wwn);

	/* Register SGL pool to the device using non-embedded mailbox command */
	rc = lpfc_sli4_post_sgl_list(phba);
	if (unlikely(rc)) {
		lpfc_printf_log(phba, KERN_ERR, LOG_MBOX | LOG_SLI,
				"0582 Error %d during sgl post operation\n",
					rc);
		rc = -ENODEV;
		goto out_free_vpd;
	}

	/* Register SCSI SGL pool to the device */
	rc = lpfc_sli4_repost_scsi_sgl_list(phba);
	if (unlikely(rc)) {
		lpfc_printf_log(phba, KERN_WARNING, LOG_MBOX | LOG_SLI,
				"0383 Error %d during scsi sgl post "
				"operation\n", rc);
		/* Some Scsi buffers were moved to the abort scsi list */
		/* A pci function reset will repost them */
		rc = -ENODEV;
		goto out_free_vpd;
	}

	/* Post the rpi header region to the device. */
	rc = lpfc_sli4_post_all_rpi_hdrs(phba);
	if (unlikely(rc)) {
		lpfc_printf_log(phba, KERN_ERR, LOG_MBOX | LOG_SLI,
				"0393 Error %d during rpi post operation\n",
				rc);
		rc = -ENODEV;
		goto out_free_vpd;
	}

	/* Set up all the queues to the device */
	rc = lpfc_sli4_queue_setup(phba);
	if (unlikely(rc)) {
		lpfc_printf_log(phba, KERN_ERR, LOG_MBOX | LOG_SLI,
				"0381 Error %d during queue setup.\n ", rc);
		goto out_stop_timers;
	}

	/* Arm the CQs and then EQs on device */
	lpfc_sli4_arm_cqeq_intr(phba);

	/* Indicate device interrupt mode */
	phba->sli4_hba.intr_enable = 1;

	/* Allow asynchronous mailbox command to go through */
	spin_lock_irq(&phba->hbalock);
	phba->sli.sli_flag &= ~LPFC_SLI_ASYNC_MBX_BLK;
	spin_unlock_irq(&phba->hbalock);

	/* Post receive buffers to the device */
	lpfc_sli4_rb_setup(phba);

	/* Reset HBA FCF states after HBA reset */
	phba->fcf.fcf_flag = 0;
	phba->fcf.current_rec.flag = 0;

	/* Start the ELS watchdog timer */
	mod_timer(&vport->els_tmofunc,
		  jiffies + HZ * (phba->fc_ratov * 2));

	/* Start heart beat timer */
	mod_timer(&phba->hb_tmofunc,
		  jiffies + HZ * LPFC_HB_MBOX_INTERVAL);
	phba->hb_outstanding = 0;
	phba->last_completion_time = jiffies;

	/* Start error attention (ERATT) polling timer */
	mod_timer(&phba->eratt_poll, jiffies + HZ * LPFC_ERATT_POLL_INTERVAL);

	/* Enable PCIe device Advanced Error Reporting (AER) if configured */
	if (phba->cfg_aer_support == 1 && !(phba->hba_flag & HBA_AER_ENABLED)) {
		rc = pci_enable_pcie_error_reporting(phba->pcidev);
		if (!rc) {
			lpfc_printf_log(phba, KERN_INFO, LOG_INIT,
					"2829 This device supports "
					"Advanced Error Reporting (AER)\n");
			spin_lock_irq(&phba->hbalock);
			phba->hba_flag |= HBA_AER_ENABLED;
			spin_unlock_irq(&phba->hbalock);
		} else {
			lpfc_printf_log(phba, KERN_INFO, LOG_INIT,
					"2830 This device does not support "
					"Advanced Error Reporting (AER)\n");
			phba->cfg_aer_support = 0;
		}
	}

	/*
	 * The port is ready, set the host's link state to LINK_DOWN
	 * in preparation for link interrupts.
	 */
	lpfc_init_link(phba, mboxq, phba->cfg_topology, phba->cfg_link_speed);
	mboxq->mbox_cmpl = lpfc_sli_def_mbox_cmpl;
	lpfc_set_loopback_flag(phba);
	/* Change driver state to LPFC_LINK_DOWN right before init link */
	spin_lock_irq(&phba->hbalock);
	phba->link_state = LPFC_LINK_DOWN;
	spin_unlock_irq(&phba->hbalock);
	rc = lpfc_sli_issue_mbox(phba, mboxq, MBX_NOWAIT);
	if (unlikely(rc != MBX_NOT_FINISHED)) {
		kfree(vpd);
		return 0;
	} else
		rc = -EIO;

	/* Unset all the queues set up in this routine when error out */
	if (rc)
		lpfc_sli4_queue_unset(phba);

out_stop_timers:
	if (rc)
		lpfc_stop_hba_timers(phba);
out_free_vpd:
	kfree(vpd);
out_free_mbox:
	mempool_free(mboxq, phba->mbox_mem_pool);
	return rc;
}

/**
 * lpfc_mbox_timeout - Timeout call back function for mbox timer
 * @ptr: context object - pointer to hba structure.
 *
 * This is the callback function for mailbox timer. The mailbox
 * timer is armed when a new mailbox command is issued and the timer
 * is deleted when the mailbox complete. The function is called by
 * the kernel timer code when a mailbox does not complete within
 * expected time. This function wakes up the worker thread to
 * process the mailbox timeout and returns. All the processing is
 * done by the worker thread function lpfc_mbox_timeout_handler.
 **/
void
lpfc_mbox_timeout(unsigned long ptr)
{
	struct lpfc_hba  *phba = (struct lpfc_hba *) ptr;
	unsigned long iflag;
	uint32_t tmo_posted;

	spin_lock_irqsave(&phba->pport->work_port_lock, iflag);
	tmo_posted = phba->pport->work_port_events & WORKER_MBOX_TMO;
	if (!tmo_posted)
		phba->pport->work_port_events |= WORKER_MBOX_TMO;
	spin_unlock_irqrestore(&phba->pport->work_port_lock, iflag);

	if (!tmo_posted)
		lpfc_worker_wake_up(phba);
	return;
}


/**
 * lpfc_mbox_timeout_handler - Worker thread function to handle mailbox timeout
 * @phba: Pointer to HBA context object.
 *
 * This function is called from worker thread when a mailbox command times out.
 * The caller is not required to hold any locks. This function will reset the
 * HBA and recover all the pending commands.
 **/
void
lpfc_mbox_timeout_handler(struct lpfc_hba *phba)
{
	LPFC_MBOXQ_t *pmbox = phba->sli.mbox_active;
	MAILBOX_t *mb = &pmbox->u.mb;
	struct lpfc_sli *psli = &phba->sli;
	struct lpfc_sli_ring *pring;

	/* Check the pmbox pointer first.  There is a race condition
	 * between the mbox timeout handler getting executed in the
	 * worklist and the mailbox actually completing. When this
	 * race condition occurs, the mbox_active will be NULL.
	 */
	spin_lock_irq(&phba->hbalock);
	if (pmbox == NULL) {
		lpfc_printf_log(phba, KERN_WARNING,
				LOG_MBOX | LOG_SLI,
				"0353 Active Mailbox cleared - mailbox timeout "
				"exiting\n");
		spin_unlock_irq(&phba->hbalock);
		return;
	}

	/* Mbox cmd <mbxCommand> timeout */
	lpfc_printf_log(phba, KERN_ERR, LOG_MBOX | LOG_SLI,
			"0310 Mailbox command x%x timeout Data: x%x x%x x%p\n",
			mb->mbxCommand,
			phba->pport->port_state,
			phba->sli.sli_flag,
			phba->sli.mbox_active);
	spin_unlock_irq(&phba->hbalock);

	/* Setting state unknown so lpfc_sli_abort_iocb_ring
	 * would get IOCB_ERROR from lpfc_sli_issue_iocb, allowing
	 * it to fail all oustanding SCSI IO.
	 */
	spin_lock_irq(&phba->pport->work_port_lock);
	phba->pport->work_port_events &= ~WORKER_MBOX_TMO;
	spin_unlock_irq(&phba->pport->work_port_lock);
	spin_lock_irq(&phba->hbalock);
	phba->link_state = LPFC_LINK_UNKNOWN;
	psli->sli_flag &= ~LPFC_SLI_ACTIVE;
	spin_unlock_irq(&phba->hbalock);

	pring = &psli->ring[psli->fcp_ring];
	lpfc_sli_abort_iocb_ring(phba, pring);

	lpfc_printf_log(phba, KERN_ERR, LOG_MBOX | LOG_SLI,
			"0345 Resetting board due to mailbox timeout\n");

	/* Reset the HBA device */
	lpfc_reset_hba(phba);
}

/**
 * lpfc_sli_issue_mbox_s3 - Issue an SLI3 mailbox command to firmware
 * @phba: Pointer to HBA context object.
 * @pmbox: Pointer to mailbox object.
 * @flag: Flag indicating how the mailbox need to be processed.
 *
 * This function is called by discovery code and HBA management code
 * to submit a mailbox command to firmware with SLI-3 interface spec. This
 * function gets the hbalock to protect the data structures.
 * The mailbox command can be submitted in polling mode, in which case
 * this function will wait in a polling loop for the completion of the
 * mailbox.
 * If the mailbox is submitted in no_wait mode (not polling) the
 * function will submit the command and returns immediately without waiting
 * for the mailbox completion. The no_wait is supported only when HBA
 * is in SLI2/SLI3 mode - interrupts are enabled.
 * The SLI interface allows only one mailbox pending at a time. If the
 * mailbox is issued in polling mode and there is already a mailbox
 * pending, then the function will return an error. If the mailbox is issued
 * in NO_WAIT mode and there is a mailbox pending already, the function
 * will return MBX_BUSY after queuing the mailbox into mailbox queue.
 * The sli layer owns the mailbox object until the completion of mailbox
 * command if this function return MBX_BUSY or MBX_SUCCESS. For all other
 * return codes the caller owns the mailbox command after the return of
 * the function.
 **/
static int
lpfc_sli_issue_mbox_s3(struct lpfc_hba *phba, LPFC_MBOXQ_t *pmbox,
		       uint32_t flag)
{
	MAILBOX_t *mb;
	struct lpfc_sli *psli = &phba->sli;
	uint32_t status, evtctr;
	uint32_t ha_copy;
	int i;
	unsigned long timeout;
	unsigned long drvr_flag = 0;
	uint32_t word0, ldata;
	void __iomem *to_slim;
	int processing_queue = 0;

	spin_lock_irqsave(&phba->hbalock, drvr_flag);
	if (!pmbox) {
		phba->sli.sli_flag &= ~LPFC_SLI_MBOX_ACTIVE;
		/* processing mbox queue from intr_handler */
		if (unlikely(psli->sli_flag & LPFC_SLI_ASYNC_MBX_BLK)) {
			spin_unlock_irqrestore(&phba->hbalock, drvr_flag);
			return MBX_SUCCESS;
		}
		processing_queue = 1;
		pmbox = lpfc_mbox_get(phba);
		if (!pmbox) {
			spin_unlock_irqrestore(&phba->hbalock, drvr_flag);
			return MBX_SUCCESS;
		}
	}

	if (pmbox->mbox_cmpl && pmbox->mbox_cmpl != lpfc_sli_def_mbox_cmpl &&
		pmbox->mbox_cmpl != lpfc_sli_wake_mbox_wait) {
		if(!pmbox->vport) {
			spin_unlock_irqrestore(&phba->hbalock, drvr_flag);
			lpfc_printf_log(phba, KERN_ERR,
					LOG_MBOX | LOG_VPORT,
					"1806 Mbox x%x failed. No vport\n",
					pmbox->u.mb.mbxCommand);
			dump_stack();
			goto out_not_finished;
		}
	}

	/* If the PCI channel is in offline state, do not post mbox. */
	if (unlikely(pci_channel_offline(phba->pcidev))) {
		spin_unlock_irqrestore(&phba->hbalock, drvr_flag);
		goto out_not_finished;
	}

	/* If HBA has a deferred error attention, fail the iocb. */
	if (unlikely(phba->hba_flag & DEFER_ERATT)) {
		spin_unlock_irqrestore(&phba->hbalock, drvr_flag);
		goto out_not_finished;
	}

	psli = &phba->sli;

	mb = &pmbox->u.mb;
	status = MBX_SUCCESS;

	if (phba->link_state == LPFC_HBA_ERROR) {
		spin_unlock_irqrestore(&phba->hbalock, drvr_flag);

		/* Mbox command <mbxCommand> cannot issue */
		lpfc_printf_log(phba, KERN_ERR, LOG_MBOX | LOG_SLI,
				"(%d):0311 Mailbox command x%x cannot "
				"issue Data: x%x x%x\n",
				pmbox->vport ? pmbox->vport->vpi : 0,
				pmbox->u.mb.mbxCommand, psli->sli_flag, flag);
		goto out_not_finished;
	}

	if (mb->mbxCommand != MBX_KILL_BOARD && flag & MBX_NOWAIT &&
	    !(readl(phba->HCregaddr) & HC_MBINT_ENA)) {
		spin_unlock_irqrestore(&phba->hbalock, drvr_flag);
		lpfc_printf_log(phba, KERN_ERR, LOG_MBOX | LOG_SLI,
				"(%d):2528 Mailbox command x%x cannot "
				"issue Data: x%x x%x\n",
				pmbox->vport ? pmbox->vport->vpi : 0,
				pmbox->u.mb.mbxCommand, psli->sli_flag, flag);
		goto out_not_finished;
	}

	if (psli->sli_flag & LPFC_SLI_MBOX_ACTIVE) {
		/* Polling for a mbox command when another one is already active
		 * is not allowed in SLI. Also, the driver must have established
		 * SLI2 mode to queue and process multiple mbox commands.
		 */

		if (flag & MBX_POLL) {
			spin_unlock_irqrestore(&phba->hbalock, drvr_flag);

			/* Mbox command <mbxCommand> cannot issue */
			lpfc_printf_log(phba, KERN_ERR, LOG_MBOX | LOG_SLI,
					"(%d):2529 Mailbox command x%x "
					"cannot issue Data: x%x x%x\n",
					pmbox->vport ? pmbox->vport->vpi : 0,
					pmbox->u.mb.mbxCommand,
					psli->sli_flag, flag);
			goto out_not_finished;
		}

		if (!(psli->sli_flag & LPFC_SLI_ACTIVE)) {
			spin_unlock_irqrestore(&phba->hbalock, drvr_flag);
			/* Mbox command <mbxCommand> cannot issue */
			lpfc_printf_log(phba, KERN_ERR, LOG_MBOX | LOG_SLI,
					"(%d):2530 Mailbox command x%x "
					"cannot issue Data: x%x x%x\n",
					pmbox->vport ? pmbox->vport->vpi : 0,
					pmbox->u.mb.mbxCommand,
					psli->sli_flag, flag);
			goto out_not_finished;
		}

		/* Another mailbox command is still being processed, queue this
		 * command to be processed later.
		 */
		lpfc_mbox_put(phba, pmbox);

		/* Mbox cmd issue - BUSY */
		lpfc_printf_log(phba, KERN_INFO, LOG_MBOX | LOG_SLI,
				"(%d):0308 Mbox cmd issue - BUSY Data: "
				"x%x x%x x%x x%x\n",
				pmbox->vport ? pmbox->vport->vpi : 0xffffff,
				mb->mbxCommand, phba->pport->port_state,
				psli->sli_flag, flag);

		psli->slistat.mbox_busy++;
		spin_unlock_irqrestore(&phba->hbalock, drvr_flag);

		if (pmbox->vport) {
			lpfc_debugfs_disc_trc(pmbox->vport,
				LPFC_DISC_TRC_MBOX_VPORT,
				"MBOX Bsy vport:  cmd:x%x mb:x%x x%x",
				(uint32_t)mb->mbxCommand,
				mb->un.varWords[0], mb->un.varWords[1]);
		}
		else {
			lpfc_debugfs_disc_trc(phba->pport,
				LPFC_DISC_TRC_MBOX,
				"MBOX Bsy:        cmd:x%x mb:x%x x%x",
				(uint32_t)mb->mbxCommand,
				mb->un.varWords[0], mb->un.varWords[1]);
		}

		return MBX_BUSY;
	}

	psli->sli_flag |= LPFC_SLI_MBOX_ACTIVE;

	/* If we are not polling, we MUST be in SLI2 mode */
	if (flag != MBX_POLL) {
		if (!(psli->sli_flag & LPFC_SLI_ACTIVE) &&
		    (mb->mbxCommand != MBX_KILL_BOARD)) {
			psli->sli_flag &= ~LPFC_SLI_MBOX_ACTIVE;
			spin_unlock_irqrestore(&phba->hbalock, drvr_flag);
			/* Mbox command <mbxCommand> cannot issue */
			lpfc_printf_log(phba, KERN_ERR, LOG_MBOX | LOG_SLI,
					"(%d):2531 Mailbox command x%x "
					"cannot issue Data: x%x x%x\n",
					pmbox->vport ? pmbox->vport->vpi : 0,
					pmbox->u.mb.mbxCommand,
					psli->sli_flag, flag);
			goto out_not_finished;
		}
		/* timeout active mbox command */
		mod_timer(&psli->mbox_tmo, (jiffies +
			       (HZ * lpfc_mbox_tmo_val(phba, mb->mbxCommand))));
	}

	/* Mailbox cmd <cmd> issue */
	lpfc_printf_log(phba, KERN_INFO, LOG_MBOX | LOG_SLI,
			"(%d):0309 Mailbox cmd x%x issue Data: x%x x%x "
			"x%x\n",
			pmbox->vport ? pmbox->vport->vpi : 0,
			mb->mbxCommand, phba->pport->port_state,
			psli->sli_flag, flag);

	if (mb->mbxCommand != MBX_HEARTBEAT) {
		if (pmbox->vport) {
			lpfc_debugfs_disc_trc(pmbox->vport,
				LPFC_DISC_TRC_MBOX_VPORT,
				"MBOX Send vport: cmd:x%x mb:x%x x%x",
				(uint32_t)mb->mbxCommand,
				mb->un.varWords[0], mb->un.varWords[1]);
		}
		else {
			lpfc_debugfs_disc_trc(phba->pport,
				LPFC_DISC_TRC_MBOX,
				"MBOX Send:       cmd:x%x mb:x%x x%x",
				(uint32_t)mb->mbxCommand,
				mb->un.varWords[0], mb->un.varWords[1]);
		}
	}

	psli->slistat.mbox_cmd++;
	evtctr = psli->slistat.mbox_event;

	/* next set own bit for the adapter and copy over command word */
	mb->mbxOwner = OWN_CHIP;

	if (psli->sli_flag & LPFC_SLI_ACTIVE) {
		/* Populate mbox extension offset word. */
		if (pmbox->in_ext_byte_len || pmbox->out_ext_byte_len) {
			*(((uint32_t *)mb) + pmbox->mbox_offset_word)
				= (uint8_t *)phba->mbox_ext
				  - (uint8_t *)phba->mbox;
		}

		/* Copy the mailbox extension data */
		if (pmbox->in_ext_byte_len && pmbox->context2) {
			lpfc_sli_pcimem_bcopy(pmbox->context2,
				(uint8_t *)phba->mbox_ext,
				pmbox->in_ext_byte_len);
		}
		/* Copy command data to host SLIM area */
		lpfc_sli_pcimem_bcopy(mb, phba->mbox, MAILBOX_CMD_SIZE);
	} else {
		/* Populate mbox extension offset word. */
		if (pmbox->in_ext_byte_len || pmbox->out_ext_byte_len)
			*(((uint32_t *)mb) + pmbox->mbox_offset_word)
				= MAILBOX_HBA_EXT_OFFSET;

		/* Copy the mailbox extension data */
		if (pmbox->in_ext_byte_len && pmbox->context2) {
			lpfc_memcpy_to_slim(phba->MBslimaddr +
				MAILBOX_HBA_EXT_OFFSET,
				pmbox->context2, pmbox->in_ext_byte_len);

		}
		if (mb->mbxCommand == MBX_CONFIG_PORT) {
			/* copy command data into host mbox for cmpl */
			lpfc_sli_pcimem_bcopy(mb, phba->mbox, MAILBOX_CMD_SIZE);
		}

		/* First copy mbox command data to HBA SLIM, skip past first
		   word */
		to_slim = phba->MBslimaddr + sizeof (uint32_t);
		lpfc_memcpy_to_slim(to_slim, &mb->un.varWords[0],
			    MAILBOX_CMD_SIZE - sizeof (uint32_t));

		/* Next copy over first word, with mbxOwner set */
		ldata = *((uint32_t *)mb);
		to_slim = phba->MBslimaddr;
		writel(ldata, to_slim);
		readl(to_slim); /* flush */

		if (mb->mbxCommand == MBX_CONFIG_PORT) {
			/* switch over to host mailbox */
			psli->sli_flag |= LPFC_SLI_ACTIVE;
		}
	}

	wmb();

	switch (flag) {
	case MBX_NOWAIT:
		/* Set up reference to mailbox command */
		psli->mbox_active = pmbox;
		/* Interrupt board to do it */
		writel(CA_MBATT, phba->CAregaddr);
		readl(phba->CAregaddr); /* flush */
		/* Don't wait for it to finish, just return */
		break;

	case MBX_POLL:
		/* Set up null reference to mailbox command */
		psli->mbox_active = NULL;
		/* Interrupt board to do it */
		writel(CA_MBATT, phba->CAregaddr);
		readl(phba->CAregaddr); /* flush */

		if (psli->sli_flag & LPFC_SLI_ACTIVE) {
			/* First read mbox status word */
			word0 = *((uint32_t *)phba->mbox);
			word0 = le32_to_cpu(word0);
		} else {
			/* First read mbox status word */
			word0 = readl(phba->MBslimaddr);
		}

		/* Read the HBA Host Attention Register */
		ha_copy = readl(phba->HAregaddr);
		timeout = msecs_to_jiffies(lpfc_mbox_tmo_val(phba,
							     mb->mbxCommand) *
					   1000) + jiffies;
		i = 0;
		/* Wait for command to complete */
		while (((word0 & OWN_CHIP) == OWN_CHIP) ||
		       (!(ha_copy & HA_MBATT) &&
			(phba->link_state > LPFC_WARM_START))) {
			if (time_after(jiffies, timeout)) {
				psli->sli_flag &= ~LPFC_SLI_MBOX_ACTIVE;
				spin_unlock_irqrestore(&phba->hbalock,
						       drvr_flag);
				goto out_not_finished;
			}

			/* Check if we took a mbox interrupt while we were
			   polling */
			if (((word0 & OWN_CHIP) != OWN_CHIP)
			    && (evtctr != psli->slistat.mbox_event))
				break;

			if (i++ > 10) {
				spin_unlock_irqrestore(&phba->hbalock,
						       drvr_flag);
				msleep(1);
				spin_lock_irqsave(&phba->hbalock, drvr_flag);
			}

			if (psli->sli_flag & LPFC_SLI_ACTIVE) {
				/* First copy command data */
				word0 = *((uint32_t *)phba->mbox);
				word0 = le32_to_cpu(word0);
				if (mb->mbxCommand == MBX_CONFIG_PORT) {
					MAILBOX_t *slimmb;
					uint32_t slimword0;
					/* Check real SLIM for any errors */
					slimword0 = readl(phba->MBslimaddr);
					slimmb = (MAILBOX_t *) & slimword0;
					if (((slimword0 & OWN_CHIP) != OWN_CHIP)
					    && slimmb->mbxStatus) {
						psli->sli_flag &=
						    ~LPFC_SLI_ACTIVE;
						word0 = slimword0;
					}
				}
			} else {
				/* First copy command data */
				word0 = readl(phba->MBslimaddr);
			}
			/* Read the HBA Host Attention Register */
			ha_copy = readl(phba->HAregaddr);
		}

		if (psli->sli_flag & LPFC_SLI_ACTIVE) {
			/* copy results back to user */
			lpfc_sli_pcimem_bcopy(phba->mbox, mb, MAILBOX_CMD_SIZE);
			/* Copy the mailbox extension data */
			if (pmbox->out_ext_byte_len && pmbox->context2) {
				lpfc_sli_pcimem_bcopy(phba->mbox_ext,
						      pmbox->context2,
						      pmbox->out_ext_byte_len);
			}
		} else {
			/* First copy command data */
			lpfc_memcpy_from_slim(mb, phba->MBslimaddr,
							MAILBOX_CMD_SIZE);
			/* Copy the mailbox extension data */
			if (pmbox->out_ext_byte_len && pmbox->context2) {
				lpfc_memcpy_from_slim(pmbox->context2,
					phba->MBslimaddr +
					MAILBOX_HBA_EXT_OFFSET,
					pmbox->out_ext_byte_len);
			}
		}

		writel(HA_MBATT, phba->HAregaddr);
		readl(phba->HAregaddr); /* flush */

		psli->sli_flag &= ~LPFC_SLI_MBOX_ACTIVE;
		status = mb->mbxStatus;
	}

	spin_unlock_irqrestore(&phba->hbalock, drvr_flag);
	return status;

out_not_finished:
	if (processing_queue) {
		pmbox->u.mb.mbxStatus = MBX_NOT_FINISHED;
		lpfc_mbox_cmpl_put(phba, pmbox);
	}
	return MBX_NOT_FINISHED;
}

/**
 * lpfc_sli4_async_mbox_block - Block posting SLI4 asynchronous mailbox command
 * @phba: Pointer to HBA context object.
 *
 * The function blocks the posting of SLI4 asynchronous mailbox commands from
 * the driver internal pending mailbox queue. It will then try to wait out the
 * possible outstanding mailbox command before return.
 *
 * Returns:
 * 	0 - the outstanding mailbox command completed; otherwise, the wait for
 * 	the outstanding mailbox command timed out.
 **/
static int
lpfc_sli4_async_mbox_block(struct lpfc_hba *phba)
{
	struct lpfc_sli *psli = &phba->sli;
	uint8_t actcmd = MBX_HEARTBEAT;
	int rc = 0;
	unsigned long timeout;

	/* Mark the asynchronous mailbox command posting as blocked */
	spin_lock_irq(&phba->hbalock);
	psli->sli_flag |= LPFC_SLI_ASYNC_MBX_BLK;
	if (phba->sli.mbox_active)
		actcmd = phba->sli.mbox_active->u.mb.mbxCommand;
	spin_unlock_irq(&phba->hbalock);
	/* Determine how long we might wait for the active mailbox
	 * command to be gracefully completed by firmware.
	 */
	timeout = msecs_to_jiffies(lpfc_mbox_tmo_val(phba, actcmd) * 1000) +
				   jiffies;
	/* Wait for the outstnading mailbox command to complete */
	while (phba->sli.mbox_active) {
		/* Check active mailbox complete status every 2ms */
		msleep(2);
		if (time_after(jiffies, timeout)) {
			/* Timeout, marked the outstanding cmd not complete */
			rc = 1;
			break;
		}
	}

	/* Can not cleanly block async mailbox command, fails it */
	if (rc) {
		spin_lock_irq(&phba->hbalock);
		psli->sli_flag &= ~LPFC_SLI_ASYNC_MBX_BLK;
		spin_unlock_irq(&phba->hbalock);
	}
	return rc;
}

/**
 * lpfc_sli4_async_mbox_unblock - Block posting SLI4 async mailbox command
 * @phba: Pointer to HBA context object.
 *
 * The function unblocks and resume posting of SLI4 asynchronous mailbox
 * commands from the driver internal pending mailbox queue. It makes sure
 * that there is no outstanding mailbox command before resuming posting
 * asynchronous mailbox commands. If, for any reason, there is outstanding
 * mailbox command, it will try to wait it out before resuming asynchronous
 * mailbox command posting.
 **/
static void
lpfc_sli4_async_mbox_unblock(struct lpfc_hba *phba)
{
	struct lpfc_sli *psli = &phba->sli;

	spin_lock_irq(&phba->hbalock);
	if (!(psli->sli_flag & LPFC_SLI_ASYNC_MBX_BLK)) {
		/* Asynchronous mailbox posting is not blocked, do nothing */
		spin_unlock_irq(&phba->hbalock);
		return;
	}

	/* Outstanding synchronous mailbox command is guaranteed to be done,
	 * successful or timeout, after timing-out the outstanding mailbox
	 * command shall always be removed, so just unblock posting async
	 * mailbox command and resume
	 */
	psli->sli_flag &= ~LPFC_SLI_ASYNC_MBX_BLK;
	spin_unlock_irq(&phba->hbalock);

	/* wake up worker thread to post asynchronlous mailbox command */
	lpfc_worker_wake_up(phba);
}

/**
 * lpfc_sli4_post_sync_mbox - Post an SLI4 mailbox to the bootstrap mailbox
 * @phba: Pointer to HBA context object.
 * @mboxq: Pointer to mailbox object.
 *
 * The function posts a mailbox to the port.  The mailbox is expected
 * to be comletely filled in and ready for the port to operate on it.
 * This routine executes a synchronous completion operation on the
 * mailbox by polling for its completion.
 *
 * The caller must not be holding any locks when calling this routine.
 *
 * Returns:
 *	MBX_SUCCESS - mailbox posted successfully
 *	Any of the MBX error values.
 **/
static int
lpfc_sli4_post_sync_mbox(struct lpfc_hba *phba, LPFC_MBOXQ_t *mboxq)
{
	int rc = MBX_SUCCESS;
	unsigned long iflag;
	uint32_t db_ready;
	uint32_t mcqe_status;
	uint32_t mbx_cmnd;
	unsigned long timeout;
	struct lpfc_sli *psli = &phba->sli;
	struct lpfc_mqe *mb = &mboxq->u.mqe;
	struct lpfc_bmbx_create *mbox_rgn;
	struct dma_address *dma_address;
	struct lpfc_register bmbx_reg;

	/*
	 * Only one mailbox can be active to the bootstrap mailbox region
	 * at a time and there is no queueing provided.
	 */
	spin_lock_irqsave(&phba->hbalock, iflag);
	if (psli->sli_flag & LPFC_SLI_MBOX_ACTIVE) {
		spin_unlock_irqrestore(&phba->hbalock, iflag);
		lpfc_printf_log(phba, KERN_ERR, LOG_MBOX | LOG_SLI,
				"(%d):2532 Mailbox command x%x (x%x) "
				"cannot issue Data: x%x x%x\n",
				mboxq->vport ? mboxq->vport->vpi : 0,
				mboxq->u.mb.mbxCommand,
				lpfc_sli4_mbox_opcode_get(phba, mboxq),
				psli->sli_flag, MBX_POLL);
		return MBXERR_ERROR;
	}
	/* The server grabs the token and owns it until release */
	psli->sli_flag |= LPFC_SLI_MBOX_ACTIVE;
	phba->sli.mbox_active = mboxq;
	spin_unlock_irqrestore(&phba->hbalock, iflag);

	/*
	 * Initialize the bootstrap memory region to avoid stale data areas
	 * in the mailbox post.  Then copy the caller's mailbox contents to
	 * the bmbx mailbox region.
	 */
	mbx_cmnd = bf_get(lpfc_mqe_command, mb);
	memset(phba->sli4_hba.bmbx.avirt, 0, sizeof(struct lpfc_bmbx_create));
	lpfc_sli_pcimem_bcopy(mb, phba->sli4_hba.bmbx.avirt,
			      sizeof(struct lpfc_mqe));

	/* Post the high mailbox dma address to the port and wait for ready. */
	dma_address = &phba->sli4_hba.bmbx.dma_address;
	writel(dma_address->addr_hi, phba->sli4_hba.BMBXregaddr);

	timeout = msecs_to_jiffies(lpfc_mbox_tmo_val(phba, mbx_cmnd)
				   * 1000) + jiffies;
	do {
		bmbx_reg.word0 = readl(phba->sli4_hba.BMBXregaddr);
		db_ready = bf_get(lpfc_bmbx_rdy, &bmbx_reg);
		if (!db_ready)
			msleep(2);

		if (time_after(jiffies, timeout)) {
			rc = MBXERR_ERROR;
			goto exit;
		}
	} while (!db_ready);

	/* Post the low mailbox dma address to the port. */
	writel(dma_address->addr_lo, phba->sli4_hba.BMBXregaddr);
	timeout = msecs_to_jiffies(lpfc_mbox_tmo_val(phba, mbx_cmnd)
				   * 1000) + jiffies;
	do {
		bmbx_reg.word0 = readl(phba->sli4_hba.BMBXregaddr);
		db_ready = bf_get(lpfc_bmbx_rdy, &bmbx_reg);
		if (!db_ready)
			msleep(2);

		if (time_after(jiffies, timeout)) {
			rc = MBXERR_ERROR;
			goto exit;
		}
	} while (!db_ready);

	/*
	 * Read the CQ to ensure the mailbox has completed.
	 * If so, update the mailbox status so that the upper layers
	 * can complete the request normally.
	 */
	lpfc_sli_pcimem_bcopy(phba->sli4_hba.bmbx.avirt, mb,
			      sizeof(struct lpfc_mqe));
	mbox_rgn = (struct lpfc_bmbx_create *) phba->sli4_hba.bmbx.avirt;
	lpfc_sli_pcimem_bcopy(&mbox_rgn->mcqe, &mboxq->mcqe,
			      sizeof(struct lpfc_mcqe));
	mcqe_status = bf_get(lpfc_mcqe_status, &mbox_rgn->mcqe);

	/* Prefix the mailbox status with range x4000 to note SLI4 status. */
	if (mcqe_status != MB_CQE_STATUS_SUCCESS) {
		bf_set(lpfc_mqe_status, mb, LPFC_MBX_ERROR_RANGE | mcqe_status);
		rc = MBXERR_ERROR;
	} else
		lpfc_sli4_swap_str(phba, mboxq);

	lpfc_printf_log(phba, KERN_INFO, LOG_MBOX | LOG_SLI,
			"(%d):0356 Mailbox cmd x%x (x%x) Status x%x "
			"Data: x%x x%x x%x x%x x%x x%x x%x x%x x%x x%x x%x"
			" x%x x%x CQ: x%x x%x x%x x%x\n",
			mboxq->vport ? mboxq->vport->vpi : 0,
			mbx_cmnd, lpfc_sli4_mbox_opcode_get(phba, mboxq),
			bf_get(lpfc_mqe_status, mb),
			mb->un.mb_words[0], mb->un.mb_words[1],
			mb->un.mb_words[2], mb->un.mb_words[3],
			mb->un.mb_words[4], mb->un.mb_words[5],
			mb->un.mb_words[6], mb->un.mb_words[7],
			mb->un.mb_words[8], mb->un.mb_words[9],
			mb->un.mb_words[10], mb->un.mb_words[11],
			mb->un.mb_words[12], mboxq->mcqe.word0,
			mboxq->mcqe.mcqe_tag0, 	mboxq->mcqe.mcqe_tag1,
			mboxq->mcqe.trailer);
exit:
	/* We are holding the token, no needed for lock when release */
	spin_lock_irqsave(&phba->hbalock, iflag);
	psli->sli_flag &= ~LPFC_SLI_MBOX_ACTIVE;
	phba->sli.mbox_active = NULL;
	spin_unlock_irqrestore(&phba->hbalock, iflag);
	return rc;
}

/**
 * lpfc_sli_issue_mbox_s4 - Issue an SLI4 mailbox command to firmware
 * @phba: Pointer to HBA context object.
 * @pmbox: Pointer to mailbox object.
 * @flag: Flag indicating how the mailbox need to be processed.
 *
 * This function is called by discovery code and HBA management code to submit
 * a mailbox command to firmware with SLI-4 interface spec.
 *
 * Return codes the caller owns the mailbox command after the return of the
 * function.
 **/
static int
lpfc_sli_issue_mbox_s4(struct lpfc_hba *phba, LPFC_MBOXQ_t *mboxq,
		       uint32_t flag)
{
	struct lpfc_sli *psli = &phba->sli;
	unsigned long iflags;
	int rc;

	rc = lpfc_mbox_dev_check(phba);
	if (unlikely(rc)) {
		lpfc_printf_log(phba, KERN_ERR, LOG_MBOX | LOG_SLI,
				"(%d):2544 Mailbox command x%x (x%x) "
				"cannot issue Data: x%x x%x\n",
				mboxq->vport ? mboxq->vport->vpi : 0,
				mboxq->u.mb.mbxCommand,
				lpfc_sli4_mbox_opcode_get(phba, mboxq),
				psli->sli_flag, flag);
		goto out_not_finished;
	}

	/* Detect polling mode and jump to a handler */
	if (!phba->sli4_hba.intr_enable) {
		if (flag == MBX_POLL)
			rc = lpfc_sli4_post_sync_mbox(phba, mboxq);
		else
			rc = -EIO;
		if (rc != MBX_SUCCESS)
			lpfc_printf_log(phba, KERN_ERR, LOG_MBOX | LOG_SLI,
					"(%d):2541 Mailbox command x%x "
					"(x%x) cannot issue Data: x%x x%x\n",
					mboxq->vport ? mboxq->vport->vpi : 0,
					mboxq->u.mb.mbxCommand,
					lpfc_sli4_mbox_opcode_get(phba, mboxq),
					psli->sli_flag, flag);
		return rc;
	} else if (flag == MBX_POLL) {
		lpfc_printf_log(phba, KERN_WARNING, LOG_MBOX | LOG_SLI,
				"(%d):2542 Try to issue mailbox command "
				"x%x (x%x) synchronously ahead of async"
				"mailbox command queue: x%x x%x\n",
				mboxq->vport ? mboxq->vport->vpi : 0,
				mboxq->u.mb.mbxCommand,
				lpfc_sli4_mbox_opcode_get(phba, mboxq),
				psli->sli_flag, flag);
		/* Try to block the asynchronous mailbox posting */
		rc = lpfc_sli4_async_mbox_block(phba);
		if (!rc) {
			/* Successfully blocked, now issue sync mbox cmd */
			rc = lpfc_sli4_post_sync_mbox(phba, mboxq);
			if (rc != MBX_SUCCESS)
				lpfc_printf_log(phba, KERN_ERR,
						LOG_MBOX | LOG_SLI,
						"(%d):2597 Mailbox command "
						"x%x (x%x) cannot issue "
						"Data: x%x x%x\n",
						mboxq->vport ?
						mboxq->vport->vpi : 0,
						mboxq->u.mb.mbxCommand,
						lpfc_sli4_mbox_opcode_get(phba,
								mboxq),
						psli->sli_flag, flag);
			/* Unblock the async mailbox posting afterward */
			lpfc_sli4_async_mbox_unblock(phba);
		}
		return rc;
	}

	/* Now, interrupt mode asynchrous mailbox command */
	rc = lpfc_mbox_cmd_check(phba, mboxq);
	if (rc) {
		lpfc_printf_log(phba, KERN_ERR, LOG_MBOX | LOG_SLI,
				"(%d):2543 Mailbox command x%x (x%x) "
				"cannot issue Data: x%x x%x\n",
				mboxq->vport ? mboxq->vport->vpi : 0,
				mboxq->u.mb.mbxCommand,
				lpfc_sli4_mbox_opcode_get(phba, mboxq),
				psli->sli_flag, flag);
		goto out_not_finished;
	}

	/* Put the mailbox command to the driver internal FIFO */
	psli->slistat.mbox_busy++;
	spin_lock_irqsave(&phba->hbalock, iflags);
	lpfc_mbox_put(phba, mboxq);
	spin_unlock_irqrestore(&phba->hbalock, iflags);
	lpfc_printf_log(phba, KERN_INFO, LOG_MBOX | LOG_SLI,
			"(%d):0354 Mbox cmd issue - Enqueue Data: "
			"x%x (x%x) x%x x%x x%x\n",
			mboxq->vport ? mboxq->vport->vpi : 0xffffff,
			bf_get(lpfc_mqe_command, &mboxq->u.mqe),
			lpfc_sli4_mbox_opcode_get(phba, mboxq),
			phba->pport->port_state,
			psli->sli_flag, MBX_NOWAIT);
	/* Wake up worker thread to transport mailbox command from head */
	lpfc_worker_wake_up(phba);

	return MBX_BUSY;

out_not_finished:
	return MBX_NOT_FINISHED;
}

/**
 * lpfc_sli4_post_async_mbox - Post an SLI4 mailbox command to device
 * @phba: Pointer to HBA context object.
 *
 * This function is called by worker thread to send a mailbox command to
 * SLI4 HBA firmware.
 *
 **/
int
lpfc_sli4_post_async_mbox(struct lpfc_hba *phba)
{
	struct lpfc_sli *psli = &phba->sli;
	LPFC_MBOXQ_t *mboxq;
	int rc = MBX_SUCCESS;
	unsigned long iflags;
	struct lpfc_mqe *mqe;
	uint32_t mbx_cmnd;

	/* Check interrupt mode before post async mailbox command */
	if (unlikely(!phba->sli4_hba.intr_enable))
		return MBX_NOT_FINISHED;

	/* Check for mailbox command service token */
	spin_lock_irqsave(&phba->hbalock, iflags);
	if (unlikely(psli->sli_flag & LPFC_SLI_ASYNC_MBX_BLK)) {
		spin_unlock_irqrestore(&phba->hbalock, iflags);
		return MBX_NOT_FINISHED;
	}
	if (psli->sli_flag & LPFC_SLI_MBOX_ACTIVE) {
		spin_unlock_irqrestore(&phba->hbalock, iflags);
		return MBX_NOT_FINISHED;
	}
	if (unlikely(phba->sli.mbox_active)) {
		spin_unlock_irqrestore(&phba->hbalock, iflags);
		lpfc_printf_log(phba, KERN_ERR, LOG_MBOX | LOG_SLI,
				"0384 There is pending active mailbox cmd\n");
		return MBX_NOT_FINISHED;
	}
	/* Take the mailbox command service token */
	psli->sli_flag |= LPFC_SLI_MBOX_ACTIVE;

	/* Get the next mailbox command from head of queue */
	mboxq = lpfc_mbox_get(phba);

	/* If no more mailbox command waiting for post, we're done */
	if (!mboxq) {
		psli->sli_flag &= ~LPFC_SLI_MBOX_ACTIVE;
		spin_unlock_irqrestore(&phba->hbalock, iflags);
		return MBX_SUCCESS;
	}
	phba->sli.mbox_active = mboxq;
	spin_unlock_irqrestore(&phba->hbalock, iflags);

	/* Check device readiness for posting mailbox command */
	rc = lpfc_mbox_dev_check(phba);
	if (unlikely(rc))
		/* Driver clean routine will clean up pending mailbox */
		goto out_not_finished;

	/* Prepare the mbox command to be posted */
	mqe = &mboxq->u.mqe;
	mbx_cmnd = bf_get(lpfc_mqe_command, mqe);

	/* Start timer for the mbox_tmo and log some mailbox post messages */
	mod_timer(&psli->mbox_tmo, (jiffies +
		  (HZ * lpfc_mbox_tmo_val(phba, mbx_cmnd))));

	lpfc_printf_log(phba, KERN_INFO, LOG_MBOX | LOG_SLI,
			"(%d):0355 Mailbox cmd x%x (x%x) issue Data: "
			"x%x x%x\n",
			mboxq->vport ? mboxq->vport->vpi : 0, mbx_cmnd,
			lpfc_sli4_mbox_opcode_get(phba, mboxq),
			phba->pport->port_state, psli->sli_flag);

	if (mbx_cmnd != MBX_HEARTBEAT) {
		if (mboxq->vport) {
			lpfc_debugfs_disc_trc(mboxq->vport,
				LPFC_DISC_TRC_MBOX_VPORT,
				"MBOX Send vport: cmd:x%x mb:x%x x%x",
				mbx_cmnd, mqe->un.mb_words[0],
				mqe->un.mb_words[1]);
		} else {
			lpfc_debugfs_disc_trc(phba->pport,
				LPFC_DISC_TRC_MBOX,
				"MBOX Send: cmd:x%x mb:x%x x%x",
				mbx_cmnd, mqe->un.mb_words[0],
				mqe->un.mb_words[1]);
		}
	}
	psli->slistat.mbox_cmd++;

	/* Post the mailbox command to the port */
	rc = lpfc_sli4_mq_put(phba->sli4_hba.mbx_wq, mqe);
	if (rc != MBX_SUCCESS) {
		lpfc_printf_log(phba, KERN_ERR, LOG_MBOX | LOG_SLI,
				"(%d):2533 Mailbox command x%x (x%x) "
				"cannot issue Data: x%x x%x\n",
				mboxq->vport ? mboxq->vport->vpi : 0,
				mboxq->u.mb.mbxCommand,
				lpfc_sli4_mbox_opcode_get(phba, mboxq),
				psli->sli_flag, MBX_NOWAIT);
		goto out_not_finished;
	}

	return rc;

out_not_finished:
	spin_lock_irqsave(&phba->hbalock, iflags);
	mboxq->u.mb.mbxStatus = MBX_NOT_FINISHED;
	__lpfc_mbox_cmpl_put(phba, mboxq);
	/* Release the token */
	psli->sli_flag &= ~LPFC_SLI_MBOX_ACTIVE;
	phba->sli.mbox_active = NULL;
	spin_unlock_irqrestore(&phba->hbalock, iflags);

	return MBX_NOT_FINISHED;
}

/**
 * lpfc_sli_issue_mbox - Wrapper func for issuing mailbox command
 * @phba: Pointer to HBA context object.
 * @pmbox: Pointer to mailbox object.
 * @flag: Flag indicating how the mailbox need to be processed.
 *
 * This routine wraps the actual SLI3 or SLI4 mailbox issuing routine from
 * the API jump table function pointer from the lpfc_hba struct.
 *
 * Return codes the caller owns the mailbox command after the return of the
 * function.
 **/
int
lpfc_sli_issue_mbox(struct lpfc_hba *phba, LPFC_MBOXQ_t *pmbox, uint32_t flag)
{
	return phba->lpfc_sli_issue_mbox(phba, pmbox, flag);
}

/**
 * lpfc_mbox_api_table_setup - Set up mbox api fucntion jump table
 * @phba: The hba struct for which this call is being executed.
 * @dev_grp: The HBA PCI-Device group number.
 *
 * This routine sets up the mbox interface API function jump table in @phba
 * struct.
 * Returns: 0 - success, -ENODEV - failure.
 **/
int
lpfc_mbox_api_table_setup(struct lpfc_hba *phba, uint8_t dev_grp)
{

	switch (dev_grp) {
	case LPFC_PCI_DEV_LP:
		phba->lpfc_sli_issue_mbox = lpfc_sli_issue_mbox_s3;
		phba->lpfc_sli_handle_slow_ring_event =
				lpfc_sli_handle_slow_ring_event_s3;
		phba->lpfc_sli_hbq_to_firmware = lpfc_sli_hbq_to_firmware_s3;
		phba->lpfc_sli_brdrestart = lpfc_sli_brdrestart_s3;
		phba->lpfc_sli_brdready = lpfc_sli_brdready_s3;
		break;
	case LPFC_PCI_DEV_OC:
		phba->lpfc_sli_issue_mbox = lpfc_sli_issue_mbox_s4;
		phba->lpfc_sli_handle_slow_ring_event =
				lpfc_sli_handle_slow_ring_event_s4;
		phba->lpfc_sli_hbq_to_firmware = lpfc_sli_hbq_to_firmware_s4;
		phba->lpfc_sli_brdrestart = lpfc_sli_brdrestart_s4;
		phba->lpfc_sli_brdready = lpfc_sli_brdready_s4;
		break;
	default:
		lpfc_printf_log(phba, KERN_ERR, LOG_INIT,
				"1420 Invalid HBA PCI-device group: 0x%x\n",
				dev_grp);
		return -ENODEV;
		break;
	}
	return 0;
}

/**
 * __lpfc_sli_ringtx_put - Add an iocb to the txq
 * @phba: Pointer to HBA context object.
 * @pring: Pointer to driver SLI ring object.
 * @piocb: Pointer to address of newly added command iocb.
 *
 * This function is called with hbalock held to add a command
 * iocb to the txq when SLI layer cannot submit the command iocb
 * to the ring.
 **/
void
__lpfc_sli_ringtx_put(struct lpfc_hba *phba, struct lpfc_sli_ring *pring,
		    struct lpfc_iocbq *piocb)
{
	/* Insert the caller's iocb in the txq tail for later processing. */
	list_add_tail(&piocb->list, &pring->txq);
	pring->txq_cnt++;
}

/**
 * lpfc_sli_next_iocb - Get the next iocb in the txq
 * @phba: Pointer to HBA context object.
 * @pring: Pointer to driver SLI ring object.
 * @piocb: Pointer to address of newly added command iocb.
 *
 * This function is called with hbalock held before a new
 * iocb is submitted to the firmware. This function checks
 * txq to flush the iocbs in txq to Firmware before
 * submitting new iocbs to the Firmware.
 * If there are iocbs in the txq which need to be submitted
 * to firmware, lpfc_sli_next_iocb returns the first element
 * of the txq after dequeuing it from txq.
 * If there is no iocb in the txq then the function will return
 * *piocb and *piocb is set to NULL. Caller needs to check
 * *piocb to find if there are more commands in the txq.
 **/
static struct lpfc_iocbq *
lpfc_sli_next_iocb(struct lpfc_hba *phba, struct lpfc_sli_ring *pring,
		   struct lpfc_iocbq **piocb)
{
	struct lpfc_iocbq * nextiocb;

	nextiocb = lpfc_sli_ringtx_get(phba, pring);
	if (!nextiocb) {
		nextiocb = *piocb;
		*piocb = NULL;
	}

	return nextiocb;
}

/**
 * __lpfc_sli_issue_iocb_s3 - SLI3 device lockless ver of lpfc_sli_issue_iocb
 * @phba: Pointer to HBA context object.
 * @ring_number: SLI ring number to issue iocb on.
 * @piocb: Pointer to command iocb.
 * @flag: Flag indicating if this command can be put into txq.
 *
 * __lpfc_sli_issue_iocb_s3 is used by other functions in the driver to issue
 * an iocb command to an HBA with SLI-3 interface spec. If the PCI slot is
 * recovering from error state, if HBA is resetting or if LPFC_STOP_IOCB_EVENT
 * flag is turned on, the function returns IOCB_ERROR. When the link is down,
 * this function allows only iocbs for posting buffers. This function finds
 * next available slot in the command ring and posts the command to the
 * available slot and writes the port attention register to request HBA start
 * processing new iocb. If there is no slot available in the ring and
 * flag & SLI_IOCB_RET_IOCB is set, the new iocb is added to the txq, otherwise
 * the function returns IOCB_BUSY.
 *
 * This function is called with hbalock held. The function will return success
 * after it successfully submit the iocb to firmware or after adding to the
 * txq.
 **/
static int
__lpfc_sli_issue_iocb_s3(struct lpfc_hba *phba, uint32_t ring_number,
		    struct lpfc_iocbq *piocb, uint32_t flag)
{
	struct lpfc_iocbq *nextiocb;
	IOCB_t *iocb;
	struct lpfc_sli_ring *pring = &phba->sli.ring[ring_number];

	if (piocb->iocb_cmpl && (!piocb->vport) &&
	   (piocb->iocb.ulpCommand != CMD_ABORT_XRI_CN) &&
	   (piocb->iocb.ulpCommand != CMD_CLOSE_XRI_CN)) {
		lpfc_printf_log(phba, KERN_ERR,
				LOG_SLI | LOG_VPORT,
				"1807 IOCB x%x failed. No vport\n",
				piocb->iocb.ulpCommand);
		dump_stack();
		return IOCB_ERROR;
	}


	/* If the PCI channel is in offline state, do not post iocbs. */
	if (unlikely(pci_channel_offline(phba->pcidev)))
		return IOCB_ERROR;

	/* If HBA has a deferred error attention, fail the iocb. */
	if (unlikely(phba->hba_flag & DEFER_ERATT))
		return IOCB_ERROR;

	/*
	 * We should never get an IOCB if we are in a < LINK_DOWN state
	 */
	if (unlikely(phba->link_state < LPFC_LINK_DOWN))
		return IOCB_ERROR;

	/*
	 * Check to see if we are blocking IOCB processing because of a
	 * outstanding event.
	 */
	if (unlikely(pring->flag & LPFC_STOP_IOCB_EVENT))
		goto iocb_busy;

	if (unlikely(phba->link_state == LPFC_LINK_DOWN)) {
		/*
		 * Only CREATE_XRI, CLOSE_XRI, and QUE_RING_BUF
		 * can be issued if the link is not up.
		 */
		switch (piocb->iocb.ulpCommand) {
		case CMD_GEN_REQUEST64_CR:
		case CMD_GEN_REQUEST64_CX:
			if (!(phba->sli.sli_flag & LPFC_MENLO_MAINT) ||
				(piocb->iocb.un.genreq64.w5.hcsw.Rctl !=
					FC_RCTL_DD_UNSOL_CMD) ||
				(piocb->iocb.un.genreq64.w5.hcsw.Type !=
					MENLO_TRANSPORT_TYPE))

				goto iocb_busy;
			break;
		case CMD_QUE_RING_BUF_CN:
		case CMD_QUE_RING_BUF64_CN:
			/*
			 * For IOCBs, like QUE_RING_BUF, that have no rsp ring
			 * completion, iocb_cmpl MUST be 0.
			 */
			if (piocb->iocb_cmpl)
				piocb->iocb_cmpl = NULL;
			/*FALLTHROUGH*/
		case CMD_CREATE_XRI_CR:
		case CMD_CLOSE_XRI_CN:
		case CMD_CLOSE_XRI_CX:
			break;
		default:
			goto iocb_busy;
		}

	/*
	 * For FCP commands, we must be in a state where we can process link
	 * attention events.
	 */
	} else if (unlikely(pring->ringno == phba->sli.fcp_ring &&
			    !(phba->sli.sli_flag & LPFC_PROCESS_LA))) {
		goto iocb_busy;
	}

	while ((iocb = lpfc_sli_next_iocb_slot(phba, pring)) &&
	       (nextiocb = lpfc_sli_next_iocb(phba, pring, &piocb)))
		lpfc_sli_submit_iocb(phba, pring, iocb, nextiocb);

	if (iocb)
		lpfc_sli_update_ring(phba, pring);
	else
		lpfc_sli_update_full_ring(phba, pring);

	if (!piocb)
		return IOCB_SUCCESS;

	goto out_busy;

 iocb_busy:
	pring->stats.iocb_cmd_delay++;

 out_busy:

	if (!(flag & SLI_IOCB_RET_IOCB)) {
		__lpfc_sli_ringtx_put(phba, pring, piocb);
		return IOCB_SUCCESS;
	}

	return IOCB_BUSY;
}

/**
 * lpfc_sli4_bpl2sgl - Convert the bpl/bde to a sgl.
 * @phba: Pointer to HBA context object.
 * @piocb: Pointer to command iocb.
 * @sglq: Pointer to the scatter gather queue object.
 *
 * This routine converts the bpl or bde that is in the IOCB
 * to a sgl list for the sli4 hardware. The physical address
 * of the bpl/bde is converted back to a virtual address.
 * If the IOCB contains a BPL then the list of BDE's is
 * converted to sli4_sge's. If the IOCB contains a single
 * BDE then it is converted to a single sli_sge.
 * The IOCB is still in cpu endianess so the contents of
 * the bpl can be used without byte swapping.
 *
 * Returns valid XRI = Success, NO_XRI = Failure.
**/
static uint16_t
lpfc_sli4_bpl2sgl(struct lpfc_hba *phba, struct lpfc_iocbq *piocbq,
		struct lpfc_sglq *sglq)
{
	uint16_t xritag = NO_XRI;
	struct ulp_bde64 *bpl = NULL;
	struct ulp_bde64 bde;
	struct sli4_sge *sgl  = NULL;
	IOCB_t *icmd;
	int numBdes = 0;
	int i = 0;

	if (!piocbq || !sglq)
		return xritag;

	sgl  = (struct sli4_sge *)sglq->sgl;
	icmd = &piocbq->iocb;
	if (icmd->un.genreq64.bdl.bdeFlags == BUFF_TYPE_BLP_64) {
		numBdes = icmd->un.genreq64.bdl.bdeSize /
				sizeof(struct ulp_bde64);
		/* The addrHigh and addrLow fields within the IOCB
		 * have not been byteswapped yet so there is no
		 * need to swap them back.
		 */
		bpl  = (struct ulp_bde64 *)
			((struct lpfc_dmabuf *)piocbq->context3)->virt;

		if (!bpl)
			return xritag;

		for (i = 0; i < numBdes; i++) {
			/* Should already be byte swapped. */
			sgl->addr_hi = bpl->addrHigh;
			sgl->addr_lo = bpl->addrLow;

			if ((i+1) == numBdes)
				bf_set(lpfc_sli4_sge_last, sgl, 1);
			else
				bf_set(lpfc_sli4_sge_last, sgl, 0);
			sgl->word2 = cpu_to_le32(sgl->word2);
			/* swap the size field back to the cpu so we
			 * can assign it to the sgl.
			 */
			bde.tus.w = le32_to_cpu(bpl->tus.w);
			sgl->sge_len = cpu_to_le32(bde.tus.f.bdeSize);
			bpl++;
			sgl++;
		}
	} else if (icmd->un.genreq64.bdl.bdeFlags == BUFF_TYPE_BDE_64) {
			/* The addrHigh and addrLow fields of the BDE have not
			 * been byteswapped yet so they need to be swapped
			 * before putting them in the sgl.
			 */
			sgl->addr_hi =
				cpu_to_le32(icmd->un.genreq64.bdl.addrHigh);
			sgl->addr_lo =
				cpu_to_le32(icmd->un.genreq64.bdl.addrLow);
			bf_set(lpfc_sli4_sge_last, sgl, 1);
			sgl->word2 = cpu_to_le32(sgl->word2);
			sgl->sge_len =
				cpu_to_le32(icmd->un.genreq64.bdl.bdeSize);
	}
	return sglq->sli4_xritag;
}

/**
 * lpfc_sli4_scmd_to_wqidx_distr - scsi command to SLI4 WQ index distribution
 * @phba: Pointer to HBA context object.
 *
 * This routine performs a round robin SCSI command to SLI4 FCP WQ index
 * distribution.  This is called by __lpfc_sli_issue_iocb_s4() with the hbalock
 * held.
 *
 * Return: index into SLI4 fast-path FCP queue index.
 **/
static uint32_t
lpfc_sli4_scmd_to_wqidx_distr(struct lpfc_hba *phba)
{
	++phba->fcp_qidx;
	if (phba->fcp_qidx >= phba->cfg_fcp_wq_count)
		phba->fcp_qidx = 0;

	return phba->fcp_qidx;
}

/**
 * lpfc_sli_iocb2wqe - Convert the IOCB to a work queue entry.
 * @phba: Pointer to HBA context object.
 * @piocb: Pointer to command iocb.
 * @wqe: Pointer to the work queue entry.
 *
 * This routine converts the iocb command to its Work Queue Entry
 * equivalent. The wqe pointer should not have any fields set when
 * this routine is called because it will memcpy over them.
 * This routine does not set the CQ_ID or the WQEC bits in the
 * wqe.
 *
 * Returns: 0 = Success, IOCB_ERROR = Failure.
 **/
static int
lpfc_sli4_iocb2wqe(struct lpfc_hba *phba, struct lpfc_iocbq *iocbq,
		union lpfc_wqe *wqe)
{
	uint32_t xmit_len = 0, total_len = 0;
	uint8_t ct = 0;
	uint32_t fip;
	uint32_t abort_tag;
	uint8_t command_type = ELS_COMMAND_NON_FIP;
	uint8_t cmnd;
	uint16_t xritag;
	struct ulp_bde64 *bpl = NULL;
	uint32_t els_id = ELS_ID_DEFAULT;
	int numBdes, i;
	struct ulp_bde64 bde;

	fip = phba->hba_flag & HBA_FIP_SUPPORT;
	/* The fcp commands will set command type */
	if (iocbq->iocb_flag &  LPFC_IO_FCP)
		command_type = FCP_COMMAND;
	else if (fip && (iocbq->iocb_flag & LPFC_FIP_ELS_ID_MASK))
		command_type = ELS_COMMAND_FIP;
	else
		command_type = ELS_COMMAND_NON_FIP;

	/* Some of the fields are in the right position already */
	memcpy(wqe, &iocbq->iocb, sizeof(union lpfc_wqe));
	abort_tag = (uint32_t) iocbq->iotag;
	xritag = iocbq->sli4_xritag;
	wqe->words[7] = 0; /* The ct field has moved so reset */
	/* words0-2 bpl convert bde */
	if (iocbq->iocb.un.genreq64.bdl.bdeFlags == BUFF_TYPE_BLP_64) {
		numBdes = iocbq->iocb.un.genreq64.bdl.bdeSize /
				sizeof(struct ulp_bde64);
		bpl  = (struct ulp_bde64 *)
			((struct lpfc_dmabuf *)iocbq->context3)->virt;
		if (!bpl)
			return IOCB_ERROR;

		/* Should already be byte swapped. */
		wqe->generic.bde.addrHigh =  le32_to_cpu(bpl->addrHigh);
		wqe->generic.bde.addrLow =  le32_to_cpu(bpl->addrLow);
		/* swap the size field back to the cpu so we
		 * can assign it to the sgl.
		 */
		wqe->generic.bde.tus.w  = le32_to_cpu(bpl->tus.w);
		xmit_len = wqe->generic.bde.tus.f.bdeSize;
		total_len = 0;
		for (i = 0; i < numBdes; i++) {
			bde.tus.w  = le32_to_cpu(bpl[i].tus.w);
			total_len += bde.tus.f.bdeSize;
		}
	} else
		xmit_len = iocbq->iocb.un.fcpi64.bdl.bdeSize;

	iocbq->iocb.ulpIoTag = iocbq->iotag;
	cmnd = iocbq->iocb.ulpCommand;

	switch (iocbq->iocb.ulpCommand) {
	case CMD_ELS_REQUEST64_CR:
		if (!iocbq->iocb.ulpLe) {
			lpfc_printf_log(phba, KERN_ERR, LOG_SLI,
				"2007 Only Limited Edition cmd Format"
				" supported 0x%x\n",
				iocbq->iocb.ulpCommand);
			return IOCB_ERROR;
		}
		wqe->els_req.payload_len = xmit_len;
		/* Els_reguest64 has a TMO */
		bf_set(wqe_tmo, &wqe->els_req.wqe_com,
			iocbq->iocb.ulpTimeout);
		/* Need a VF for word 4 set the vf bit*/
		bf_set(els_req64_vf, &wqe->els_req, 0);
		/* And a VFID for word 12 */
		bf_set(els_req64_vfid, &wqe->els_req, 0);
		/*
		 * Set ct field to 3, indicates that the context_tag field
		 * contains the FCFI and remote N_Port_ID is
		 * in word 5.
		 */

		ct = ((iocbq->iocb.ulpCt_h << 1) | iocbq->iocb.ulpCt_l);
		bf_set(lpfc_wqe_gen_context, &wqe->generic,
				iocbq->iocb.ulpContext);

		bf_set(lpfc_wqe_gen_ct, &wqe->generic, ct);
		bf_set(lpfc_wqe_gen_pu, &wqe->generic, 0);
		/* CCP CCPE PV PRI in word10 were set in the memcpy */

		if (command_type == ELS_COMMAND_FIP) {
			els_id = ((iocbq->iocb_flag & LPFC_FIP_ELS_ID_MASK)
					>> LPFC_FIP_ELS_ID_SHIFT);
		}
		bf_set(lpfc_wqe_gen_els_id, &wqe->generic, els_id);

	break;
	case CMD_XMIT_SEQUENCE64_CX:
		bf_set(lpfc_wqe_gen_context, &wqe->generic,
					iocbq->iocb.un.ulpWord[3]);
		wqe->generic.word3 = 0;
		bf_set(wqe_rcvoxid, &wqe->generic, iocbq->iocb.ulpContext);
		/* The entire sequence is transmitted for this IOCB */
		xmit_len = total_len;
		cmnd = CMD_XMIT_SEQUENCE64_CR;
	case CMD_XMIT_SEQUENCE64_CR:
		/* word3 iocb=io_tag32 wqe=payload_offset */
		/* payload offset used for multilpe outstanding
		 * sequences on the same exchange
		 */
		wqe->words[3] = 0;
		/* word4 relative_offset memcpy */
		/* word5 r_ctl/df_ctl memcpy */
		bf_set(lpfc_wqe_gen_pu, &wqe->generic, 0);
		wqe->xmit_sequence.xmit_len = xmit_len;
		command_type = OTHER_COMMAND;
	break;
	case CMD_XMIT_BCAST64_CN:
		/* word3 iocb=iotag32 wqe=payload_len */
		wqe->words[3] = 0; /* no definition for this in wqe */
		/* word4 iocb=rsvd wqe=rsvd */
		/* word5 iocb=rctl/type/df_ctl wqe=rctl/type/df_ctl memcpy */
		/* word6 iocb=ctxt_tag/io_tag wqe=ctxt_tag/xri */
		bf_set(lpfc_wqe_gen_ct, &wqe->generic,
			((iocbq->iocb.ulpCt_h << 1) | iocbq->iocb.ulpCt_l));
	break;
	case CMD_FCP_IWRITE64_CR:
		command_type = FCP_COMMAND_DATA_OUT;
		/* The struct for wqe fcp_iwrite has 3 fields that are somewhat
		 * confusing.
		 * word3 is payload_len: byte offset to the sgl entry for the
		 * fcp_command.
		 * word4 is total xfer len, same as the IOCB->ulpParameter.
		 * word5 is initial xfer len 0 = wait for xfer-ready
		 */

		/* Always wait for xfer-ready before sending data */
		wqe->fcp_iwrite.initial_xfer_len = 0;
		/* word 4 (xfer length) should have been set on the memcpy */

	/* allow write to fall through to read */
	case CMD_FCP_IREAD64_CR:
		/* FCP_CMD is always the 1st sgl entry */
		wqe->fcp_iread.payload_len =
			xmit_len + sizeof(struct fcp_rsp);

		/* word 4 (xfer length) should have been set on the memcpy */

		bf_set(lpfc_wqe_gen_erp, &wqe->generic,
			iocbq->iocb.ulpFCP2Rcvy);
		bf_set(lpfc_wqe_gen_lnk, &wqe->generic, iocbq->iocb.ulpXS);
		/* The XC bit and the XS bit are similar. The driver never
		 * tracked whether or not the exchange was previouslly open.
		 * XC = Exchange create, 0 is create. 1 is already open.
		 * XS = link cmd: 1 do not close the exchange after command.
		 * XS = 0 close exchange when command completes.
		 * The only time we would not set the XC bit is when the XS bit
		 * is set and we are sending our 2nd or greater command on
		 * this exchange.
		 */
		/* Always open the exchange */
		bf_set(wqe_xc, &wqe->fcp_iread.wqe_com, 0);

		wqe->words[10] &= 0xffff0000; /* zero out ebde count */
		bf_set(lpfc_wqe_gen_pu, &wqe->generic, iocbq->iocb.ulpPU);
		break;
	case CMD_FCP_ICMND64_CR:
		/* Always open the exchange */
		bf_set(wqe_xc, &wqe->fcp_iread.wqe_com, 0);

		wqe->words[4] = 0;
		wqe->words[10] &= 0xffff0000; /* zero out ebde count */
		bf_set(lpfc_wqe_gen_pu, &wqe->generic, 0);
	break;
	case CMD_GEN_REQUEST64_CR:
		/* word3 command length is described as byte offset to the
		 * rsp_data. Would always be 16, sizeof(struct sli4_sge)
		 * sgl[0] = cmnd
		 * sgl[1] = rsp.
		 *
		 */
		wqe->gen_req.command_len = xmit_len;
		/* Word4 parameter  copied in the memcpy */
		/* Word5 [rctl, type, df_ctl, la] copied in memcpy */
		/* word6 context tag copied in memcpy */
		if (iocbq->iocb.ulpCt_h  || iocbq->iocb.ulpCt_l) {
			ct = ((iocbq->iocb.ulpCt_h << 1) | iocbq->iocb.ulpCt_l);
			lpfc_printf_log(phba, KERN_ERR, LOG_SLI,
				"2015 Invalid CT %x command 0x%x\n",
				ct, iocbq->iocb.ulpCommand);
			return IOCB_ERROR;
		}
		bf_set(lpfc_wqe_gen_ct, &wqe->generic, 0);
		bf_set(wqe_tmo, &wqe->gen_req.wqe_com,
			iocbq->iocb.ulpTimeout);

		bf_set(lpfc_wqe_gen_pu, &wqe->generic, iocbq->iocb.ulpPU);
		command_type = OTHER_COMMAND;
	break;
	case CMD_XMIT_ELS_RSP64_CX:
		/* words0-2 BDE memcpy */
		/* word3 iocb=iotag32 wqe=rsvd */
		wqe->words[3] = 0;
		/* word4 iocb=did wge=rsvd. */
		wqe->words[4] = 0;
		/* word5 iocb=rsvd wge=did */
		bf_set(wqe_els_did, &wqe->xmit_els_rsp.wqe_dest,
			 iocbq->iocb.un.elsreq64.remoteID);

		bf_set(lpfc_wqe_gen_ct, &wqe->generic,
			((iocbq->iocb.ulpCt_h << 1) | iocbq->iocb.ulpCt_l));

		bf_set(lpfc_wqe_gen_pu, &wqe->generic, iocbq->iocb.ulpPU);
		bf_set(wqe_rcvoxid, &wqe->generic, iocbq->iocb.ulpContext);
		if (!iocbq->iocb.ulpCt_h && iocbq->iocb.ulpCt_l)
			bf_set(lpfc_wqe_gen_context, &wqe->generic,
			       iocbq->vport->vpi + phba->vpi_base);
		command_type = OTHER_COMMAND;
	break;
	case CMD_CLOSE_XRI_CN:
	case CMD_ABORT_XRI_CN:
	case CMD_ABORT_XRI_CX:
		/* words 0-2 memcpy should be 0 rserved */
		/* port will send abts */
		if (iocbq->iocb.ulpCommand == CMD_CLOSE_XRI_CN)
			/*
			 * The link is down so the fw does not need to send abts
			 * on the wire.
			 */
			bf_set(abort_cmd_ia, &wqe->abort_cmd, 1);
		else
			bf_set(abort_cmd_ia, &wqe->abort_cmd, 0);
		bf_set(abort_cmd_criteria, &wqe->abort_cmd, T_XRI_TAG);
		wqe->words[5] = 0;
		bf_set(lpfc_wqe_gen_ct, &wqe->generic,
			((iocbq->iocb.ulpCt_h << 1) | iocbq->iocb.ulpCt_l));
		abort_tag = iocbq->iocb.un.acxri.abortIoTag;
		/*
		 * The abort handler will send us CMD_ABORT_XRI_CN or
		 * CMD_CLOSE_XRI_CN and the fw only accepts CMD_ABORT_XRI_CX
		 */
		bf_set(lpfc_wqe_gen_command, &wqe->generic, CMD_ABORT_XRI_CX);
		cmnd = CMD_ABORT_XRI_CX;
		command_type = OTHER_COMMAND;
		xritag = 0;
	break;
	case CMD_XMIT_BLS_RSP64_CX:
		/* As BLS ABTS-ACC WQE is very different from other WQEs,
		 * we re-construct this WQE here based on information in
		 * iocbq from scratch.
		 */
		memset(wqe, 0, sizeof(union lpfc_wqe));
		/* OX_ID is invariable to who sent ABTS to CT exchange */
		bf_set(xmit_bls_rsp64_oxid, &wqe->xmit_bls_rsp,
		       bf_get(lpfc_abts_oxid, &iocbq->iocb.un.bls_acc));
		if (bf_get(lpfc_abts_orig, &iocbq->iocb.un.bls_acc) ==
		    LPFC_ABTS_UNSOL_INT) {
			/* ABTS sent by initiator to CT exchange, the
			 * RX_ID field will be filled with the newly
			 * allocated responder XRI.
			 */
			bf_set(xmit_bls_rsp64_rxid, &wqe->xmit_bls_rsp,
			       iocbq->sli4_xritag);
		} else {
			/* ABTS sent by responder to CT exchange, the
			 * RX_ID field will be filled with the responder
			 * RX_ID from ABTS.
			 */
			bf_set(xmit_bls_rsp64_rxid, &wqe->xmit_bls_rsp,
			       bf_get(lpfc_abts_rxid, &iocbq->iocb.un.bls_acc));
		}
		bf_set(xmit_bls_rsp64_seqcnthi, &wqe->xmit_bls_rsp, 0xffff);
		bf_set(wqe_xmit_bls_pt, &wqe->xmit_bls_rsp.wqe_dest, 0x1);
		bf_set(wqe_ctxt_tag, &wqe->xmit_bls_rsp.wqe_com,
		       iocbq->iocb.ulpContext);
		/* Overwrite the pre-set comnd type with OTHER_COMMAND */
		command_type = OTHER_COMMAND;
	break;
	case CMD_XRI_ABORTED_CX:
	case CMD_CREATE_XRI_CR: /* Do we expect to use this? */
		/* words0-2 are all 0's no bde */
		/* word3 and word4 are rsvrd */
		wqe->words[3] = 0;
		wqe->words[4] = 0;
		/* word5 iocb=rsvd wge=did */
		/* There is no remote port id in the IOCB? */
		/* Let this fall through and fail */
	case CMD_IOCB_FCP_IBIDIR64_CR: /* bidirectional xfer */
	case CMD_FCP_TSEND64_CX: /* Target mode send xfer-ready */
	case CMD_FCP_TRSP64_CX: /* Target mode rcv */
	case CMD_FCP_AUTO_TRSP_CX: /* Auto target rsp */
	default:
		lpfc_printf_log(phba, KERN_ERR, LOG_SLI,
				"2014 Invalid command 0x%x\n",
				iocbq->iocb.ulpCommand);
		return IOCB_ERROR;
	break;

	}
	bf_set(lpfc_wqe_gen_xri, &wqe->generic, xritag);
	bf_set(lpfc_wqe_gen_request_tag, &wqe->generic, iocbq->iotag);
	wqe->generic.abort_tag = abort_tag;
	bf_set(lpfc_wqe_gen_cmd_type, &wqe->generic, command_type);
	bf_set(lpfc_wqe_gen_command, &wqe->generic, cmnd);
	bf_set(lpfc_wqe_gen_class, &wqe->generic, iocbq->iocb.ulpClass);
	bf_set(lpfc_wqe_gen_cq_id, &wqe->generic, LPFC_WQE_CQ_ID_DEFAULT);

	return 0;
}

/**
 * __lpfc_sli_issue_iocb_s4 - SLI4 device lockless ver of lpfc_sli_issue_iocb
 * @phba: Pointer to HBA context object.
 * @ring_number: SLI ring number to issue iocb on.
 * @piocb: Pointer to command iocb.
 * @flag: Flag indicating if this command can be put into txq.
 *
 * __lpfc_sli_issue_iocb_s4 is used by other functions in the driver to issue
 * an iocb command to an HBA with SLI-4 interface spec.
 *
 * This function is called with hbalock held. The function will return success
 * after it successfully submit the iocb to firmware or after adding to the
 * txq.
 **/
static int
__lpfc_sli_issue_iocb_s4(struct lpfc_hba *phba, uint32_t ring_number,
			 struct lpfc_iocbq *piocb, uint32_t flag)
{
	struct lpfc_sglq *sglq;
	union lpfc_wqe wqe;
	struct lpfc_sli_ring *pring = &phba->sli.ring[ring_number];

	if (piocb->sli4_xritag == NO_XRI) {
		if (piocb->iocb.ulpCommand == CMD_ABORT_XRI_CN ||
		    piocb->iocb.ulpCommand == CMD_CLOSE_XRI_CN)
			sglq = NULL;
		else {
			if (pring->txq_cnt) {
				if (!(flag & SLI_IOCB_RET_IOCB)) {
					__lpfc_sli_ringtx_put(phba,
						pring, piocb);
					return IOCB_SUCCESS;
				} else {
					return IOCB_BUSY;
				}
			} else {
			sglq = __lpfc_sli_get_sglq(phba);
				if (!sglq) {
					if (!(flag & SLI_IOCB_RET_IOCB)) {
						__lpfc_sli_ringtx_put(phba,
								pring,
								piocb);
						return IOCB_SUCCESS;
					} else
						return IOCB_BUSY;
				}
			}
		}
	} else if (piocb->iocb_flag &  LPFC_IO_FCP) {
		sglq = NULL; /* These IO's already have an XRI and
			      * a mapped sgl.
			      */
	} else {
		/* This is a continuation of a commandi,(CX) so this
		 * sglq is on the active list
		 */
		sglq = __lpfc_get_active_sglq(phba, piocb->sli4_xritag);
		if (!sglq)
			return IOCB_ERROR;
	}

	if (sglq) {
		piocb->sli4_xritag = sglq->sli4_xritag;

		if (NO_XRI == lpfc_sli4_bpl2sgl(phba, piocb, sglq))
			return IOCB_ERROR;
	}

	if (lpfc_sli4_iocb2wqe(phba, piocb, &wqe))
		return IOCB_ERROR;

	if ((piocb->iocb_flag & LPFC_IO_FCP) ||
		(piocb->iocb_flag & LPFC_USE_FCPWQIDX)) {
		/*
		 * For FCP command IOCB, get a new WQ index to distribute
		 * WQE across the WQsr. On the other hand, for abort IOCB,
		 * it carries the same WQ index to the original command
		 * IOCB.
		 */
		if (piocb->iocb_flag & LPFC_IO_FCP)
			piocb->fcp_wqidx = lpfc_sli4_scmd_to_wqidx_distr(phba);
		if (lpfc_sli4_wq_put(phba->sli4_hba.fcp_wq[piocb->fcp_wqidx],
				     &wqe))
			return IOCB_ERROR;
	} else {
		if (lpfc_sli4_wq_put(phba->sli4_hba.els_wq, &wqe))
			return IOCB_ERROR;
	}
	lpfc_sli_ringtxcmpl_put(phba, pring, piocb);

	return 0;
}

/**
 * __lpfc_sli_issue_iocb - Wrapper func of lockless version for issuing iocb
 *
 * This routine wraps the actual lockless version for issusing IOCB function
 * pointer from the lpfc_hba struct.
 *
 * Return codes:
 * 	IOCB_ERROR - Error
 * 	IOCB_SUCCESS - Success
 * 	IOCB_BUSY - Busy
 **/
int
__lpfc_sli_issue_iocb(struct lpfc_hba *phba, uint32_t ring_number,
		struct lpfc_iocbq *piocb, uint32_t flag)
{
	return phba->__lpfc_sli_issue_iocb(phba, ring_number, piocb, flag);
}

/**
 * lpfc_sli_api_table_setup - Set up sli api fucntion jump table
 * @phba: The hba struct for which this call is being executed.
 * @dev_grp: The HBA PCI-Device group number.
 *
 * This routine sets up the SLI interface API function jump table in @phba
 * struct.
 * Returns: 0 - success, -ENODEV - failure.
 **/
int
lpfc_sli_api_table_setup(struct lpfc_hba *phba, uint8_t dev_grp)
{

	switch (dev_grp) {
	case LPFC_PCI_DEV_LP:
		phba->__lpfc_sli_issue_iocb = __lpfc_sli_issue_iocb_s3;
		phba->__lpfc_sli_release_iocbq = __lpfc_sli_release_iocbq_s3;
		break;
	case LPFC_PCI_DEV_OC:
		phba->__lpfc_sli_issue_iocb = __lpfc_sli_issue_iocb_s4;
		phba->__lpfc_sli_release_iocbq = __lpfc_sli_release_iocbq_s4;
		break;
	default:
		lpfc_printf_log(phba, KERN_ERR, LOG_INIT,
				"1419 Invalid HBA PCI-device group: 0x%x\n",
				dev_grp);
		return -ENODEV;
		break;
	}
	phba->lpfc_get_iocb_from_iocbq = lpfc_get_iocb_from_iocbq;
	return 0;
}

/**
 * lpfc_sli_issue_iocb - Wrapper function for __lpfc_sli_issue_iocb
 * @phba: Pointer to HBA context object.
 * @pring: Pointer to driver SLI ring object.
 * @piocb: Pointer to command iocb.
 * @flag: Flag indicating if this command can be put into txq.
 *
 * lpfc_sli_issue_iocb is a wrapper around __lpfc_sli_issue_iocb
 * function. This function gets the hbalock and calls
 * __lpfc_sli_issue_iocb function and will return the error returned
 * by __lpfc_sli_issue_iocb function. This wrapper is used by
 * functions which do not hold hbalock.
 **/
int
lpfc_sli_issue_iocb(struct lpfc_hba *phba, uint32_t ring_number,
		    struct lpfc_iocbq *piocb, uint32_t flag)
{
	unsigned long iflags;
	int rc;

	spin_lock_irqsave(&phba->hbalock, iflags);
	rc = __lpfc_sli_issue_iocb(phba, ring_number, piocb, flag);
	spin_unlock_irqrestore(&phba->hbalock, iflags);

	return rc;
}

/**
 * lpfc_extra_ring_setup - Extra ring setup function
 * @phba: Pointer to HBA context object.
 *
 * This function is called while driver attaches with the
 * HBA to setup the extra ring. The extra ring is used
 * only when driver needs to support target mode functionality
 * or IP over FC functionalities.
 *
 * This function is called with no lock held.
 **/
static int
lpfc_extra_ring_setup( struct lpfc_hba *phba)
{
	struct lpfc_sli *psli;
	struct lpfc_sli_ring *pring;

	psli = &phba->sli;

	/* Adjust cmd/rsp ring iocb entries more evenly */

	/* Take some away from the FCP ring */
	pring = &psli->ring[psli->fcp_ring];
	pring->numCiocb -= SLI2_IOCB_CMD_R1XTRA_ENTRIES;
	pring->numRiocb -= SLI2_IOCB_RSP_R1XTRA_ENTRIES;
	pring->numCiocb -= SLI2_IOCB_CMD_R3XTRA_ENTRIES;
	pring->numRiocb -= SLI2_IOCB_RSP_R3XTRA_ENTRIES;

	/* and give them to the extra ring */
	pring = &psli->ring[psli->extra_ring];

	pring->numCiocb += SLI2_IOCB_CMD_R1XTRA_ENTRIES;
	pring->numRiocb += SLI2_IOCB_RSP_R1XTRA_ENTRIES;
	pring->numCiocb += SLI2_IOCB_CMD_R3XTRA_ENTRIES;
	pring->numRiocb += SLI2_IOCB_RSP_R3XTRA_ENTRIES;

	/* Setup default profile for this ring */
	pring->iotag_max = 4096;
	pring->num_mask = 1;
	pring->prt[0].profile = 0;      /* Mask 0 */
	pring->prt[0].rctl = phba->cfg_multi_ring_rctl;
	pring->prt[0].type = phba->cfg_multi_ring_type;
	pring->prt[0].lpfc_sli_rcv_unsol_event = NULL;
	return 0;
}

/**
 * lpfc_sli_async_event_handler - ASYNC iocb handler function
 * @phba: Pointer to HBA context object.
 * @pring: Pointer to driver SLI ring object.
 * @iocbq: Pointer to iocb object.
 *
 * This function is called by the slow ring event handler
 * function when there is an ASYNC event iocb in the ring.
 * This function is called with no lock held.
 * Currently this function handles only temperature related
 * ASYNC events. The function decodes the temperature sensor
 * event message and posts events for the management applications.
 **/
static void
lpfc_sli_async_event_handler(struct lpfc_hba * phba,
	struct lpfc_sli_ring * pring, struct lpfc_iocbq * iocbq)
{
	IOCB_t *icmd;
	uint16_t evt_code;
	uint16_t temp;
	struct temp_event temp_event_data;
	struct Scsi_Host *shost;
	uint32_t *iocb_w;

	icmd = &iocbq->iocb;
	evt_code = icmd->un.asyncstat.evt_code;
	temp = icmd->ulpContext;

	if ((evt_code != ASYNC_TEMP_WARN) &&
		(evt_code != ASYNC_TEMP_SAFE)) {
		iocb_w = (uint32_t *) icmd;
		lpfc_printf_log(phba,
			KERN_ERR,
			LOG_SLI,
			"0346 Ring %d handler: unexpected ASYNC_STATUS"
			" evt_code 0x%x\n"
			"W0  0x%08x W1  0x%08x W2  0x%08x W3  0x%08x\n"
			"W4  0x%08x W5  0x%08x W6  0x%08x W7  0x%08x\n"
			"W8  0x%08x W9  0x%08x W10 0x%08x W11 0x%08x\n"
			"W12 0x%08x W13 0x%08x W14 0x%08x W15 0x%08x\n",
			pring->ringno,
			icmd->un.asyncstat.evt_code,
			iocb_w[0], iocb_w[1], iocb_w[2], iocb_w[3],
			iocb_w[4], iocb_w[5], iocb_w[6], iocb_w[7],
			iocb_w[8], iocb_w[9], iocb_w[10], iocb_w[11],
			iocb_w[12], iocb_w[13], iocb_w[14], iocb_w[15]);

		return;
	}
	temp_event_data.data = (uint32_t)temp;
	temp_event_data.event_type = FC_REG_TEMPERATURE_EVENT;
	if (evt_code == ASYNC_TEMP_WARN) {
		temp_event_data.event_code = LPFC_THRESHOLD_TEMP;
		lpfc_printf_log(phba,
				KERN_ERR,
				LOG_TEMP,
				"0347 Adapter is very hot, please take "
				"corrective action. temperature : %d Celsius\n",
				temp);
	}
	if (evt_code == ASYNC_TEMP_SAFE) {
		temp_event_data.event_code = LPFC_NORMAL_TEMP;
		lpfc_printf_log(phba,
				KERN_ERR,
				LOG_TEMP,
				"0340 Adapter temperature is OK now. "
				"temperature : %d Celsius\n",
				temp);
	}

	/* Send temperature change event to applications */
	shost = lpfc_shost_from_vport(phba->pport);
	fc_host_post_vendor_event(shost, fc_get_event_number(),
		sizeof(temp_event_data), (char *) &temp_event_data,
		LPFC_NL_VENDOR_ID);

}


/**
 * lpfc_sli_setup - SLI ring setup function
 * @phba: Pointer to HBA context object.
 *
 * lpfc_sli_setup sets up rings of the SLI interface with
 * number of iocbs per ring and iotags. This function is
 * called while driver attach to the HBA and before the
 * interrupts are enabled. So there is no need for locking.
 *
 * This function always returns 0.
 **/
int
lpfc_sli_setup(struct lpfc_hba *phba)
{
	int i, totiocbsize = 0;
	struct lpfc_sli *psli = &phba->sli;
	struct lpfc_sli_ring *pring;

	psli->num_rings = MAX_CONFIGURED_RINGS;
	psli->sli_flag = 0;
	psli->fcp_ring = LPFC_FCP_RING;
	psli->next_ring = LPFC_FCP_NEXT_RING;
	psli->extra_ring = LPFC_EXTRA_RING;

	psli->iocbq_lookup = NULL;
	psli->iocbq_lookup_len = 0;
	psli->last_iotag = 0;

	for (i = 0; i < psli->num_rings; i++) {
		pring = &psli->ring[i];
		switch (i) {
		case LPFC_FCP_RING:	/* ring 0 - FCP */
			/* numCiocb and numRiocb are used in config_port */
			pring->numCiocb = SLI2_IOCB_CMD_R0_ENTRIES;
			pring->numRiocb = SLI2_IOCB_RSP_R0_ENTRIES;
			pring->numCiocb += SLI2_IOCB_CMD_R1XTRA_ENTRIES;
			pring->numRiocb += SLI2_IOCB_RSP_R1XTRA_ENTRIES;
			pring->numCiocb += SLI2_IOCB_CMD_R3XTRA_ENTRIES;
			pring->numRiocb += SLI2_IOCB_RSP_R3XTRA_ENTRIES;
			pring->sizeCiocb = (phba->sli_rev == 3) ?
							SLI3_IOCB_CMD_SIZE :
							SLI2_IOCB_CMD_SIZE;
			pring->sizeRiocb = (phba->sli_rev == 3) ?
							SLI3_IOCB_RSP_SIZE :
							SLI2_IOCB_RSP_SIZE;
			pring->iotag_ctr = 0;
			pring->iotag_max =
			    (phba->cfg_hba_queue_depth * 2);
			pring->fast_iotag = pring->iotag_max;
			pring->num_mask = 0;
			break;
		case LPFC_EXTRA_RING:	/* ring 1 - EXTRA */
			/* numCiocb and numRiocb are used in config_port */
			pring->numCiocb = SLI2_IOCB_CMD_R1_ENTRIES;
			pring->numRiocb = SLI2_IOCB_RSP_R1_ENTRIES;
			pring->sizeCiocb = (phba->sli_rev == 3) ?
							SLI3_IOCB_CMD_SIZE :
							SLI2_IOCB_CMD_SIZE;
			pring->sizeRiocb = (phba->sli_rev == 3) ?
							SLI3_IOCB_RSP_SIZE :
							SLI2_IOCB_RSP_SIZE;
			pring->iotag_max = phba->cfg_hba_queue_depth;
			pring->num_mask = 0;
			break;
		case LPFC_ELS_RING:	/* ring 2 - ELS / CT */
			/* numCiocb and numRiocb are used in config_port */
			pring->numCiocb = SLI2_IOCB_CMD_R2_ENTRIES;
			pring->numRiocb = SLI2_IOCB_RSP_R2_ENTRIES;
			pring->sizeCiocb = (phba->sli_rev == 3) ?
							SLI3_IOCB_CMD_SIZE :
							SLI2_IOCB_CMD_SIZE;
			pring->sizeRiocb = (phba->sli_rev == 3) ?
							SLI3_IOCB_RSP_SIZE :
							SLI2_IOCB_RSP_SIZE;
			pring->fast_iotag = 0;
			pring->iotag_ctr = 0;
			pring->iotag_max = 4096;
			pring->lpfc_sli_rcv_async_status =
				lpfc_sli_async_event_handler;
			pring->num_mask = LPFC_MAX_RING_MASK;
			pring->prt[0].profile = 0;	/* Mask 0 */
			pring->prt[0].rctl = FC_RCTL_ELS_REQ;
			pring->prt[0].type = FC_TYPE_ELS;
			pring->prt[0].lpfc_sli_rcv_unsol_event =
			    lpfc_els_unsol_event;
			pring->prt[1].profile = 0;	/* Mask 1 */
			pring->prt[1].rctl = FC_RCTL_ELS_REP;
			pring->prt[1].type = FC_TYPE_ELS;
			pring->prt[1].lpfc_sli_rcv_unsol_event =
			    lpfc_els_unsol_event;
			pring->prt[2].profile = 0;	/* Mask 2 */
			/* NameServer Inquiry */
			pring->prt[2].rctl = FC_RCTL_DD_UNSOL_CTL;
			/* NameServer */
			pring->prt[2].type = FC_TYPE_CT;
			pring->prt[2].lpfc_sli_rcv_unsol_event =
			    lpfc_ct_unsol_event;
			pring->prt[3].profile = 0;	/* Mask 3 */
			/* NameServer response */
			pring->prt[3].rctl = FC_RCTL_DD_SOL_CTL;
			/* NameServer */
			pring->prt[3].type = FC_TYPE_CT;
			pring->prt[3].lpfc_sli_rcv_unsol_event =
			    lpfc_ct_unsol_event;
			/* abort unsolicited sequence */
			pring->prt[4].profile = 0;	/* Mask 4 */
			pring->prt[4].rctl = FC_RCTL_BA_ABTS;
			pring->prt[4].type = FC_TYPE_BLS;
			pring->prt[4].lpfc_sli_rcv_unsol_event =
			    lpfc_sli4_ct_abort_unsol_event;
			break;
		}
		totiocbsize += (pring->numCiocb * pring->sizeCiocb) +
				(pring->numRiocb * pring->sizeRiocb);
	}
	if (totiocbsize > MAX_SLIM_IOCB_SIZE) {
		/* Too many cmd / rsp ring entries in SLI2 SLIM */
		printk(KERN_ERR "%d:0462 Too many cmd / rsp ring entries in "
		       "SLI2 SLIM Data: x%x x%lx\n",
		       phba->brd_no, totiocbsize,
		       (unsigned long) MAX_SLIM_IOCB_SIZE);
	}
	if (phba->cfg_multi_ring_support == 2)
		lpfc_extra_ring_setup(phba);

	return 0;
}

/**
 * lpfc_sli_queue_setup - Queue initialization function
 * @phba: Pointer to HBA context object.
 *
 * lpfc_sli_queue_setup sets up mailbox queues and iocb queues for each
 * ring. This function also initializes ring indices of each ring.
 * This function is called during the initialization of the SLI
 * interface of an HBA.
 * This function is called with no lock held and always returns
 * 1.
 **/
int
lpfc_sli_queue_setup(struct lpfc_hba *phba)
{
	struct lpfc_sli *psli;
	struct lpfc_sli_ring *pring;
	int i;

	psli = &phba->sli;
	spin_lock_irq(&phba->hbalock);
	INIT_LIST_HEAD(&psli->mboxq);
	INIT_LIST_HEAD(&psli->mboxq_cmpl);
	/* Initialize list headers for txq and txcmplq as double linked lists */
	for (i = 0; i < psli->num_rings; i++) {
		pring = &psli->ring[i];
		pring->ringno = i;
		pring->next_cmdidx  = 0;
		pring->local_getidx = 0;
		pring->cmdidx = 0;
		INIT_LIST_HEAD(&pring->txq);
		INIT_LIST_HEAD(&pring->txcmplq);
		INIT_LIST_HEAD(&pring->iocb_continueq);
		INIT_LIST_HEAD(&pring->iocb_continue_saveq);
		INIT_LIST_HEAD(&pring->postbufq);
	}
	spin_unlock_irq(&phba->hbalock);
	return 1;
}

/**
 * lpfc_sli_mbox_sys_flush - Flush mailbox command sub-system
 * @phba: Pointer to HBA context object.
 *
 * This routine flushes the mailbox command subsystem. It will unconditionally
 * flush all the mailbox commands in the three possible stages in the mailbox
 * command sub-system: pending mailbox command queue; the outstanding mailbox
 * command; and completed mailbox command queue. It is caller's responsibility
 * to make sure that the driver is in the proper state to flush the mailbox
 * command sub-system. Namely, the posting of mailbox commands into the
 * pending mailbox command queue from the various clients must be stopped;
 * either the HBA is in a state that it will never works on the outstanding
 * mailbox command (such as in EEH or ERATT conditions) or the outstanding
 * mailbox command has been completed.
 **/
static void
lpfc_sli_mbox_sys_flush(struct lpfc_hba *phba)
{
	LIST_HEAD(completions);
	struct lpfc_sli *psli = &phba->sli;
	LPFC_MBOXQ_t *pmb;
	unsigned long iflag;

	/* Flush all the mailbox commands in the mbox system */
	spin_lock_irqsave(&phba->hbalock, iflag);
	/* The pending mailbox command queue */
	list_splice_init(&phba->sli.mboxq, &completions);
	/* The outstanding active mailbox command */
	if (psli->mbox_active) {
		list_add_tail(&psli->mbox_active->list, &completions);
		psli->mbox_active = NULL;
		psli->sli_flag &= ~LPFC_SLI_MBOX_ACTIVE;
	}
	/* The completed mailbox command queue */
	list_splice_init(&phba->sli.mboxq_cmpl, &completions);
	spin_unlock_irqrestore(&phba->hbalock, iflag);

	/* Return all flushed mailbox commands with MBX_NOT_FINISHED status */
	while (!list_empty(&completions)) {
		list_remove_head(&completions, pmb, LPFC_MBOXQ_t, list);
		pmb->u.mb.mbxStatus = MBX_NOT_FINISHED;
		if (pmb->mbox_cmpl)
			pmb->mbox_cmpl(phba, pmb);
	}
}

/**
 * lpfc_sli_host_down - Vport cleanup function
 * @vport: Pointer to virtual port object.
 *
 * lpfc_sli_host_down is called to clean up the resources
 * associated with a vport before destroying virtual
 * port data structures.
 * This function does following operations:
 * - Free discovery resources associated with this virtual
 *   port.
 * - Free iocbs associated with this virtual port in
 *   the txq.
 * - Send abort for all iocb commands associated with this
 *   vport in txcmplq.
 *
 * This function is called with no lock held and always returns 1.
 **/
int
lpfc_sli_host_down(struct lpfc_vport *vport)
{
	LIST_HEAD(completions);
	struct lpfc_hba *phba = vport->phba;
	struct lpfc_sli *psli = &phba->sli;
	struct lpfc_sli_ring *pring;
	struct lpfc_iocbq *iocb, *next_iocb;
	int i;
	unsigned long flags = 0;
	uint16_t prev_pring_flag;

	lpfc_cleanup_discovery_resources(vport);

	spin_lock_irqsave(&phba->hbalock, flags);
	for (i = 0; i < psli->num_rings; i++) {
		pring = &psli->ring[i];
		prev_pring_flag = pring->flag;
		/* Only slow rings */
		if (pring->ringno == LPFC_ELS_RING) {
			pring->flag |= LPFC_DEFERRED_RING_EVENT;
			/* Set the lpfc data pending flag */
			set_bit(LPFC_DATA_READY, &phba->data_flags);
		}
		/*
		 * Error everything on the txq since these iocbs have not been
		 * given to the FW yet.
		 */
		list_for_each_entry_safe(iocb, next_iocb, &pring->txq, list) {
			if (iocb->vport != vport)
				continue;
			list_move_tail(&iocb->list, &completions);
			pring->txq_cnt--;
		}

		/* Next issue ABTS for everything on the txcmplq */
		list_for_each_entry_safe(iocb, next_iocb, &pring->txcmplq,
									list) {
			if (iocb->vport != vport)
				continue;
			lpfc_sli_issue_abort_iotag(phba, pring, iocb);
		}

		pring->flag = prev_pring_flag;
	}

	spin_unlock_irqrestore(&phba->hbalock, flags);

	/* Cancel all the IOCBs from the completions list */
	lpfc_sli_cancel_iocbs(phba, &completions, IOSTAT_LOCAL_REJECT,
			      IOERR_SLI_DOWN);
	return 1;
}

/**
 * lpfc_sli_hba_down - Resource cleanup function for the HBA
 * @phba: Pointer to HBA context object.
 *
 * This function cleans up all iocb, buffers, mailbox commands
 * while shutting down the HBA. This function is called with no
 * lock held and always returns 1.
 * This function does the following to cleanup driver resources:
 * - Free discovery resources for each virtual port
 * - Cleanup any pending fabric iocbs
 * - Iterate through the iocb txq and free each entry
 *   in the list.
 * - Free up any buffer posted to the HBA
 * - Free mailbox commands in the mailbox queue.
 **/
int
lpfc_sli_hba_down(struct lpfc_hba *phba)
{
	LIST_HEAD(completions);
	struct lpfc_sli *psli = &phba->sli;
	struct lpfc_sli_ring *pring;
	struct lpfc_dmabuf *buf_ptr;
	unsigned long flags = 0;
	int i;

	/* Shutdown the mailbox command sub-system */
	lpfc_sli_mbox_sys_shutdown(phba);

	lpfc_hba_down_prep(phba);

	lpfc_fabric_abort_hba(phba);

	spin_lock_irqsave(&phba->hbalock, flags);
	for (i = 0; i < psli->num_rings; i++) {
		pring = &psli->ring[i];
		/* Only slow rings */
		if (pring->ringno == LPFC_ELS_RING) {
			pring->flag |= LPFC_DEFERRED_RING_EVENT;
			/* Set the lpfc data pending flag */
			set_bit(LPFC_DATA_READY, &phba->data_flags);
		}

		/*
		 * Error everything on the txq since these iocbs have not been
		 * given to the FW yet.
		 */
		list_splice_init(&pring->txq, &completions);
		pring->txq_cnt = 0;

	}
	spin_unlock_irqrestore(&phba->hbalock, flags);

	/* Cancel all the IOCBs from the completions list */
	lpfc_sli_cancel_iocbs(phba, &completions, IOSTAT_LOCAL_REJECT,
			      IOERR_SLI_DOWN);

	spin_lock_irqsave(&phba->hbalock, flags);
	list_splice_init(&phba->elsbuf, &completions);
	phba->elsbuf_cnt = 0;
	phba->elsbuf_prev_cnt = 0;
	spin_unlock_irqrestore(&phba->hbalock, flags);

	while (!list_empty(&completions)) {
		list_remove_head(&completions, buf_ptr,
			struct lpfc_dmabuf, list);
		lpfc_mbuf_free(phba, buf_ptr->virt, buf_ptr->phys);
		kfree(buf_ptr);
	}

	/* Return any active mbox cmds */
	del_timer_sync(&psli->mbox_tmo);

	spin_lock_irqsave(&phba->pport->work_port_lock, flags);
	phba->pport->work_port_events &= ~WORKER_MBOX_TMO;
	spin_unlock_irqrestore(&phba->pport->work_port_lock, flags);

	return 1;
}

/**
 * lpfc_sli4_hba_down - PCI function resource cleanup for the SLI4 HBA
 * @phba: Pointer to HBA context object.
 *
 * This function cleans up all queues, iocb, buffers, mailbox commands while
 * shutting down the SLI4 HBA FCoE function. This function is called with no
 * lock held and always returns 1.
 *
 * This function does the following to cleanup driver FCoE function resources:
 * - Free discovery resources for each virtual port
 * - Cleanup any pending fabric iocbs
 * - Iterate through the iocb txq and free each entry in the list.
 * - Free up any buffer posted to the HBA.
 * - Clean up all the queue entries: WQ, RQ, MQ, EQ, CQ, etc.
 * - Free mailbox commands in the mailbox queue.
 **/
int
lpfc_sli4_hba_down(struct lpfc_hba *phba)
{
	/* Stop the SLI4 device port */
	lpfc_stop_port(phba);

	/* Tear down the queues in the HBA */
	lpfc_sli4_queue_unset(phba);

	/* unregister default FCFI from the HBA */
	lpfc_sli4_fcfi_unreg(phba, phba->fcf.fcfi);

	return 1;
}

/**
 * lpfc_sli_pcimem_bcopy - SLI memory copy function
 * @srcp: Source memory pointer.
 * @destp: Destination memory pointer.
 * @cnt: Number of words required to be copied.
 *
 * This function is used for copying data between driver memory
 * and the SLI memory. This function also changes the endianness
 * of each word if native endianness is different from SLI
 * endianness. This function can be called with or without
 * lock.
 **/
void
lpfc_sli_pcimem_bcopy(void *srcp, void *destp, uint32_t cnt)
{
	uint32_t *src = srcp;
	uint32_t *dest = destp;
	uint32_t ldata;
	int i;

	for (i = 0; i < (int)cnt; i += sizeof (uint32_t)) {
		ldata = *src;
		ldata = le32_to_cpu(ldata);
		*dest = ldata;
		src++;
		dest++;
	}
}


/**
 * lpfc_sli_bemem_bcopy - SLI memory copy function
 * @srcp: Source memory pointer.
 * @destp: Destination memory pointer.
 * @cnt: Number of words required to be copied.
 *
 * This function is used for copying data between a data structure
 * with big endian representation to local endianness.
 * This function can be called with or without lock.
 **/
void
lpfc_sli_bemem_bcopy(void *srcp, void *destp, uint32_t cnt)
{
	uint32_t *src = srcp;
	uint32_t *dest = destp;
	uint32_t ldata;
	int i;

	for (i = 0; i < (int)cnt; i += sizeof(uint32_t)) {
		ldata = *src;
		ldata = be32_to_cpu(ldata);
		*dest = ldata;
		src++;
		dest++;
	}
}

/**
 * lpfc_sli_ringpostbuf_put - Function to add a buffer to postbufq
 * @phba: Pointer to HBA context object.
 * @pring: Pointer to driver SLI ring object.
 * @mp: Pointer to driver buffer object.
 *
 * This function is called with no lock held.
 * It always return zero after adding the buffer to the postbufq
 * buffer list.
 **/
int
lpfc_sli_ringpostbuf_put(struct lpfc_hba *phba, struct lpfc_sli_ring *pring,
			 struct lpfc_dmabuf *mp)
{
	/* Stick struct lpfc_dmabuf at end of postbufq so driver can look it up
	   later */
	spin_lock_irq(&phba->hbalock);
	list_add_tail(&mp->list, &pring->postbufq);
	pring->postbufq_cnt++;
	spin_unlock_irq(&phba->hbalock);
	return 0;
}

/**
 * lpfc_sli_get_buffer_tag - allocates a tag for a CMD_QUE_XRI64_CX buffer
 * @phba: Pointer to HBA context object.
 *
 * When HBQ is enabled, buffers are searched based on tags. This function
 * allocates a tag for buffer posted using CMD_QUE_XRI64_CX iocb. The
 * tag is bit wise or-ed with QUE_BUFTAG_BIT to make sure that the tag
 * does not conflict with tags of buffer posted for unsolicited events.
 * The function returns the allocated tag. The function is called with
 * no locks held.
 **/
uint32_t
lpfc_sli_get_buffer_tag(struct lpfc_hba *phba)
{
	spin_lock_irq(&phba->hbalock);
	phba->buffer_tag_count++;
	/*
	 * Always set the QUE_BUFTAG_BIT to distiguish between
	 * a tag assigned by HBQ.
	 */
	phba->buffer_tag_count |= QUE_BUFTAG_BIT;
	spin_unlock_irq(&phba->hbalock);
	return phba->buffer_tag_count;
}

/**
 * lpfc_sli_ring_taggedbuf_get - find HBQ buffer associated with given tag
 * @phba: Pointer to HBA context object.
 * @pring: Pointer to driver SLI ring object.
 * @tag: Buffer tag.
 *
 * Buffers posted using CMD_QUE_XRI64_CX iocb are in pring->postbufq
 * list. After HBA DMA data to these buffers, CMD_IOCB_RET_XRI64_CX
 * iocb is posted to the response ring with the tag of the buffer.
 * This function searches the pring->postbufq list using the tag
 * to find buffer associated with CMD_IOCB_RET_XRI64_CX
 * iocb. If the buffer is found then lpfc_dmabuf object of the
 * buffer is returned to the caller else NULL is returned.
 * This function is called with no lock held.
 **/
struct lpfc_dmabuf *
lpfc_sli_ring_taggedbuf_get(struct lpfc_hba *phba, struct lpfc_sli_ring *pring,
			uint32_t tag)
{
	struct lpfc_dmabuf *mp, *next_mp;
	struct list_head *slp = &pring->postbufq;

	/* Search postbufq, from the begining, looking for a match on tag */
	spin_lock_irq(&phba->hbalock);
	list_for_each_entry_safe(mp, next_mp, &pring->postbufq, list) {
		if (mp->buffer_tag == tag) {
			list_del_init(&mp->list);
			pring->postbufq_cnt--;
			spin_unlock_irq(&phba->hbalock);
			return mp;
		}
	}

	spin_unlock_irq(&phba->hbalock);
	lpfc_printf_log(phba, KERN_ERR, LOG_INIT,
			"0402 Cannot find virtual addr for buffer tag on "
			"ring %d Data x%lx x%p x%p x%x\n",
			pring->ringno, (unsigned long) tag,
			slp->next, slp->prev, pring->postbufq_cnt);

	return NULL;
}

/**
 * lpfc_sli_ringpostbuf_get - search buffers for unsolicited CT and ELS events
 * @phba: Pointer to HBA context object.
 * @pring: Pointer to driver SLI ring object.
 * @phys: DMA address of the buffer.
 *
 * This function searches the buffer list using the dma_address
 * of unsolicited event to find the driver's lpfc_dmabuf object
 * corresponding to the dma_address. The function returns the
 * lpfc_dmabuf object if a buffer is found else it returns NULL.
 * This function is called by the ct and els unsolicited event
 * handlers to get the buffer associated with the unsolicited
 * event.
 *
 * This function is called with no lock held.
 **/
struct lpfc_dmabuf *
lpfc_sli_ringpostbuf_get(struct lpfc_hba *phba, struct lpfc_sli_ring *pring,
			 dma_addr_t phys)
{
	struct lpfc_dmabuf *mp, *next_mp;
	struct list_head *slp = &pring->postbufq;

	/* Search postbufq, from the begining, looking for a match on phys */
	spin_lock_irq(&phba->hbalock);
	list_for_each_entry_safe(mp, next_mp, &pring->postbufq, list) {
		if (mp->phys == phys) {
			list_del_init(&mp->list);
			pring->postbufq_cnt--;
			spin_unlock_irq(&phba->hbalock);
			return mp;
		}
	}

	spin_unlock_irq(&phba->hbalock);
	lpfc_printf_log(phba, KERN_ERR, LOG_INIT,
			"0410 Cannot find virtual addr for mapped buf on "
			"ring %d Data x%llx x%p x%p x%x\n",
			pring->ringno, (unsigned long long)phys,
			slp->next, slp->prev, pring->postbufq_cnt);
	return NULL;
}

/**
 * lpfc_sli_abort_els_cmpl - Completion handler for the els abort iocbs
 * @phba: Pointer to HBA context object.
 * @cmdiocb: Pointer to driver command iocb object.
 * @rspiocb: Pointer to driver response iocb object.
 *
 * This function is the completion handler for the abort iocbs for
 * ELS commands. This function is called from the ELS ring event
 * handler with no lock held. This function frees memory resources
 * associated with the abort iocb.
 **/
static void
lpfc_sli_abort_els_cmpl(struct lpfc_hba *phba, struct lpfc_iocbq *cmdiocb,
			struct lpfc_iocbq *rspiocb)
{
	IOCB_t *irsp = &rspiocb->iocb;
	uint16_t abort_iotag, abort_context;
	struct lpfc_iocbq *abort_iocb;
	struct lpfc_sli_ring *pring = &phba->sli.ring[LPFC_ELS_RING];

	abort_iocb = NULL;

	if (irsp->ulpStatus) {
		abort_context = cmdiocb->iocb.un.acxri.abortContextTag;
		abort_iotag = cmdiocb->iocb.un.acxri.abortIoTag;

		spin_lock_irq(&phba->hbalock);
		if (phba->sli_rev < LPFC_SLI_REV4) {
			if (abort_iotag != 0 &&
				abort_iotag <= phba->sli.last_iotag)
				abort_iocb =
					phba->sli.iocbq_lookup[abort_iotag];
		} else
			/* For sli4 the abort_tag is the XRI,
			 * so the abort routine puts the iotag  of the iocb
			 * being aborted in the context field of the abort
			 * IOCB.
			 */
			abort_iocb = phba->sli.iocbq_lookup[abort_context];

		/*
		 *  If the iocb is not found in Firmware queue the iocb
		 *  might have completed already. Do not free it again.
		 */
		if (irsp->ulpStatus == IOSTAT_LOCAL_REJECT) {
			if (irsp->un.ulpWord[4] != IOERR_NO_XRI) {
				spin_unlock_irq(&phba->hbalock);
				lpfc_sli_release_iocbq(phba, cmdiocb);
				return;
			}
			/* For SLI4 the ulpContext field for abort IOCB
			 * holds the iotag of the IOCB being aborted so
			 * the local abort_context needs to be reset to
			 * match the aborted IOCBs ulpContext.
			 */
			if (abort_iocb && phba->sli_rev == LPFC_SLI_REV4)
				abort_context = abort_iocb->iocb.ulpContext;
		}

		lpfc_printf_log(phba, KERN_WARNING, LOG_ELS | LOG_SLI,
				"0327 Cannot abort els iocb %p "
				"with tag %x context %x, abort status %x, "
				"abort code %x\n",
				abort_iocb, abort_iotag, abort_context,
				irsp->ulpStatus, irsp->un.ulpWord[4]);
		/*
		 * make sure we have the right iocbq before taking it
		 * off the txcmplq and try to call completion routine.
		 */
		if (!abort_iocb ||
		    abort_iocb->iocb.ulpContext != abort_context ||
		    (abort_iocb->iocb_flag & LPFC_DRIVER_ABORTED) == 0)
			spin_unlock_irq(&phba->hbalock);
		else if (phba->sli_rev < LPFC_SLI_REV4) {
			/*
			 * leave the SLI4 aborted command on the txcmplq
			 * list and the command complete WCQE's XB bit
			 * will tell whether the SGL (XRI) can be released
			 * immediately or to the aborted SGL list for the
			 * following abort XRI from the HBA.
			 */
			list_del_init(&abort_iocb->list);
			if (abort_iocb->iocb_flag & LPFC_IO_ON_Q) {
				abort_iocb->iocb_flag &= ~LPFC_IO_ON_Q;
				pring->txcmplq_cnt--;
			}

			/* Firmware could still be in progress of DMAing
			 * payload, so don't free data buffer till after
			 * a hbeat.
			 */
			abort_iocb->iocb_flag |= LPFC_DELAY_MEM_FREE;
			abort_iocb->iocb_flag &= ~LPFC_DRIVER_ABORTED;
			spin_unlock_irq(&phba->hbalock);

			abort_iocb->iocb.ulpStatus = IOSTAT_LOCAL_REJECT;
			abort_iocb->iocb.un.ulpWord[4] = IOERR_ABORT_REQUESTED;
			(abort_iocb->iocb_cmpl)(phba, abort_iocb, abort_iocb);
		} else
			spin_unlock_irq(&phba->hbalock);
	}

	lpfc_sli_release_iocbq(phba, cmdiocb);
	return;
}

/**
 * lpfc_ignore_els_cmpl - Completion handler for aborted ELS command
 * @phba: Pointer to HBA context object.
 * @cmdiocb: Pointer to driver command iocb object.
 * @rspiocb: Pointer to driver response iocb object.
 *
 * The function is called from SLI ring event handler with no
 * lock held. This function is the completion handler for ELS commands
 * which are aborted. The function frees memory resources used for
 * the aborted ELS commands.
 **/
static void
lpfc_ignore_els_cmpl(struct lpfc_hba *phba, struct lpfc_iocbq *cmdiocb,
		     struct lpfc_iocbq *rspiocb)
{
	IOCB_t *irsp = &rspiocb->iocb;

	/* ELS cmd tag <ulpIoTag> completes */
	lpfc_printf_log(phba, KERN_INFO, LOG_ELS,
			"0139 Ignoring ELS cmd tag x%x completion Data: "
			"x%x x%x x%x\n",
			irsp->ulpIoTag, irsp->ulpStatus,
			irsp->un.ulpWord[4], irsp->ulpTimeout);
	if (cmdiocb->iocb.ulpCommand == CMD_GEN_REQUEST64_CR)
		lpfc_ct_free_iocb(phba, cmdiocb);
	else
		lpfc_els_free_iocb(phba, cmdiocb);
	return;
}

/**
 * lpfc_sli_issue_abort_iotag - Abort function for a command iocb
 * @phba: Pointer to HBA context object.
 * @pring: Pointer to driver SLI ring object.
 * @cmdiocb: Pointer to driver command iocb object.
 *
 * This function issues an abort iocb for the provided command
 * iocb. This function is called with hbalock held.
 * The function returns 0 when it fails due to memory allocation
 * failure or when the command iocb is an abort request.
 **/
int
lpfc_sli_issue_abort_iotag(struct lpfc_hba *phba, struct lpfc_sli_ring *pring,
			   struct lpfc_iocbq *cmdiocb)
{
	struct lpfc_vport *vport = cmdiocb->vport;
	struct lpfc_iocbq *abtsiocbp;
	IOCB_t *icmd = NULL;
	IOCB_t *iabt = NULL;
	int retval = IOCB_ERROR;

	/*
	 * There are certain command types we don't want to abort.  And we
	 * don't want to abort commands that are already in the process of
	 * being aborted.
	 */
	icmd = &cmdiocb->iocb;
	if (icmd->ulpCommand == CMD_ABORT_XRI_CN ||
	    icmd->ulpCommand == CMD_CLOSE_XRI_CN ||
	    (cmdiocb->iocb_flag & LPFC_DRIVER_ABORTED) != 0)
		return 0;

	/* If we're unloading, don't abort iocb on the ELS ring, but change the
	 * callback so that nothing happens when it finishes.
	 */
	if ((vport->load_flag & FC_UNLOADING) &&
	    (pring->ringno == LPFC_ELS_RING)) {
		if (cmdiocb->iocb_flag & LPFC_IO_FABRIC)
			cmdiocb->fabric_iocb_cmpl = lpfc_ignore_els_cmpl;
		else
			cmdiocb->iocb_cmpl = lpfc_ignore_els_cmpl;
		goto abort_iotag_exit;
	}

	/* issue ABTS for this IOCB based on iotag */
	abtsiocbp = __lpfc_sli_get_iocbq(phba);
	if (abtsiocbp == NULL)
		return 0;

	/* This signals the response to set the correct status
	 * before calling the completion handler
	 */
	cmdiocb->iocb_flag |= LPFC_DRIVER_ABORTED;

	iabt = &abtsiocbp->iocb;
	iabt->un.acxri.abortType = ABORT_TYPE_ABTS;
	iabt->un.acxri.abortContextTag = icmd->ulpContext;
	if (phba->sli_rev == LPFC_SLI_REV4) {
		iabt->un.acxri.abortIoTag = cmdiocb->sli4_xritag;
		iabt->un.acxri.abortContextTag = cmdiocb->iotag;
	}
	else
		iabt->un.acxri.abortIoTag = icmd->ulpIoTag;
	iabt->ulpLe = 1;
	iabt->ulpClass = icmd->ulpClass;

	/* ABTS WQE must go to the same WQ as the WQE to be aborted */
	abtsiocbp->fcp_wqidx = cmdiocb->fcp_wqidx;
	if (cmdiocb->iocb_flag & LPFC_IO_FCP)
		abtsiocbp->iocb_flag |= LPFC_USE_FCPWQIDX;

	if (phba->link_state >= LPFC_LINK_UP)
		iabt->ulpCommand = CMD_ABORT_XRI_CN;
	else
		iabt->ulpCommand = CMD_CLOSE_XRI_CN;

	abtsiocbp->iocb_cmpl = lpfc_sli_abort_els_cmpl;

	lpfc_printf_vlog(vport, KERN_INFO, LOG_SLI,
			 "0339 Abort xri x%x, original iotag x%x, "
			 "abort cmd iotag x%x\n",
			 iabt->un.acxri.abortIoTag,
			 iabt->un.acxri.abortContextTag,
			 abtsiocbp->iotag);
	retval = __lpfc_sli_issue_iocb(phba, pring->ringno, abtsiocbp, 0);

	if (retval)
		__lpfc_sli_release_iocbq(phba, abtsiocbp);
abort_iotag_exit:
	/*
	 * Caller to this routine should check for IOCB_ERROR
	 * and handle it properly.  This routine no longer removes
	 * iocb off txcmplq and call compl in case of IOCB_ERROR.
	 */
	return retval;
}

/**
 * lpfc_sli_validate_fcp_iocb - find commands associated with a vport or LUN
 * @iocbq: Pointer to driver iocb object.
 * @vport: Pointer to driver virtual port object.
 * @tgt_id: SCSI ID of the target.
 * @lun_id: LUN ID of the scsi device.
 * @ctx_cmd: LPFC_CTX_LUN/LPFC_CTX_TGT/LPFC_CTX_HOST
 *
 * This function acts as an iocb filter for functions which abort or count
 * all FCP iocbs pending on a lun/SCSI target/SCSI host. It will return
 * 0 if the filtering criteria is met for the given iocb and will return
 * 1 if the filtering criteria is not met.
 * If ctx_cmd == LPFC_CTX_LUN, the function returns 0 only if the
 * given iocb is for the SCSI device specified by vport, tgt_id and
 * lun_id parameter.
 * If ctx_cmd == LPFC_CTX_TGT,  the function returns 0 only if the
 * given iocb is for the SCSI target specified by vport and tgt_id
 * parameters.
 * If ctx_cmd == LPFC_CTX_HOST, the function returns 0 only if the
 * given iocb is for the SCSI host associated with the given vport.
 * This function is called with no locks held.
 **/
static int
lpfc_sli_validate_fcp_iocb(struct lpfc_iocbq *iocbq, struct lpfc_vport *vport,
			   uint16_t tgt_id, uint64_t lun_id,
			   lpfc_ctx_cmd ctx_cmd)
{
	struct lpfc_scsi_buf *lpfc_cmd;
	int rc = 1;

	if (!(iocbq->iocb_flag &  LPFC_IO_FCP))
		return rc;

	if (iocbq->vport != vport)
		return rc;

	lpfc_cmd = container_of(iocbq, struct lpfc_scsi_buf, cur_iocbq);

	if (lpfc_cmd->pCmd == NULL)
		return rc;

	switch (ctx_cmd) {
	case LPFC_CTX_LUN:
		if ((lpfc_cmd->rdata->pnode) &&
		    (lpfc_cmd->rdata->pnode->nlp_sid == tgt_id) &&
		    (scsilun_to_int(&lpfc_cmd->fcp_cmnd->fcp_lun) == lun_id))
			rc = 0;
		break;
	case LPFC_CTX_TGT:
		if ((lpfc_cmd->rdata->pnode) &&
		    (lpfc_cmd->rdata->pnode->nlp_sid == tgt_id))
			rc = 0;
		break;
	case LPFC_CTX_HOST:
		rc = 0;
		break;
	default:
		printk(KERN_ERR "%s: Unknown context cmd type, value %d\n",
			__func__, ctx_cmd);
		break;
	}

	return rc;
}

/**
 * lpfc_sli_sum_iocb - Function to count the number of FCP iocbs pending
 * @vport: Pointer to virtual port.
 * @tgt_id: SCSI ID of the target.
 * @lun_id: LUN ID of the scsi device.
 * @ctx_cmd: LPFC_CTX_LUN/LPFC_CTX_TGT/LPFC_CTX_HOST.
 *
 * This function returns number of FCP commands pending for the vport.
 * When ctx_cmd == LPFC_CTX_LUN, the function returns number of FCP
 * commands pending on the vport associated with SCSI device specified
 * by tgt_id and lun_id parameters.
 * When ctx_cmd == LPFC_CTX_TGT, the function returns number of FCP
 * commands pending on the vport associated with SCSI target specified
 * by tgt_id parameter.
 * When ctx_cmd == LPFC_CTX_HOST, the function returns number of FCP
 * commands pending on the vport.
 * This function returns the number of iocbs which satisfy the filter.
 * This function is called without any lock held.
 **/
int
lpfc_sli_sum_iocb(struct lpfc_vport *vport, uint16_t tgt_id, uint64_t lun_id,
		  lpfc_ctx_cmd ctx_cmd)
{
	struct lpfc_hba *phba = vport->phba;
	struct lpfc_iocbq *iocbq;
	int sum, i;

	for (i = 1, sum = 0; i <= phba->sli.last_iotag; i++) {
		iocbq = phba->sli.iocbq_lookup[i];

		if (lpfc_sli_validate_fcp_iocb (iocbq, vport, tgt_id, lun_id,
						ctx_cmd) == 0)
			sum++;
	}

	return sum;
}

/**
 * lpfc_sli_abort_fcp_cmpl - Completion handler function for aborted FCP IOCBs
 * @phba: Pointer to HBA context object
 * @cmdiocb: Pointer to command iocb object.
 * @rspiocb: Pointer to response iocb object.
 *
 * This function is called when an aborted FCP iocb completes. This
 * function is called by the ring event handler with no lock held.
 * This function frees the iocb.
 **/
void
lpfc_sli_abort_fcp_cmpl(struct lpfc_hba *phba, struct lpfc_iocbq *cmdiocb,
			struct lpfc_iocbq *rspiocb)
{
	lpfc_sli_release_iocbq(phba, cmdiocb);
	return;
}

/**
 * lpfc_sli_abort_iocb - issue abort for all commands on a host/target/LUN
 * @vport: Pointer to virtual port.
 * @pring: Pointer to driver SLI ring object.
 * @tgt_id: SCSI ID of the target.
 * @lun_id: LUN ID of the scsi device.
 * @abort_cmd: LPFC_CTX_LUN/LPFC_CTX_TGT/LPFC_CTX_HOST.
 *
 * This function sends an abort command for every SCSI command
 * associated with the given virtual port pending on the ring
 * filtered by lpfc_sli_validate_fcp_iocb function.
 * When abort_cmd == LPFC_CTX_LUN, the function sends abort only to the
 * FCP iocbs associated with lun specified by tgt_id and lun_id
 * parameters
 * When abort_cmd == LPFC_CTX_TGT, the function sends abort only to the
 * FCP iocbs associated with SCSI target specified by tgt_id parameter.
 * When abort_cmd == LPFC_CTX_HOST, the function sends abort to all
 * FCP iocbs associated with virtual port.
 * This function returns number of iocbs it failed to abort.
 * This function is called with no locks held.
 **/
int
lpfc_sli_abort_iocb(struct lpfc_vport *vport, struct lpfc_sli_ring *pring,
		    uint16_t tgt_id, uint64_t lun_id, lpfc_ctx_cmd abort_cmd)
{
	struct lpfc_hba *phba = vport->phba;
	struct lpfc_iocbq *iocbq;
	struct lpfc_iocbq *abtsiocb;
	IOCB_t *cmd = NULL;
	int errcnt = 0, ret_val = 0;
	int i;

	for (i = 1; i <= phba->sli.last_iotag; i++) {
		iocbq = phba->sli.iocbq_lookup[i];

		if (lpfc_sli_validate_fcp_iocb(iocbq, vport, tgt_id, lun_id,
					       abort_cmd) != 0)
			continue;

		/* issue ABTS for this IOCB based on iotag */
		abtsiocb = lpfc_sli_get_iocbq(phba);
		if (abtsiocb == NULL) {
			errcnt++;
			continue;
		}

		cmd = &iocbq->iocb;
		abtsiocb->iocb.un.acxri.abortType = ABORT_TYPE_ABTS;
		abtsiocb->iocb.un.acxri.abortContextTag = cmd->ulpContext;
		if (phba->sli_rev == LPFC_SLI_REV4)
			abtsiocb->iocb.un.acxri.abortIoTag = iocbq->sli4_xritag;
		else
			abtsiocb->iocb.un.acxri.abortIoTag = cmd->ulpIoTag;
		abtsiocb->iocb.ulpLe = 1;
		abtsiocb->iocb.ulpClass = cmd->ulpClass;
		abtsiocb->vport = phba->pport;

		/* ABTS WQE must go to the same WQ as the WQE to be aborted */
		abtsiocb->fcp_wqidx = iocbq->fcp_wqidx;
		if (iocbq->iocb_flag & LPFC_IO_FCP)
			abtsiocb->iocb_flag |= LPFC_USE_FCPWQIDX;

		if (lpfc_is_link_up(phba))
			abtsiocb->iocb.ulpCommand = CMD_ABORT_XRI_CN;
		else
			abtsiocb->iocb.ulpCommand = CMD_CLOSE_XRI_CN;

		/* Setup callback routine and issue the command. */
		abtsiocb->iocb_cmpl = lpfc_sli_abort_fcp_cmpl;
		ret_val = lpfc_sli_issue_iocb(phba, pring->ringno,
					      abtsiocb, 0);
		if (ret_val == IOCB_ERROR) {
			lpfc_sli_release_iocbq(phba, abtsiocb);
			errcnt++;
			continue;
		}
	}

	return errcnt;
}

/**
 * lpfc_sli_wake_iocb_wait - lpfc_sli_issue_iocb_wait's completion handler
 * @phba: Pointer to HBA context object.
 * @cmdiocbq: Pointer to command iocb.
 * @rspiocbq: Pointer to response iocb.
 *
 * This function is the completion handler for iocbs issued using
 * lpfc_sli_issue_iocb_wait function. This function is called by the
 * ring event handler function without any lock held. This function
 * can be called from both worker thread context and interrupt
 * context. This function also can be called from other thread which
 * cleans up the SLI layer objects.
 * This function copy the contents of the response iocb to the
 * response iocb memory object provided by the caller of
 * lpfc_sli_issue_iocb_wait and then wakes up the thread which
 * sleeps for the iocb completion.
 **/
static void
lpfc_sli_wake_iocb_wait(struct lpfc_hba *phba,
			struct lpfc_iocbq *cmdiocbq,
			struct lpfc_iocbq *rspiocbq)
{
	wait_queue_head_t *pdone_q;
	unsigned long iflags;
	struct lpfc_scsi_buf *lpfc_cmd;

	spin_lock_irqsave(&phba->hbalock, iflags);
	cmdiocbq->iocb_flag |= LPFC_IO_WAKE;
	if (cmdiocbq->context2 && rspiocbq)
		memcpy(&((struct lpfc_iocbq *)cmdiocbq->context2)->iocb,
		       &rspiocbq->iocb, sizeof(IOCB_t));

	/* Set the exchange busy flag for task management commands */
	if ((cmdiocbq->iocb_flag & LPFC_IO_FCP) &&
		!(cmdiocbq->iocb_flag & LPFC_IO_LIBDFC)) {
		lpfc_cmd = container_of(cmdiocbq, struct lpfc_scsi_buf,
			cur_iocbq);
		lpfc_cmd->exch_busy = rspiocbq->iocb_flag & LPFC_EXCHANGE_BUSY;
	}

	pdone_q = cmdiocbq->context_un.wait_queue;
	if (pdone_q)
		wake_up(pdone_q);
	spin_unlock_irqrestore(&phba->hbalock, iflags);
	return;
}

/**
 * lpfc_chk_iocb_flg - Test IOCB flag with lock held.
 * @phba: Pointer to HBA context object..
 * @piocbq: Pointer to command iocb.
 * @flag: Flag to test.
 *
 * This routine grabs the hbalock and then test the iocb_flag to
 * see if the passed in flag is set.
 * Returns:
 * 1 if flag is set.
 * 0 if flag is not set.
 **/
static int
lpfc_chk_iocb_flg(struct lpfc_hba *phba,
		 struct lpfc_iocbq *piocbq, uint32_t flag)
{
	unsigned long iflags;
	int ret;

	spin_lock_irqsave(&phba->hbalock, iflags);
	ret = piocbq->iocb_flag & flag;
	spin_unlock_irqrestore(&phba->hbalock, iflags);
	return ret;

}

/**
 * lpfc_sli_issue_iocb_wait - Synchronous function to issue iocb commands
 * @phba: Pointer to HBA context object..
 * @pring: Pointer to sli ring.
 * @piocb: Pointer to command iocb.
 * @prspiocbq: Pointer to response iocb.
 * @timeout: Timeout in number of seconds.
 *
 * This function issues the iocb to firmware and waits for the
 * iocb to complete. If the iocb command is not
 * completed within timeout seconds, it returns IOCB_TIMEDOUT.
 * Caller should not free the iocb resources if this function
 * returns IOCB_TIMEDOUT.
 * The function waits for the iocb completion using an
 * non-interruptible wait.
 * This function will sleep while waiting for iocb completion.
 * So, this function should not be called from any context which
 * does not allow sleeping. Due to the same reason, this function
 * cannot be called with interrupt disabled.
 * This function assumes that the iocb completions occur while
 * this function sleep. So, this function cannot be called from
 * the thread which process iocb completion for this ring.
 * This function clears the iocb_flag of the iocb object before
 * issuing the iocb and the iocb completion handler sets this
 * flag and wakes this thread when the iocb completes.
 * The contents of the response iocb will be copied to prspiocbq
 * by the completion handler when the command completes.
 * This function returns IOCB_SUCCESS when success.
 * This function is called with no lock held.
 **/
int
lpfc_sli_issue_iocb_wait(struct lpfc_hba *phba,
			 uint32_t ring_number,
			 struct lpfc_iocbq *piocb,
			 struct lpfc_iocbq *prspiocbq,
			 uint32_t timeout)
{
	DECLARE_WAIT_QUEUE_HEAD_ONSTACK(done_q);
	long timeleft, timeout_req = 0;
	int retval = IOCB_SUCCESS;
	uint32_t creg_val;
	struct lpfc_sli_ring *pring = &phba->sli.ring[LPFC_ELS_RING];
	/*
	 * If the caller has provided a response iocbq buffer, then context2
	 * is NULL or its an error.
	 */
	if (prspiocbq) {
		if (piocb->context2)
			return IOCB_ERROR;
		piocb->context2 = prspiocbq;
	}

	piocb->iocb_cmpl = lpfc_sli_wake_iocb_wait;
	piocb->context_un.wait_queue = &done_q;
	piocb->iocb_flag &= ~LPFC_IO_WAKE;

	if (phba->cfg_poll & DISABLE_FCP_RING_INT) {
		creg_val = readl(phba->HCregaddr);
		creg_val |= (HC_R0INT_ENA << LPFC_FCP_RING);
		writel(creg_val, phba->HCregaddr);
		readl(phba->HCregaddr); /* flush */
	}

	retval = lpfc_sli_issue_iocb(phba, ring_number, piocb,
				     SLI_IOCB_RET_IOCB);
	if (retval == IOCB_SUCCESS) {
		timeout_req = timeout * HZ;
		timeleft = wait_event_timeout(done_q,
				lpfc_chk_iocb_flg(phba, piocb, LPFC_IO_WAKE),
				timeout_req);

		if (piocb->iocb_flag & LPFC_IO_WAKE) {
			lpfc_printf_log(phba, KERN_INFO, LOG_SLI,
					"0331 IOCB wake signaled\n");
		} else if (timeleft == 0) {
			lpfc_printf_log(phba, KERN_ERR, LOG_SLI,
					"0338 IOCB wait timeout error - no "
					"wake response Data x%x\n", timeout);
			retval = IOCB_TIMEDOUT;
		} else {
			lpfc_printf_log(phba, KERN_ERR, LOG_SLI,
					"0330 IOCB wake NOT set, "
					"Data x%x x%lx\n",
					timeout, (timeleft / jiffies));
			retval = IOCB_TIMEDOUT;
		}
	} else if (retval == IOCB_BUSY) {
		lpfc_printf_log(phba, KERN_INFO, LOG_SLI,
			"2818 Max IOCBs %d txq cnt %d txcmplq cnt %d\n",
			phba->iocb_cnt, pring->txq_cnt, pring->txcmplq_cnt);
		return retval;
	} else {
		lpfc_printf_log(phba, KERN_INFO, LOG_SLI,
				"0332 IOCB wait issue failed, Data x%x\n",
				retval);
		retval = IOCB_ERROR;
	}

	if (phba->cfg_poll & DISABLE_FCP_RING_INT) {
		creg_val = readl(phba->HCregaddr);
		creg_val &= ~(HC_R0INT_ENA << LPFC_FCP_RING);
		writel(creg_val, phba->HCregaddr);
		readl(phba->HCregaddr); /* flush */
	}

	if (prspiocbq)
		piocb->context2 = NULL;

	piocb->context_un.wait_queue = NULL;
	piocb->iocb_cmpl = NULL;
	return retval;
}

/**
 * lpfc_sli_issue_mbox_wait - Synchronous function to issue mailbox
 * @phba: Pointer to HBA context object.
 * @pmboxq: Pointer to driver mailbox object.
 * @timeout: Timeout in number of seconds.
 *
 * This function issues the mailbox to firmware and waits for the
 * mailbox command to complete. If the mailbox command is not
 * completed within timeout seconds, it returns MBX_TIMEOUT.
 * The function waits for the mailbox completion using an
 * interruptible wait. If the thread is woken up due to a
 * signal, MBX_TIMEOUT error is returned to the caller. Caller
 * should not free the mailbox resources, if this function returns
 * MBX_TIMEOUT.
 * This function will sleep while waiting for mailbox completion.
 * So, this function should not be called from any context which
 * does not allow sleeping. Due to the same reason, this function
 * cannot be called with interrupt disabled.
 * This function assumes that the mailbox completion occurs while
 * this function sleep. So, this function cannot be called from
 * the worker thread which processes mailbox completion.
 * This function is called in the context of HBA management
 * applications.
 * This function returns MBX_SUCCESS when successful.
 * This function is called with no lock held.
 **/
int
lpfc_sli_issue_mbox_wait(struct lpfc_hba *phba, LPFC_MBOXQ_t *pmboxq,
			 uint32_t timeout)
{
	DECLARE_WAIT_QUEUE_HEAD_ONSTACK(done_q);
	int retval;
	unsigned long flag;

	/* The caller must leave context1 empty. */
	if (pmboxq->context1)
		return MBX_NOT_FINISHED;

	pmboxq->mbox_flag &= ~LPFC_MBX_WAKE;
	/* setup wake call as IOCB callback */
	pmboxq->mbox_cmpl = lpfc_sli_wake_mbox_wait;
	/* setup context field to pass wait_queue pointer to wake function  */
	pmboxq->context1 = &done_q;

	/* now issue the command */
	retval = lpfc_sli_issue_mbox(phba, pmboxq, MBX_NOWAIT);

	if (retval == MBX_BUSY || retval == MBX_SUCCESS) {
		wait_event_interruptible_timeout(done_q,
				pmboxq->mbox_flag & LPFC_MBX_WAKE,
				timeout * HZ);

		spin_lock_irqsave(&phba->hbalock, flag);
		pmboxq->context1 = NULL;
		/*
		 * if LPFC_MBX_WAKE flag is set the mailbox is completed
		 * else do not free the resources.
		 */
		if (pmboxq->mbox_flag & LPFC_MBX_WAKE) {
			retval = MBX_SUCCESS;
			lpfc_sli4_swap_str(phba, pmboxq);
		} else {
			retval = MBX_TIMEOUT;
			pmboxq->mbox_cmpl = lpfc_sli_def_mbox_cmpl;
		}
		spin_unlock_irqrestore(&phba->hbalock, flag);
	}

	return retval;
}

/**
 * lpfc_sli_mbox_sys_shutdown - shutdown mailbox command sub-system
 * @phba: Pointer to HBA context.
 *
 * This function is called to shutdown the driver's mailbox sub-system.
 * It first marks the mailbox sub-system is in a block state to prevent
 * the asynchronous mailbox command from issued off the pending mailbox
 * command queue. If the mailbox command sub-system shutdown is due to
 * HBA error conditions such as EEH or ERATT, this routine shall invoke
 * the mailbox sub-system flush routine to forcefully bring down the
 * mailbox sub-system. Otherwise, if it is due to normal condition (such
 * as with offline or HBA function reset), this routine will wait for the
 * outstanding mailbox command to complete before invoking the mailbox
 * sub-system flush routine to gracefully bring down mailbox sub-system.
 **/
void
lpfc_sli_mbox_sys_shutdown(struct lpfc_hba *phba)
{
	struct lpfc_sli *psli = &phba->sli;
	uint8_t actcmd = MBX_HEARTBEAT;
	unsigned long timeout;

	spin_lock_irq(&phba->hbalock);
	psli->sli_flag |= LPFC_SLI_ASYNC_MBX_BLK;
	spin_unlock_irq(&phba->hbalock);

	if (psli->sli_flag & LPFC_SLI_ACTIVE) {
		spin_lock_irq(&phba->hbalock);
		if (phba->sli.mbox_active)
			actcmd = phba->sli.mbox_active->u.mb.mbxCommand;
		spin_unlock_irq(&phba->hbalock);
		/* Determine how long we might wait for the active mailbox
		 * command to be gracefully completed by firmware.
		 */
		timeout = msecs_to_jiffies(lpfc_mbox_tmo_val(phba, actcmd) *
					   1000) + jiffies;
		while (phba->sli.mbox_active) {
			/* Check active mailbox complete status every 2ms */
			msleep(2);
			if (time_after(jiffies, timeout))
				/* Timeout, let the mailbox flush routine to
				 * forcefully release active mailbox command
				 */
				break;
		}
	}
	lpfc_sli_mbox_sys_flush(phba);
}

/**
 * lpfc_sli_eratt_read - read sli-3 error attention events
 * @phba: Pointer to HBA context.
 *
 * This function is called to read the SLI3 device error attention registers
 * for possible error attention events. The caller must hold the hostlock
 * with spin_lock_irq().
 *
 * This fucntion returns 1 when there is Error Attention in the Host Attention
 * Register and returns 0 otherwise.
 **/
static int
lpfc_sli_eratt_read(struct lpfc_hba *phba)
{
	uint32_t ha_copy;

	/* Read chip Host Attention (HA) register */
	ha_copy = readl(phba->HAregaddr);
	if (ha_copy & HA_ERATT) {
		/* Read host status register to retrieve error event */
		lpfc_sli_read_hs(phba);

		/* Check if there is a deferred error condition is active */
		if ((HS_FFER1 & phba->work_hs) &&
		    ((HS_FFER2 | HS_FFER3 | HS_FFER4 | HS_FFER5 |
		     HS_FFER6 | HS_FFER7) & phba->work_hs)) {
			phba->hba_flag |= DEFER_ERATT;
			/* Clear all interrupt enable conditions */
			writel(0, phba->HCregaddr);
			readl(phba->HCregaddr);
		}

		/* Set the driver HA work bitmap */
		phba->work_ha |= HA_ERATT;
		/* Indicate polling handles this ERATT */
		phba->hba_flag |= HBA_ERATT_HANDLED;
		return 1;
	}
	return 0;
}

/**
 * lpfc_sli4_eratt_read - read sli-4 error attention events
 * @phba: Pointer to HBA context.
 *
 * This function is called to read the SLI4 device error attention registers
 * for possible error attention events. The caller must hold the hostlock
 * with spin_lock_irq().
 *
 * This fucntion returns 1 when there is Error Attention in the Host Attention
 * Register and returns 0 otherwise.
 **/
static int
lpfc_sli4_eratt_read(struct lpfc_hba *phba)
{
	uint32_t uerr_sta_hi, uerr_sta_lo;

	/* For now, use the SLI4 device internal unrecoverable error
	 * registers for error attention. This can be changed later.
	 */
	uerr_sta_lo = readl(phba->sli4_hba.UERRLOregaddr);
	uerr_sta_hi = readl(phba->sli4_hba.UERRHIregaddr);
	if ((~phba->sli4_hba.ue_mask_lo & uerr_sta_lo) ||
	    (~phba->sli4_hba.ue_mask_hi & uerr_sta_hi)) {
		lpfc_printf_log(phba, KERN_ERR, LOG_INIT,
				"1423 HBA Unrecoverable error: "
				"uerr_lo_reg=0x%x, uerr_hi_reg=0x%x, "
				"ue_mask_lo_reg=0x%x, ue_mask_hi_reg=0x%x\n",
				uerr_sta_lo, uerr_sta_hi,
				phba->sli4_hba.ue_mask_lo,
				phba->sli4_hba.ue_mask_hi);
		phba->work_status[0] = uerr_sta_lo;
		phba->work_status[1] = uerr_sta_hi;
		/* Set the driver HA work bitmap */
		phba->work_ha |= HA_ERATT;
		/* Indicate polling handles this ERATT */
		phba->hba_flag |= HBA_ERATT_HANDLED;
		return 1;
	}
	return 0;
}

/**
 * lpfc_sli_check_eratt - check error attention events
 * @phba: Pointer to HBA context.
 *
 * This function is called from timer soft interrupt context to check HBA's
 * error attention register bit for error attention events.
 *
 * This fucntion returns 1 when there is Error Attention in the Host Attention
 * Register and returns 0 otherwise.
 **/
int
lpfc_sli_check_eratt(struct lpfc_hba *phba)
{
	uint32_t ha_copy;

	/* If somebody is waiting to handle an eratt, don't process it
	 * here. The brdkill function will do this.
	 */
	if (phba->link_flag & LS_IGNORE_ERATT)
		return 0;

	/* Check if interrupt handler handles this ERATT */
	spin_lock_irq(&phba->hbalock);
	if (phba->hba_flag & HBA_ERATT_HANDLED) {
		/* Interrupt handler has handled ERATT */
		spin_unlock_irq(&phba->hbalock);
		return 0;
	}

	/*
	 * If there is deferred error attention, do not check for error
	 * attention
	 */
	if (unlikely(phba->hba_flag & DEFER_ERATT)) {
		spin_unlock_irq(&phba->hbalock);
		return 0;
	}

	/* If PCI channel is offline, don't process it */
	if (unlikely(pci_channel_offline(phba->pcidev))) {
		spin_unlock_irq(&phba->hbalock);
		return 0;
	}

	switch (phba->sli_rev) {
	case LPFC_SLI_REV2:
	case LPFC_SLI_REV3:
		/* Read chip Host Attention (HA) register */
		ha_copy = lpfc_sli_eratt_read(phba);
		break;
	case LPFC_SLI_REV4:
		/* Read devcie Uncoverable Error (UERR) registers */
		ha_copy = lpfc_sli4_eratt_read(phba);
		break;
	default:
		lpfc_printf_log(phba, KERN_ERR, LOG_INIT,
				"0299 Invalid SLI revision (%d)\n",
				phba->sli_rev);
		ha_copy = 0;
		break;
	}
	spin_unlock_irq(&phba->hbalock);

	return ha_copy;
}

/**
 * lpfc_intr_state_check - Check device state for interrupt handling
 * @phba: Pointer to HBA context.
 *
 * This inline routine checks whether a device or its PCI slot is in a state
 * that the interrupt should be handled.
 *
 * This function returns 0 if the device or the PCI slot is in a state that
 * interrupt should be handled, otherwise -EIO.
 */
static inline int
lpfc_intr_state_check(struct lpfc_hba *phba)
{
	/* If the pci channel is offline, ignore all the interrupts */
	if (unlikely(pci_channel_offline(phba->pcidev)))
		return -EIO;

	/* Update device level interrupt statistics */
	phba->sli.slistat.sli_intr++;

	/* Ignore all interrupts during initialization. */
	if (unlikely(phba->link_state < LPFC_LINK_DOWN))
		return -EIO;

	return 0;
}

/**
 * lpfc_sli_sp_intr_handler - Slow-path interrupt handler to SLI-3 device
 * @irq: Interrupt number.
 * @dev_id: The device context pointer.
 *
 * This function is directly called from the PCI layer as an interrupt
 * service routine when device with SLI-3 interface spec is enabled with
 * MSI-X multi-message interrupt mode and there are slow-path events in
 * the HBA. However, when the device is enabled with either MSI or Pin-IRQ
 * interrupt mode, this function is called as part of the device-level
 * interrupt handler. When the PCI slot is in error recovery or the HBA
 * is undergoing initialization, the interrupt handler will not process
 * the interrupt. The link attention and ELS ring attention events are
 * handled by the worker thread. The interrupt handler signals the worker
 * thread and returns for these events. This function is called without
 * any lock held. It gets the hbalock to access and update SLI data
 * structures.
 *
 * This function returns IRQ_HANDLED when interrupt is handled else it
 * returns IRQ_NONE.
 **/
irqreturn_t
lpfc_sli_sp_intr_handler(int irq, void *dev_id)
{
	struct lpfc_hba  *phba;
	uint32_t ha_copy, hc_copy;
	uint32_t work_ha_copy;
	unsigned long status;
	unsigned long iflag;
	uint32_t control;

	MAILBOX_t *mbox, *pmbox;
	struct lpfc_vport *vport;
	struct lpfc_nodelist *ndlp;
	struct lpfc_dmabuf *mp;
	LPFC_MBOXQ_t *pmb;
	int rc;

	/*
	 * Get the driver's phba structure from the dev_id and
	 * assume the HBA is not interrupting.
	 */
	phba = (struct lpfc_hba *)dev_id;

	if (unlikely(!phba))
		return IRQ_NONE;

	/*
	 * Stuff needs to be attented to when this function is invoked as an
	 * individual interrupt handler in MSI-X multi-message interrupt mode
	 */
	if (phba->intr_type == MSIX) {
		/* Check device state for handling interrupt */
		if (lpfc_intr_state_check(phba))
			return IRQ_NONE;
		/* Need to read HA REG for slow-path events */
		spin_lock_irqsave(&phba->hbalock, iflag);
		ha_copy = readl(phba->HAregaddr);
		/* If somebody is waiting to handle an eratt don't process it
		 * here. The brdkill function will do this.
		 */
		if (phba->link_flag & LS_IGNORE_ERATT)
			ha_copy &= ~HA_ERATT;
		/* Check the need for handling ERATT in interrupt handler */
		if (ha_copy & HA_ERATT) {
			if (phba->hba_flag & HBA_ERATT_HANDLED)
				/* ERATT polling has handled ERATT */
				ha_copy &= ~HA_ERATT;
			else
				/* Indicate interrupt handler handles ERATT */
				phba->hba_flag |= HBA_ERATT_HANDLED;
		}

		/*
		 * If there is deferred error attention, do not check for any
		 * interrupt.
		 */
		if (unlikely(phba->hba_flag & DEFER_ERATT)) {
			spin_unlock_irqrestore(&phba->hbalock, iflag);
			return IRQ_NONE;
		}

		/* Clear up only attention source related to slow-path */
		hc_copy = readl(phba->HCregaddr);
		writel(hc_copy & ~(HC_MBINT_ENA | HC_R2INT_ENA |
			HC_LAINT_ENA | HC_ERINT_ENA),
			phba->HCregaddr);
		writel((ha_copy & (HA_MBATT | HA_R2_CLR_MSK)),
			phba->HAregaddr);
		writel(hc_copy, phba->HCregaddr);
		readl(phba->HAregaddr); /* flush */
		spin_unlock_irqrestore(&phba->hbalock, iflag);
	} else
		ha_copy = phba->ha_copy;

	work_ha_copy = ha_copy & phba->work_ha_mask;

	if (work_ha_copy) {
		if (work_ha_copy & HA_LATT) {
			if (phba->sli.sli_flag & LPFC_PROCESS_LA) {
				/*
				 * Turn off Link Attention interrupts
				 * until CLEAR_LA done
				 */
				spin_lock_irqsave(&phba->hbalock, iflag);
				phba->sli.sli_flag &= ~LPFC_PROCESS_LA;
				control = readl(phba->HCregaddr);
				control &= ~HC_LAINT_ENA;
				writel(control, phba->HCregaddr);
				readl(phba->HCregaddr); /* flush */
				spin_unlock_irqrestore(&phba->hbalock, iflag);
			}
			else
				work_ha_copy &= ~HA_LATT;
		}

		if (work_ha_copy & ~(HA_ERATT | HA_MBATT | HA_LATT)) {
			/*
			 * Turn off Slow Rings interrupts, LPFC_ELS_RING is
			 * the only slow ring.
			 */
			status = (work_ha_copy &
				(HA_RXMASK  << (4*LPFC_ELS_RING)));
			status >>= (4*LPFC_ELS_RING);
			if (status & HA_RXMASK) {
				spin_lock_irqsave(&phba->hbalock, iflag);
				control = readl(phba->HCregaddr);

				lpfc_debugfs_slow_ring_trc(phba,
				"ISR slow ring:   ctl:x%x stat:x%x isrcnt:x%x",
				control, status,
				(uint32_t)phba->sli.slistat.sli_intr);

				if (control & (HC_R0INT_ENA << LPFC_ELS_RING)) {
					lpfc_debugfs_slow_ring_trc(phba,
						"ISR Disable ring:"
						"pwork:x%x hawork:x%x wait:x%x",
						phba->work_ha, work_ha_copy,
						(uint32_t)((unsigned long)
						&phba->work_waitq));

					control &=
					    ~(HC_R0INT_ENA << LPFC_ELS_RING);
					writel(control, phba->HCregaddr);
					readl(phba->HCregaddr); /* flush */
				}
				else {
					lpfc_debugfs_slow_ring_trc(phba,
						"ISR slow ring:   pwork:"
						"x%x hawork:x%x wait:x%x",
						phba->work_ha, work_ha_copy,
						(uint32_t)((unsigned long)
						&phba->work_waitq));
				}
				spin_unlock_irqrestore(&phba->hbalock, iflag);
			}
		}
		spin_lock_irqsave(&phba->hbalock, iflag);
		if (work_ha_copy & HA_ERATT) {
			lpfc_sli_read_hs(phba);
			/*
			 * Check if there is a deferred error condition
			 * is active
			 */
			if ((HS_FFER1 & phba->work_hs) &&
				((HS_FFER2 | HS_FFER3 | HS_FFER4 | HS_FFER5 |
				HS_FFER6 | HS_FFER7) & phba->work_hs)) {
				phba->hba_flag |= DEFER_ERATT;
				/* Clear all interrupt enable conditions */
				writel(0, phba->HCregaddr);
				readl(phba->HCregaddr);
			}
		}

		if ((work_ha_copy & HA_MBATT) && (phba->sli.mbox_active)) {
			pmb = phba->sli.mbox_active;
			pmbox = &pmb->u.mb;
			mbox = phba->mbox;
			vport = pmb->vport;

			/* First check out the status word */
			lpfc_sli_pcimem_bcopy(mbox, pmbox, sizeof(uint32_t));
			if (pmbox->mbxOwner != OWN_HOST) {
				spin_unlock_irqrestore(&phba->hbalock, iflag);
				/*
				 * Stray Mailbox Interrupt, mbxCommand <cmd>
				 * mbxStatus <status>
				 */
				lpfc_printf_log(phba, KERN_ERR, LOG_MBOX |
						LOG_SLI,
						"(%d):0304 Stray Mailbox "
						"Interrupt mbxCommand x%x "
						"mbxStatus x%x\n",
						(vport ? vport->vpi : 0),
						pmbox->mbxCommand,
						pmbox->mbxStatus);
				/* clear mailbox attention bit */
				work_ha_copy &= ~HA_MBATT;
			} else {
				phba->sli.mbox_active = NULL;
				spin_unlock_irqrestore(&phba->hbalock, iflag);
				phba->last_completion_time = jiffies;
				del_timer(&phba->sli.mbox_tmo);
				if (pmb->mbox_cmpl) {
					lpfc_sli_pcimem_bcopy(mbox, pmbox,
							MAILBOX_CMD_SIZE);
					if (pmb->out_ext_byte_len &&
						pmb->context2)
						lpfc_sli_pcimem_bcopy(
						phba->mbox_ext,
						pmb->context2,
						pmb->out_ext_byte_len);
				}
				if (pmb->mbox_flag & LPFC_MBX_IMED_UNREG) {
					pmb->mbox_flag &= ~LPFC_MBX_IMED_UNREG;

					lpfc_debugfs_disc_trc(vport,
						LPFC_DISC_TRC_MBOX_VPORT,
						"MBOX dflt rpi: : "
						"status:x%x rpi:x%x",
						(uint32_t)pmbox->mbxStatus,
						pmbox->un.varWords[0], 0);

					if (!pmbox->mbxStatus) {
						mp = (struct lpfc_dmabuf *)
							(pmb->context1);
						ndlp = (struct lpfc_nodelist *)
							pmb->context2;

						/* Reg_LOGIN of dflt RPI was
						 * successful. new lets get
						 * rid of the RPI using the
						 * same mbox buffer.
						 */
						lpfc_unreg_login(phba,
							vport->vpi,
							pmbox->un.varWords[0],
							pmb);
						pmb->mbox_cmpl =
							lpfc_mbx_cmpl_dflt_rpi;
						pmb->context1 = mp;
						pmb->context2 = ndlp;
						pmb->vport = vport;
						rc = lpfc_sli_issue_mbox(phba,
								pmb,
								MBX_NOWAIT);
						if (rc != MBX_BUSY)
							lpfc_printf_log(phba,
							KERN_ERR,
							LOG_MBOX | LOG_SLI,
							"0350 rc should have"
							"been MBX_BUSY\n");
						if (rc != MBX_NOT_FINISHED)
							goto send_current_mbox;
					}
				}
				spin_lock_irqsave(
						&phba->pport->work_port_lock,
						iflag);
				phba->pport->work_port_events &=
					~WORKER_MBOX_TMO;
				spin_unlock_irqrestore(
						&phba->pport->work_port_lock,
						iflag);
				lpfc_mbox_cmpl_put(phba, pmb);
			}
		} else
			spin_unlock_irqrestore(&phba->hbalock, iflag);

		if ((work_ha_copy & HA_MBATT) &&
		    (phba->sli.mbox_active == NULL)) {
send_current_mbox:
			/* Process next mailbox command if there is one */
			do {
				rc = lpfc_sli_issue_mbox(phba, NULL,
							 MBX_NOWAIT);
			} while (rc == MBX_NOT_FINISHED);
			if (rc != MBX_SUCCESS)
				lpfc_printf_log(phba, KERN_ERR, LOG_MBOX |
						LOG_SLI, "0349 rc should be "
						"MBX_SUCCESS\n");
		}

		spin_lock_irqsave(&phba->hbalock, iflag);
		phba->work_ha |= work_ha_copy;
		spin_unlock_irqrestore(&phba->hbalock, iflag);
		lpfc_worker_wake_up(phba);
	}
	return IRQ_HANDLED;

} /* lpfc_sli_sp_intr_handler */

/**
 * lpfc_sli_fp_intr_handler - Fast-path interrupt handler to SLI-3 device.
 * @irq: Interrupt number.
 * @dev_id: The device context pointer.
 *
 * This function is directly called from the PCI layer as an interrupt
 * service routine when device with SLI-3 interface spec is enabled with
 * MSI-X multi-message interrupt mode and there is a fast-path FCP IOCB
 * ring event in the HBA. However, when the device is enabled with either
 * MSI or Pin-IRQ interrupt mode, this function is called as part of the
 * device-level interrupt handler. When the PCI slot is in error recovery
 * or the HBA is undergoing initialization, the interrupt handler will not
 * process the interrupt. The SCSI FCP fast-path ring event are handled in
 * the intrrupt context. This function is called without any lock held.
 * It gets the hbalock to access and update SLI data structures.
 *
 * This function returns IRQ_HANDLED when interrupt is handled else it
 * returns IRQ_NONE.
 **/
irqreturn_t
lpfc_sli_fp_intr_handler(int irq, void *dev_id)
{
	struct lpfc_hba  *phba;
	uint32_t ha_copy;
	unsigned long status;
	unsigned long iflag;

	/* Get the driver's phba structure from the dev_id and
	 * assume the HBA is not interrupting.
	 */
	phba = (struct lpfc_hba *) dev_id;

	if (unlikely(!phba))
		return IRQ_NONE;

	/*
	 * Stuff needs to be attented to when this function is invoked as an
	 * individual interrupt handler in MSI-X multi-message interrupt mode
	 */
	if (phba->intr_type == MSIX) {
		/* Check device state for handling interrupt */
		if (lpfc_intr_state_check(phba))
			return IRQ_NONE;
		/* Need to read HA REG for FCP ring and other ring events */
		ha_copy = readl(phba->HAregaddr);
		/* Clear up only attention source related to fast-path */
		spin_lock_irqsave(&phba->hbalock, iflag);
		/*
		 * If there is deferred error attention, do not check for
		 * any interrupt.
		 */
		if (unlikely(phba->hba_flag & DEFER_ERATT)) {
			spin_unlock_irqrestore(&phba->hbalock, iflag);
			return IRQ_NONE;
		}
		writel((ha_copy & (HA_R0_CLR_MSK | HA_R1_CLR_MSK)),
			phba->HAregaddr);
		readl(phba->HAregaddr); /* flush */
		spin_unlock_irqrestore(&phba->hbalock, iflag);
	} else
		ha_copy = phba->ha_copy;

	/*
	 * Process all events on FCP ring. Take the optimized path for FCP IO.
	 */
	ha_copy &= ~(phba->work_ha_mask);

	status = (ha_copy & (HA_RXMASK << (4*LPFC_FCP_RING)));
	status >>= (4*LPFC_FCP_RING);
	if (status & HA_RXMASK)
		lpfc_sli_handle_fast_ring_event(phba,
						&phba->sli.ring[LPFC_FCP_RING],
						status);

	if (phba->cfg_multi_ring_support == 2) {
		/*
		 * Process all events on extra ring. Take the optimized path
		 * for extra ring IO.
		 */
		status = (ha_copy & (HA_RXMASK << (4*LPFC_EXTRA_RING)));
		status >>= (4*LPFC_EXTRA_RING);
		if (status & HA_RXMASK) {
			lpfc_sli_handle_fast_ring_event(phba,
					&phba->sli.ring[LPFC_EXTRA_RING],
					status);
		}
	}
	return IRQ_HANDLED;
}  /* lpfc_sli_fp_intr_handler */

/**
 * lpfc_sli_intr_handler - Device-level interrupt handler to SLI-3 device
 * @irq: Interrupt number.
 * @dev_id: The device context pointer.
 *
 * This function is the HBA device-level interrupt handler to device with
 * SLI-3 interface spec, called from the PCI layer when either MSI or
 * Pin-IRQ interrupt mode is enabled and there is an event in the HBA which
 * requires driver attention. This function invokes the slow-path interrupt
 * attention handling function and fast-path interrupt attention handling
 * function in turn to process the relevant HBA attention events. This
 * function is called without any lock held. It gets the hbalock to access
 * and update SLI data structures.
 *
 * This function returns IRQ_HANDLED when interrupt is handled, else it
 * returns IRQ_NONE.
 **/
irqreturn_t
lpfc_sli_intr_handler(int irq, void *dev_id)
{
	struct lpfc_hba  *phba;
	irqreturn_t sp_irq_rc, fp_irq_rc;
	unsigned long status1, status2;
	uint32_t hc_copy;

	/*
	 * Get the driver's phba structure from the dev_id and
	 * assume the HBA is not interrupting.
	 */
	phba = (struct lpfc_hba *) dev_id;

	if (unlikely(!phba))
		return IRQ_NONE;

	/* Check device state for handling interrupt */
	if (lpfc_intr_state_check(phba))
		return IRQ_NONE;

	spin_lock(&phba->hbalock);
	phba->ha_copy = readl(phba->HAregaddr);
	if (unlikely(!phba->ha_copy)) {
		spin_unlock(&phba->hbalock);
		return IRQ_NONE;
	} else if (phba->ha_copy & HA_ERATT) {
		if (phba->hba_flag & HBA_ERATT_HANDLED)
			/* ERATT polling has handled ERATT */
			phba->ha_copy &= ~HA_ERATT;
		else
			/* Indicate interrupt handler handles ERATT */
			phba->hba_flag |= HBA_ERATT_HANDLED;
	}

	/*
	 * If there is deferred error attention, do not check for any interrupt.
	 */
	if (unlikely(phba->hba_flag & DEFER_ERATT)) {
		spin_unlock_irq(&phba->hbalock);
		return IRQ_NONE;
	}

	/* Clear attention sources except link and error attentions */
	hc_copy = readl(phba->HCregaddr);
	writel(hc_copy & ~(HC_MBINT_ENA | HC_R0INT_ENA | HC_R1INT_ENA
		| HC_R2INT_ENA | HC_LAINT_ENA | HC_ERINT_ENA),
		phba->HCregaddr);
	writel((phba->ha_copy & ~(HA_LATT | HA_ERATT)), phba->HAregaddr);
	writel(hc_copy, phba->HCregaddr);
	readl(phba->HAregaddr); /* flush */
	spin_unlock(&phba->hbalock);

	/*
	 * Invokes slow-path host attention interrupt handling as appropriate.
	 */

	/* status of events with mailbox and link attention */
	status1 = phba->ha_copy & (HA_MBATT | HA_LATT | HA_ERATT);

	/* status of events with ELS ring */
	status2 = (phba->ha_copy & (HA_RXMASK  << (4*LPFC_ELS_RING)));
	status2 >>= (4*LPFC_ELS_RING);

	if (status1 || (status2 & HA_RXMASK))
		sp_irq_rc = lpfc_sli_sp_intr_handler(irq, dev_id);
	else
		sp_irq_rc = IRQ_NONE;

	/*
	 * Invoke fast-path host attention interrupt handling as appropriate.
	 */

	/* status of events with FCP ring */
	status1 = (phba->ha_copy & (HA_RXMASK << (4*LPFC_FCP_RING)));
	status1 >>= (4*LPFC_FCP_RING);

	/* status of events with extra ring */
	if (phba->cfg_multi_ring_support == 2) {
		status2 = (phba->ha_copy & (HA_RXMASK << (4*LPFC_EXTRA_RING)));
		status2 >>= (4*LPFC_EXTRA_RING);
	} else
		status2 = 0;

	if ((status1 & HA_RXMASK) || (status2 & HA_RXMASK))
		fp_irq_rc = lpfc_sli_fp_intr_handler(irq, dev_id);
	else
		fp_irq_rc = IRQ_NONE;

	/* Return device-level interrupt handling status */
	return (sp_irq_rc == IRQ_HANDLED) ? sp_irq_rc : fp_irq_rc;
}  /* lpfc_sli_intr_handler */

/**
 * lpfc_sli4_fcp_xri_abort_event_proc - Process fcp xri abort event
 * @phba: pointer to lpfc hba data structure.
 *
 * This routine is invoked by the worker thread to process all the pending
 * SLI4 FCP abort XRI events.
 **/
void lpfc_sli4_fcp_xri_abort_event_proc(struct lpfc_hba *phba)
{
	struct lpfc_cq_event *cq_event;

	/* First, declare the fcp xri abort event has been handled */
	spin_lock_irq(&phba->hbalock);
	phba->hba_flag &= ~FCP_XRI_ABORT_EVENT;
	spin_unlock_irq(&phba->hbalock);
	/* Now, handle all the fcp xri abort events */
	while (!list_empty(&phba->sli4_hba.sp_fcp_xri_aborted_work_queue)) {
		/* Get the first event from the head of the event queue */
		spin_lock_irq(&phba->hbalock);
		list_remove_head(&phba->sli4_hba.sp_fcp_xri_aborted_work_queue,
				 cq_event, struct lpfc_cq_event, list);
		spin_unlock_irq(&phba->hbalock);
		/* Notify aborted XRI for FCP work queue */
		lpfc_sli4_fcp_xri_aborted(phba, &cq_event->cqe.wcqe_axri);
		/* Free the event processed back to the free pool */
		lpfc_sli4_cq_event_release(phba, cq_event);
	}
}

/**
 * lpfc_sli4_els_xri_abort_event_proc - Process els xri abort event
 * @phba: pointer to lpfc hba data structure.
 *
 * This routine is invoked by the worker thread to process all the pending
 * SLI4 els abort xri events.
 **/
void lpfc_sli4_els_xri_abort_event_proc(struct lpfc_hba *phba)
{
	struct lpfc_cq_event *cq_event;

	/* First, declare the els xri abort event has been handled */
	spin_lock_irq(&phba->hbalock);
	phba->hba_flag &= ~ELS_XRI_ABORT_EVENT;
	spin_unlock_irq(&phba->hbalock);
	/* Now, handle all the els xri abort events */
	while (!list_empty(&phba->sli4_hba.sp_els_xri_aborted_work_queue)) {
		/* Get the first event from the head of the event queue */
		spin_lock_irq(&phba->hbalock);
		list_remove_head(&phba->sli4_hba.sp_els_xri_aborted_work_queue,
				 cq_event, struct lpfc_cq_event, list);
		spin_unlock_irq(&phba->hbalock);
		/* Notify aborted XRI for ELS work queue */
		lpfc_sli4_els_xri_aborted(phba, &cq_event->cqe.wcqe_axri);
		/* Free the event processed back to the free pool */
		lpfc_sli4_cq_event_release(phba, cq_event);
	}
}

/**
 * lpfc_sli4_iocb_param_transfer - Transfer pIocbOut and cmpl status to pIocbIn
 * @phba: pointer to lpfc hba data structure
 * @pIocbIn: pointer to the rspiocbq
 * @pIocbOut: pointer to the cmdiocbq
 * @wcqe: pointer to the complete wcqe
 *
 * This routine transfers the fields of a command iocbq to a response iocbq
 * by copying all the IOCB fields from command iocbq and transferring the
 * completion status information from the complete wcqe.
 **/
static void
lpfc_sli4_iocb_param_transfer(struct lpfc_hba *phba,
			      struct lpfc_iocbq *pIocbIn,
			      struct lpfc_iocbq *pIocbOut,
			      struct lpfc_wcqe_complete *wcqe)
{
	unsigned long iflags;
	size_t offset = offsetof(struct lpfc_iocbq, iocb);

	memcpy((char *)pIocbIn + offset, (char *)pIocbOut + offset,
	       sizeof(struct lpfc_iocbq) - offset);
	/* Map WCQE parameters into irspiocb parameters */
	pIocbIn->iocb.ulpStatus = bf_get(lpfc_wcqe_c_status, wcqe);
	if (pIocbOut->iocb_flag & LPFC_IO_FCP)
		if (pIocbIn->iocb.ulpStatus == IOSTAT_FCP_RSP_ERROR)
			pIocbIn->iocb.un.fcpi.fcpi_parm =
					pIocbOut->iocb.un.fcpi.fcpi_parm -
					wcqe->total_data_placed;
		else
			pIocbIn->iocb.un.ulpWord[4] = wcqe->parameter;
	else {
		pIocbIn->iocb.un.ulpWord[4] = wcqe->parameter;
		pIocbIn->iocb.un.genreq64.bdl.bdeSize = wcqe->total_data_placed;
	}

	/* Pick up HBA exchange busy condition */
	if (bf_get(lpfc_wcqe_c_xb, wcqe)) {
		spin_lock_irqsave(&phba->hbalock, iflags);
		pIocbIn->iocb_flag |= LPFC_EXCHANGE_BUSY;
		spin_unlock_irqrestore(&phba->hbalock, iflags);
	}
}

/**
 * lpfc_sli4_els_wcqe_to_rspiocbq - Get response iocbq from els wcqe
 * @phba: Pointer to HBA context object.
 * @wcqe: Pointer to work-queue completion queue entry.
 *
 * This routine handles an ELS work-queue completion event and construct
 * a pseudo response ELS IODBQ from the SLI4 ELS WCQE for the common
 * discovery engine to handle.
 *
 * Return: Pointer to the receive IOCBQ, NULL otherwise.
 **/
static struct lpfc_iocbq *
lpfc_sli4_els_wcqe_to_rspiocbq(struct lpfc_hba *phba,
			       struct lpfc_iocbq *irspiocbq)
{
	struct lpfc_sli_ring *pring = &phba->sli.ring[LPFC_ELS_RING];
	struct lpfc_iocbq *cmdiocbq;
	struct lpfc_wcqe_complete *wcqe;
	unsigned long iflags;

	wcqe = &irspiocbq->cq_event.cqe.wcqe_cmpl;
	spin_lock_irqsave(&phba->hbalock, iflags);
	pring->stats.iocb_event++;
	/* Look up the ELS command IOCB and create pseudo response IOCB */
	cmdiocbq = lpfc_sli_iocbq_lookup_by_tag(phba, pring,
				bf_get(lpfc_wcqe_c_request_tag, wcqe));
	spin_unlock_irqrestore(&phba->hbalock, iflags);

	if (unlikely(!cmdiocbq)) {
		lpfc_printf_log(phba, KERN_WARNING, LOG_SLI,
				"0386 ELS complete with no corresponding "
				"cmdiocb: iotag (%d)\n",
				bf_get(lpfc_wcqe_c_request_tag, wcqe));
		lpfc_sli_release_iocbq(phba, irspiocbq);
		return NULL;
	}

	/* Fake the irspiocbq and copy necessary response information */
	lpfc_sli4_iocb_param_transfer(phba, irspiocbq, cmdiocbq, wcqe);

	return irspiocbq;
}

/**
 * lpfc_sli4_sp_handle_async_event - Handle an asynchroous event
 * @phba: Pointer to HBA context object.
 * @cqe: Pointer to mailbox completion queue entry.
 *
 * This routine process a mailbox completion queue entry with asynchrous
 * event.
 *
 * Return: true if work posted to worker thread, otherwise false.
 **/
static bool
lpfc_sli4_sp_handle_async_event(struct lpfc_hba *phba, struct lpfc_mcqe *mcqe)
{
	struct lpfc_cq_event *cq_event;
	unsigned long iflags;

	lpfc_printf_log(phba, KERN_INFO, LOG_SLI,
			"0392 Async Event: word0:x%x, word1:x%x, "
			"word2:x%x, word3:x%x\n", mcqe->word0,
			mcqe->mcqe_tag0, mcqe->mcqe_tag1, mcqe->trailer);

	/* Allocate a new internal CQ_EVENT entry */
	cq_event = lpfc_sli4_cq_event_alloc(phba);
	if (!cq_event) {
		lpfc_printf_log(phba, KERN_ERR, LOG_SLI,
				"0394 Failed to allocate CQ_EVENT entry\n");
		return false;
	}

	/* Move the CQE into an asynchronous event entry */
	memcpy(&cq_event->cqe, mcqe, sizeof(struct lpfc_mcqe));
	spin_lock_irqsave(&phba->hbalock, iflags);
	list_add_tail(&cq_event->list, &phba->sli4_hba.sp_asynce_work_queue);
	/* Set the async event flag */
	phba->hba_flag |= ASYNC_EVENT;
	spin_unlock_irqrestore(&phba->hbalock, iflags);

	return true;
}

/**
 * lpfc_sli4_sp_handle_mbox_event - Handle a mailbox completion event
 * @phba: Pointer to HBA context object.
 * @cqe: Pointer to mailbox completion queue entry.
 *
 * This routine process a mailbox completion queue entry with mailbox
 * completion event.
 *
 * Return: true if work posted to worker thread, otherwise false.
 **/
static bool
lpfc_sli4_sp_handle_mbox_event(struct lpfc_hba *phba, struct lpfc_mcqe *mcqe)
{
	uint32_t mcqe_status;
	MAILBOX_t *mbox, *pmbox;
	struct lpfc_mqe *mqe;
	struct lpfc_vport *vport;
	struct lpfc_nodelist *ndlp;
	struct lpfc_dmabuf *mp;
	unsigned long iflags;
	LPFC_MBOXQ_t *pmb;
	bool workposted = false;
	int rc;

	/* If not a mailbox complete MCQE, out by checking mailbox consume */
	if (!bf_get(lpfc_trailer_completed, mcqe))
		goto out_no_mqe_complete;

	/* Get the reference to the active mbox command */
	spin_lock_irqsave(&phba->hbalock, iflags);
	pmb = phba->sli.mbox_active;
	if (unlikely(!pmb)) {
		lpfc_printf_log(phba, KERN_ERR, LOG_MBOX,
				"1832 No pending MBOX command to handle\n");
		spin_unlock_irqrestore(&phba->hbalock, iflags);
		goto out_no_mqe_complete;
	}
	spin_unlock_irqrestore(&phba->hbalock, iflags);
	mqe = &pmb->u.mqe;
	pmbox = (MAILBOX_t *)&pmb->u.mqe;
	mbox = phba->mbox;
	vport = pmb->vport;

	/* Reset heartbeat timer */
	phba->last_completion_time = jiffies;
	del_timer(&phba->sli.mbox_tmo);

	/* Move mbox data to caller's mailbox region, do endian swapping */
	if (pmb->mbox_cmpl && mbox)
		lpfc_sli_pcimem_bcopy(mbox, mqe, sizeof(struct lpfc_mqe));
	/* Set the mailbox status with SLI4 range 0x4000 */
	mcqe_status = bf_get(lpfc_mcqe_status, mcqe);
	if (mcqe_status != MB_CQE_STATUS_SUCCESS)
		bf_set(lpfc_mqe_status, mqe,
		       (LPFC_MBX_ERROR_RANGE | mcqe_status));

	if (pmb->mbox_flag & LPFC_MBX_IMED_UNREG) {
		pmb->mbox_flag &= ~LPFC_MBX_IMED_UNREG;
		lpfc_debugfs_disc_trc(vport, LPFC_DISC_TRC_MBOX_VPORT,
				      "MBOX dflt rpi: status:x%x rpi:x%x",
				      mcqe_status,
				      pmbox->un.varWords[0], 0);
		if (mcqe_status == MB_CQE_STATUS_SUCCESS) {
			mp = (struct lpfc_dmabuf *)(pmb->context1);
			ndlp = (struct lpfc_nodelist *)pmb->context2;
			/* Reg_LOGIN of dflt RPI was successful. Now lets get
			 * RID of the PPI using the same mbox buffer.
			 */
			lpfc_unreg_login(phba, vport->vpi,
					 pmbox->un.varWords[0], pmb);
			pmb->mbox_cmpl = lpfc_mbx_cmpl_dflt_rpi;
			pmb->context1 = mp;
			pmb->context2 = ndlp;
			pmb->vport = vport;
			rc = lpfc_sli_issue_mbox(phba, pmb, MBX_NOWAIT);
			if (rc != MBX_BUSY)
				lpfc_printf_log(phba, KERN_ERR, LOG_MBOX |
						LOG_SLI, "0385 rc should "
						"have been MBX_BUSY\n");
			if (rc != MBX_NOT_FINISHED)
				goto send_current_mbox;
		}
	}
	spin_lock_irqsave(&phba->pport->work_port_lock, iflags);
	phba->pport->work_port_events &= ~WORKER_MBOX_TMO;
	spin_unlock_irqrestore(&phba->pport->work_port_lock, iflags);

	/* There is mailbox completion work to do */
	spin_lock_irqsave(&phba->hbalock, iflags);
	__lpfc_mbox_cmpl_put(phba, pmb);
	phba->work_ha |= HA_MBATT;
	spin_unlock_irqrestore(&phba->hbalock, iflags);
	workposted = true;

send_current_mbox:
	spin_lock_irqsave(&phba->hbalock, iflags);
	/* Release the mailbox command posting token */
	phba->sli.sli_flag &= ~LPFC_SLI_MBOX_ACTIVE;
	/* Setting active mailbox pointer need to be in sync to flag clear */
	phba->sli.mbox_active = NULL;
	spin_unlock_irqrestore(&phba->hbalock, iflags);
	/* Wake up worker thread to post the next pending mailbox command */
	lpfc_worker_wake_up(phba);
out_no_mqe_complete:
	if (bf_get(lpfc_trailer_consumed, mcqe))
		lpfc_sli4_mq_release(phba->sli4_hba.mbx_wq);
	return workposted;
}

/**
 * lpfc_sli4_sp_handle_mcqe - Process a mailbox completion queue entry
 * @phba: Pointer to HBA context object.
 * @cqe: Pointer to mailbox completion queue entry.
 *
 * This routine process a mailbox completion queue entry, it invokes the
 * proper mailbox complete handling or asynchrous event handling routine
 * according to the MCQE's async bit.
 *
 * Return: true if work posted to worker thread, otherwise false.
 **/
static bool
lpfc_sli4_sp_handle_mcqe(struct lpfc_hba *phba, struct lpfc_cqe *cqe)
{
	struct lpfc_mcqe mcqe;
	bool workposted;

	/* Copy the mailbox MCQE and convert endian order as needed */
	lpfc_sli_pcimem_bcopy(cqe, &mcqe, sizeof(struct lpfc_mcqe));

	/* Invoke the proper event handling routine */
	if (!bf_get(lpfc_trailer_async, &mcqe))
		workposted = lpfc_sli4_sp_handle_mbox_event(phba, &mcqe);
	else
		workposted = lpfc_sli4_sp_handle_async_event(phba, &mcqe);
	return workposted;
}

/**
 * lpfc_sli4_sp_handle_els_wcqe - Handle els work-queue completion event
 * @phba: Pointer to HBA context object.
 * @wcqe: Pointer to work-queue completion queue entry.
 *
 * This routine handles an ELS work-queue completion event.
 *
 * Return: true if work posted to worker thread, otherwise false.
 **/
static bool
lpfc_sli4_sp_handle_els_wcqe(struct lpfc_hba *phba,
			     struct lpfc_wcqe_complete *wcqe)
{
	struct lpfc_iocbq *irspiocbq;
	unsigned long iflags;
	struct lpfc_sli_ring *pring = &phba->sli.ring[LPFC_FCP_RING];

	/* Get an irspiocbq for later ELS response processing use */
	irspiocbq = lpfc_sli_get_iocbq(phba);
	if (!irspiocbq) {
		lpfc_printf_log(phba, KERN_ERR, LOG_SLI,
			"0387 NO IOCBQ data: txq_cnt=%d iocb_cnt=%d "
			"fcp_txcmplq_cnt=%d, els_txcmplq_cnt=%d\n",
			pring->txq_cnt, phba->iocb_cnt,
			phba->sli.ring[LPFC_FCP_RING].txcmplq_cnt,
			phba->sli.ring[LPFC_ELS_RING].txcmplq_cnt);
		return false;
	}

	/* Save off the slow-path queue event for work thread to process */
	memcpy(&irspiocbq->cq_event.cqe.wcqe_cmpl, wcqe, sizeof(*wcqe));
	spin_lock_irqsave(&phba->hbalock, iflags);
	list_add_tail(&irspiocbq->cq_event.list,
		      &phba->sli4_hba.sp_queue_event);
	phba->hba_flag |= HBA_SP_QUEUE_EVT;
	spin_unlock_irqrestore(&phba->hbalock, iflags);

	return true;
}

/**
 * lpfc_sli4_sp_handle_rel_wcqe - Handle slow-path WQ entry consumed event
 * @phba: Pointer to HBA context object.
 * @wcqe: Pointer to work-queue completion queue entry.
 *
 * This routine handles slow-path WQ entry comsumed event by invoking the
 * proper WQ release routine to the slow-path WQ.
 **/
static void
lpfc_sli4_sp_handle_rel_wcqe(struct lpfc_hba *phba,
			     struct lpfc_wcqe_release *wcqe)
{
	/* Check for the slow-path ELS work queue */
	if (bf_get(lpfc_wcqe_r_wq_id, wcqe) == phba->sli4_hba.els_wq->queue_id)
		lpfc_sli4_wq_release(phba->sli4_hba.els_wq,
				     bf_get(lpfc_wcqe_r_wqe_index, wcqe));
	else
		lpfc_printf_log(phba, KERN_WARNING, LOG_SLI,
				"2579 Slow-path wqe consume event carries "
				"miss-matched qid: wcqe-qid=x%x, sp-qid=x%x\n",
				bf_get(lpfc_wcqe_r_wqe_index, wcqe),
				phba->sli4_hba.els_wq->queue_id);
}

/**
 * lpfc_sli4_sp_handle_abort_xri_wcqe - Handle a xri abort event
 * @phba: Pointer to HBA context object.
 * @cq: Pointer to a WQ completion queue.
 * @wcqe: Pointer to work-queue completion queue entry.
 *
 * This routine handles an XRI abort event.
 *
 * Return: true if work posted to worker thread, otherwise false.
 **/
static bool
lpfc_sli4_sp_handle_abort_xri_wcqe(struct lpfc_hba *phba,
				   struct lpfc_queue *cq,
				   struct sli4_wcqe_xri_aborted *wcqe)
{
	bool workposted = false;
	struct lpfc_cq_event *cq_event;
	unsigned long iflags;

	/* Allocate a new internal CQ_EVENT entry */
	cq_event = lpfc_sli4_cq_event_alloc(phba);
	if (!cq_event) {
		lpfc_printf_log(phba, KERN_ERR, LOG_SLI,
				"0602 Failed to allocate CQ_EVENT entry\n");
		return false;
	}

	/* Move the CQE into the proper xri abort event list */
	memcpy(&cq_event->cqe, wcqe, sizeof(struct sli4_wcqe_xri_aborted));
	switch (cq->subtype) {
	case LPFC_FCP:
		spin_lock_irqsave(&phba->hbalock, iflags);
		list_add_tail(&cq_event->list,
			      &phba->sli4_hba.sp_fcp_xri_aborted_work_queue);
		/* Set the fcp xri abort event flag */
		phba->hba_flag |= FCP_XRI_ABORT_EVENT;
		spin_unlock_irqrestore(&phba->hbalock, iflags);
		workposted = true;
		break;
	case LPFC_ELS:
		spin_lock_irqsave(&phba->hbalock, iflags);
		list_add_tail(&cq_event->list,
			      &phba->sli4_hba.sp_els_xri_aborted_work_queue);
		/* Set the els xri abort event flag */
		phba->hba_flag |= ELS_XRI_ABORT_EVENT;
		spin_unlock_irqrestore(&phba->hbalock, iflags);
		workposted = true;
		break;
	default:
		lpfc_printf_log(phba, KERN_ERR, LOG_SLI,
				"0603 Invalid work queue CQE subtype (x%x)\n",
				cq->subtype);
		workposted = false;
		break;
	}
	return workposted;
}

/**
 * lpfc_sli4_sp_handle_rcqe - Process a receive-queue completion queue entry
 * @phba: Pointer to HBA context object.
 * @rcqe: Pointer to receive-queue completion queue entry.
 *
 * This routine process a receive-queue completion queue entry.
 *
 * Return: true if work posted to worker thread, otherwise false.
 **/
static bool
lpfc_sli4_sp_handle_rcqe(struct lpfc_hba *phba, struct lpfc_rcqe *rcqe)
{
	bool workposted = false;
	struct lpfc_queue *hrq = phba->sli4_hba.hdr_rq;
	struct lpfc_queue *drq = phba->sli4_hba.dat_rq;
	struct hbq_dmabuf *dma_buf;
	uint32_t status;
	unsigned long iflags;

	if (bf_get(lpfc_rcqe_rq_id, rcqe) != hrq->queue_id)
		goto out;

	status = bf_get(lpfc_rcqe_status, rcqe);
	switch (status) {
	case FC_STATUS_RQ_BUF_LEN_EXCEEDED:
		lpfc_printf_log(phba, KERN_ERR, LOG_SLI,
				"2537 Receive Frame Truncated!!\n");
	case FC_STATUS_RQ_SUCCESS:
		lpfc_sli4_rq_release(hrq, drq);
		spin_lock_irqsave(&phba->hbalock, iflags);
		dma_buf = lpfc_sli_hbqbuf_get(&phba->hbqs[0].hbq_buffer_list);
		if (!dma_buf) {
			spin_unlock_irqrestore(&phba->hbalock, iflags);
			goto out;
		}
		memcpy(&dma_buf->cq_event.cqe.rcqe_cmpl, rcqe, sizeof(*rcqe));
		/* save off the frame for the word thread to process */
		list_add_tail(&dma_buf->cq_event.list,
			      &phba->sli4_hba.sp_queue_event);
		/* Frame received */
		phba->hba_flag |= HBA_SP_QUEUE_EVT;
		spin_unlock_irqrestore(&phba->hbalock, iflags);
		workposted = true;
		break;
	case FC_STATUS_INSUFF_BUF_NEED_BUF:
	case FC_STATUS_INSUFF_BUF_FRM_DISC:
		/* Post more buffers if possible */
		spin_lock_irqsave(&phba->hbalock, iflags);
		phba->hba_flag |= HBA_POST_RECEIVE_BUFFER;
		spin_unlock_irqrestore(&phba->hbalock, iflags);
		workposted = true;
		break;
	}
out:
	return workposted;
}

/**
 * lpfc_sli4_sp_handle_cqe - Process a slow path completion queue entry
 * @phba: Pointer to HBA context object.
 * @cq: Pointer to the completion queue.
 * @wcqe: Pointer to a completion queue entry.
 *
 * This routine process a slow-path work-queue or recieve queue completion queue
 * entry.
 *
 * Return: true if work posted to worker thread, otherwise false.
 **/
static bool
lpfc_sli4_sp_handle_cqe(struct lpfc_hba *phba, struct lpfc_queue *cq,
			 struct lpfc_cqe *cqe)
{
	struct lpfc_cqe cqevt;
	bool workposted = false;

	/* Copy the work queue CQE and convert endian order if needed */
	lpfc_sli_pcimem_bcopy(cqe, &cqevt, sizeof(struct lpfc_cqe));

	/* Check and process for different type of WCQE and dispatch */
	switch (bf_get(lpfc_cqe_code, &cqevt)) {
	case CQE_CODE_COMPL_WQE:
		/* Process the WQ/RQ complete event */
		phba->last_completion_time = jiffies;
		workposted = lpfc_sli4_sp_handle_els_wcqe(phba,
				(struct lpfc_wcqe_complete *)&cqevt);
		break;
	case CQE_CODE_RELEASE_WQE:
		/* Process the WQ release event */
		lpfc_sli4_sp_handle_rel_wcqe(phba,
				(struct lpfc_wcqe_release *)&cqevt);
		break;
	case CQE_CODE_XRI_ABORTED:
		/* Process the WQ XRI abort event */
		phba->last_completion_time = jiffies;
		workposted = lpfc_sli4_sp_handle_abort_xri_wcqe(phba, cq,
				(struct sli4_wcqe_xri_aborted *)&cqevt);
		break;
	case CQE_CODE_RECEIVE:
		/* Process the RQ event */
		phba->last_completion_time = jiffies;
		workposted = lpfc_sli4_sp_handle_rcqe(phba,
				(struct lpfc_rcqe *)&cqevt);
		break;
	default:
		lpfc_printf_log(phba, KERN_ERR, LOG_SLI,
				"0388 Not a valid WCQE code: x%x\n",
				bf_get(lpfc_cqe_code, &cqevt));
		break;
	}
	return workposted;
}

/**
 * lpfc_sli4_sp_handle_eqe - Process a slow-path event queue entry
 * @phba: Pointer to HBA context object.
 * @eqe: Pointer to fast-path event queue entry.
 *
 * This routine process a event queue entry from the slow-path event queue.
 * It will check the MajorCode and MinorCode to determine this is for a
 * completion event on a completion queue, if not, an error shall be logged
 * and just return. Otherwise, it will get to the corresponding completion
 * queue and process all the entries on that completion queue, rearm the
 * completion queue, and then return.
 *
 **/
static void
lpfc_sli4_sp_handle_eqe(struct lpfc_hba *phba, struct lpfc_eqe *eqe)
{
	struct lpfc_queue *cq = NULL, *childq, *speq;
	struct lpfc_cqe *cqe;
	bool workposted = false;
	int ecount = 0;
	uint16_t cqid;

	if (bf_get_le32(lpfc_eqe_major_code, eqe) != 0) {
		lpfc_printf_log(phba, KERN_ERR, LOG_SLI,
				"0359 Not a valid slow-path completion "
				"event: majorcode=x%x, minorcode=x%x\n",
				bf_get_le32(lpfc_eqe_major_code, eqe),
				bf_get_le32(lpfc_eqe_minor_code, eqe));
		return;
	}

	/* Get the reference to the corresponding CQ */
	cqid = bf_get_le32(lpfc_eqe_resource_id, eqe);

	/* Search for completion queue pointer matching this cqid */
	speq = phba->sli4_hba.sp_eq;
	list_for_each_entry(childq, &speq->child_list, list) {
		if (childq->queue_id == cqid) {
			cq = childq;
			break;
		}
	}
	if (unlikely(!cq)) {
		if (phba->sli.sli_flag & LPFC_SLI_ACTIVE)
			lpfc_printf_log(phba, KERN_ERR, LOG_SLI,
					"0365 Slow-path CQ identifier "
					"(%d) does not exist\n", cqid);
		return;
	}

	/* Process all the entries to the CQ */
	switch (cq->type) {
	case LPFC_MCQ:
		while ((cqe = lpfc_sli4_cq_get(cq))) {
			workposted |= lpfc_sli4_sp_handle_mcqe(phba, cqe);
			if (!(++ecount % LPFC_GET_QE_REL_INT))
				lpfc_sli4_cq_release(cq, LPFC_QUEUE_NOARM);
		}
		break;
	case LPFC_WCQ:
		while ((cqe = lpfc_sli4_cq_get(cq))) {
			workposted |= lpfc_sli4_sp_handle_cqe(phba, cq, cqe);
			if (!(++ecount % LPFC_GET_QE_REL_INT))
				lpfc_sli4_cq_release(cq, LPFC_QUEUE_NOARM);
		}
		break;
	default:
		lpfc_printf_log(phba, KERN_ERR, LOG_SLI,
				"0370 Invalid completion queue type (%d)\n",
				cq->type);
		return;
	}

	/* Catch the no cq entry condition, log an error */
	if (unlikely(ecount == 0))
		lpfc_printf_log(phba, KERN_ERR, LOG_SLI,
				"0371 No entry from the CQ: identifier "
				"(x%x), type (%d)\n", cq->queue_id, cq->type);

	/* In any case, flash and re-arm the RCQ */
	lpfc_sli4_cq_release(cq, LPFC_QUEUE_REARM);

	/* wake up worker thread if there are works to be done */
	if (workposted)
		lpfc_worker_wake_up(phba);
}

/**
 * lpfc_sli4_fp_handle_fcp_wcqe - Process fast-path work queue completion entry
 * @eqe: Pointer to fast-path completion queue entry.
 *
 * This routine process a fast-path work queue completion entry from fast-path
 * event queue for FCP command response completion.
 **/
static void
lpfc_sli4_fp_handle_fcp_wcqe(struct lpfc_hba *phba,
			     struct lpfc_wcqe_complete *wcqe)
{
	struct lpfc_sli_ring *pring = &phba->sli.ring[LPFC_FCP_RING];
	struct lpfc_iocbq *cmdiocbq;
	struct lpfc_iocbq irspiocbq;
	unsigned long iflags;

	spin_lock_irqsave(&phba->hbalock, iflags);
	pring->stats.iocb_event++;
	spin_unlock_irqrestore(&phba->hbalock, iflags);

	/* Check for response status */
	if (unlikely(bf_get(lpfc_wcqe_c_status, wcqe))) {
		/* If resource errors reported from HBA, reduce queue
		 * depth of the SCSI device.
		 */
		if ((bf_get(lpfc_wcqe_c_status, wcqe) ==
		     IOSTAT_LOCAL_REJECT) &&
		    (wcqe->parameter == IOERR_NO_RESOURCES)) {
			phba->lpfc_rampdown_queue_depth(phba);
		}
		/* Log the error status */
		lpfc_printf_log(phba, KERN_WARNING, LOG_SLI,
				"0373 FCP complete error: status=x%x, "
				"hw_status=x%x, total_data_specified=%d, "
				"parameter=x%x, word3=x%x\n",
				bf_get(lpfc_wcqe_c_status, wcqe),
				bf_get(lpfc_wcqe_c_hw_status, wcqe),
				wcqe->total_data_placed, wcqe->parameter,
				wcqe->word3);
	}

	/* Look up the FCP command IOCB and create pseudo response IOCB */
	spin_lock_irqsave(&phba->hbalock, iflags);
	cmdiocbq = lpfc_sli_iocbq_lookup_by_tag(phba, pring,
				bf_get(lpfc_wcqe_c_request_tag, wcqe));
	spin_unlock_irqrestore(&phba->hbalock, iflags);
	if (unlikely(!cmdiocbq)) {
		lpfc_printf_log(phba, KERN_WARNING, LOG_SLI,
				"0374 FCP complete with no corresponding "
				"cmdiocb: iotag (%d)\n",
				bf_get(lpfc_wcqe_c_request_tag, wcqe));
		return;
	}
	if (unlikely(!cmdiocbq->iocb_cmpl)) {
		lpfc_printf_log(phba, KERN_WARNING, LOG_SLI,
				"0375 FCP cmdiocb not callback function "
				"iotag: (%d)\n",
				bf_get(lpfc_wcqe_c_request_tag, wcqe));
		return;
	}

	/* Fake the irspiocb and copy necessary response information */
	lpfc_sli4_iocb_param_transfer(phba, &irspiocbq, cmdiocbq, wcqe);

	if (cmdiocbq->iocb_flag & LPFC_DRIVER_ABORTED) {
		spin_lock_irqsave(&phba->hbalock, iflags);
		cmdiocbq->iocb_flag &= ~LPFC_DRIVER_ABORTED;
		spin_unlock_irqrestore(&phba->hbalock, iflags);
	}

	/* Pass the cmd_iocb and the rsp state to the upper layer */
	(cmdiocbq->iocb_cmpl)(phba, cmdiocbq, &irspiocbq);
}

/**
 * lpfc_sli4_fp_handle_rel_wcqe - Handle fast-path WQ entry consumed event
 * @phba: Pointer to HBA context object.
 * @cq: Pointer to completion queue.
 * @wcqe: Pointer to work-queue completion queue entry.
 *
 * This routine handles an fast-path WQ entry comsumed event by invoking the
 * proper WQ release routine to the slow-path WQ.
 **/
static void
lpfc_sli4_fp_handle_rel_wcqe(struct lpfc_hba *phba, struct lpfc_queue *cq,
			     struct lpfc_wcqe_release *wcqe)
{
	struct lpfc_queue *childwq;
	bool wqid_matched = false;
	uint16_t fcp_wqid;

	/* Check for fast-path FCP work queue release */
	fcp_wqid = bf_get(lpfc_wcqe_r_wq_id, wcqe);
	list_for_each_entry(childwq, &cq->child_list, list) {
		if (childwq->queue_id == fcp_wqid) {
			lpfc_sli4_wq_release(childwq,
					bf_get(lpfc_wcqe_r_wqe_index, wcqe));
			wqid_matched = true;
			break;
		}
	}
	/* Report warning log message if no match found */
	if (wqid_matched != true)
		lpfc_printf_log(phba, KERN_WARNING, LOG_SLI,
				"2580 Fast-path wqe consume event carries "
				"miss-matched qid: wcqe-qid=x%x\n", fcp_wqid);
}

/**
 * lpfc_sli4_fp_handle_wcqe - Process fast-path work queue completion entry
 * @cq: Pointer to the completion queue.
 * @eqe: Pointer to fast-path completion queue entry.
 *
 * This routine process a fast-path work queue completion entry from fast-path
 * event queue for FCP command response completion.
 **/
static int
lpfc_sli4_fp_handle_wcqe(struct lpfc_hba *phba, struct lpfc_queue *cq,
			 struct lpfc_cqe *cqe)
{
	struct lpfc_wcqe_release wcqe;
	bool workposted = false;
	unsigned long iflag;

	/* Copy the work queue CQE and convert endian order if needed */
	lpfc_sli_pcimem_bcopy(cqe, &wcqe, sizeof(struct lpfc_cqe));

	/* Check and process for different type of WCQE and dispatch */
	switch (bf_get(lpfc_wcqe_c_code, &wcqe)) {
	case CQE_CODE_COMPL_WQE:
		/* Process the WQ complete event */
<<<<<<< HEAD
		spin_lock_irqsave(&phba->hbalock, iflag);
		phba->last_completion_time = jiffies;
		spin_unlock_irqrestore(&phba->hbalock, iflag);
=======
		phba->last_completion_time = jiffies;
>>>>>>> 56385a12
		lpfc_sli4_fp_handle_fcp_wcqe(phba,
				(struct lpfc_wcqe_complete *)&wcqe);
		break;
	case CQE_CODE_RELEASE_WQE:
		/* Process the WQ release event */
		lpfc_sli4_fp_handle_rel_wcqe(phba, cq,
				(struct lpfc_wcqe_release *)&wcqe);
		break;
	case CQE_CODE_XRI_ABORTED:
		/* Process the WQ XRI abort event */
		phba->last_completion_time = jiffies;
		workposted = lpfc_sli4_sp_handle_abort_xri_wcqe(phba, cq,
				(struct sli4_wcqe_xri_aborted *)&wcqe);
		break;
	default:
		lpfc_printf_log(phba, KERN_ERR, LOG_SLI,
				"0144 Not a valid WCQE code: x%x\n",
				bf_get(lpfc_wcqe_c_code, &wcqe));
		break;
	}
	return workposted;
}

/**
 * lpfc_sli4_fp_handle_eqe - Process a fast-path event queue entry
 * @phba: Pointer to HBA context object.
 * @eqe: Pointer to fast-path event queue entry.
 *
 * This routine process a event queue entry from the fast-path event queue.
 * It will check the MajorCode and MinorCode to determine this is for a
 * completion event on a completion queue, if not, an error shall be logged
 * and just return. Otherwise, it will get to the corresponding completion
 * queue and process all the entries on the completion queue, rearm the
 * completion queue, and then return.
 **/
static void
lpfc_sli4_fp_handle_eqe(struct lpfc_hba *phba, struct lpfc_eqe *eqe,
			uint32_t fcp_cqidx)
{
	struct lpfc_queue *cq;
	struct lpfc_cqe *cqe;
	bool workposted = false;
	uint16_t cqid;
	int ecount = 0;

	if (unlikely(bf_get_le32(lpfc_eqe_major_code, eqe) != 0)) {
		lpfc_printf_log(phba, KERN_ERR, LOG_SLI,
				"0366 Not a valid fast-path completion "
				"event: majorcode=x%x, minorcode=x%x\n",
				bf_get_le32(lpfc_eqe_major_code, eqe),
				bf_get_le32(lpfc_eqe_minor_code, eqe));
		return;
	}

	cq = phba->sli4_hba.fcp_cq[fcp_cqidx];
	if (unlikely(!cq)) {
		if (phba->sli.sli_flag & LPFC_SLI_ACTIVE)
			lpfc_printf_log(phba, KERN_ERR, LOG_SLI,
					"0367 Fast-path completion queue "
					"does not exist\n");
		return;
	}

	/* Get the reference to the corresponding CQ */
	cqid = bf_get_le32(lpfc_eqe_resource_id, eqe);
	if (unlikely(cqid != cq->queue_id)) {
		lpfc_printf_log(phba, KERN_ERR, LOG_SLI,
				"0368 Miss-matched fast-path completion "
				"queue identifier: eqcqid=%d, fcpcqid=%d\n",
				cqid, cq->queue_id);
		return;
	}

	/* Process all the entries to the CQ */
	while ((cqe = lpfc_sli4_cq_get(cq))) {
		workposted |= lpfc_sli4_fp_handle_wcqe(phba, cq, cqe);
		if (!(++ecount % LPFC_GET_QE_REL_INT))
			lpfc_sli4_cq_release(cq, LPFC_QUEUE_NOARM);
	}

	/* Catch the no cq entry condition */
	if (unlikely(ecount == 0))
		lpfc_printf_log(phba, KERN_ERR, LOG_SLI,
				"0369 No entry from fast-path completion "
				"queue fcpcqid=%d\n", cq->queue_id);

	/* In any case, flash and re-arm the CQ */
	lpfc_sli4_cq_release(cq, LPFC_QUEUE_REARM);

	/* wake up worker thread if there are works to be done */
	if (workposted)
		lpfc_worker_wake_up(phba);
}

static void
lpfc_sli4_eq_flush(struct lpfc_hba *phba, struct lpfc_queue *eq)
{
	struct lpfc_eqe *eqe;

	/* walk all the EQ entries and drop on the floor */
	while ((eqe = lpfc_sli4_eq_get(eq)))
		;

	/* Clear and re-arm the EQ */
	lpfc_sli4_eq_release(eq, LPFC_QUEUE_REARM);
}

/**
 * lpfc_sli4_sp_intr_handler - Slow-path interrupt handler to SLI-4 device
 * @irq: Interrupt number.
 * @dev_id: The device context pointer.
 *
 * This function is directly called from the PCI layer as an interrupt
 * service routine when device with SLI-4 interface spec is enabled with
 * MSI-X multi-message interrupt mode and there are slow-path events in
 * the HBA. However, when the device is enabled with either MSI or Pin-IRQ
 * interrupt mode, this function is called as part of the device-level
 * interrupt handler. When the PCI slot is in error recovery or the HBA is
 * undergoing initialization, the interrupt handler will not process the
 * interrupt. The link attention and ELS ring attention events are handled
 * by the worker thread. The interrupt handler signals the worker thread
 * and returns for these events. This function is called without any lock
 * held. It gets the hbalock to access and update SLI data structures.
 *
 * This function returns IRQ_HANDLED when interrupt is handled else it
 * returns IRQ_NONE.
 **/
irqreturn_t
lpfc_sli4_sp_intr_handler(int irq, void *dev_id)
{
	struct lpfc_hba *phba;
	struct lpfc_queue *speq;
	struct lpfc_eqe *eqe;
	unsigned long iflag;
	int ecount = 0;

	/*
	 * Get the driver's phba structure from the dev_id
	 */
	phba = (struct lpfc_hba *)dev_id;

	if (unlikely(!phba))
		return IRQ_NONE;

	/* Get to the EQ struct associated with this vector */
	speq = phba->sli4_hba.sp_eq;

	/* Check device state for handling interrupt */
	if (unlikely(lpfc_intr_state_check(phba))) {
		/* Check again for link_state with lock held */
		spin_lock_irqsave(&phba->hbalock, iflag);
		if (phba->link_state < LPFC_LINK_DOWN)
			/* Flush, clear interrupt, and rearm the EQ */
			lpfc_sli4_eq_flush(phba, speq);
		spin_unlock_irqrestore(&phba->hbalock, iflag);
		return IRQ_NONE;
	}

	/*
	 * Process all the event on FCP slow-path EQ
	 */
	while ((eqe = lpfc_sli4_eq_get(speq))) {
		lpfc_sli4_sp_handle_eqe(phba, eqe);
		if (!(++ecount % LPFC_GET_QE_REL_INT))
			lpfc_sli4_eq_release(speq, LPFC_QUEUE_NOARM);
	}

	/* Always clear and re-arm the slow-path EQ */
	lpfc_sli4_eq_release(speq, LPFC_QUEUE_REARM);

	/* Catch the no cq entry condition */
	if (unlikely(ecount == 0)) {
		if (phba->intr_type == MSIX)
			/* MSI-X treated interrupt served as no EQ share INT */
			lpfc_printf_log(phba, KERN_WARNING, LOG_SLI,
					"0357 MSI-X interrupt with no EQE\n");
		else
			/* Non MSI-X treated on interrupt as EQ share INT */
			return IRQ_NONE;
	}

	return IRQ_HANDLED;
} /* lpfc_sli4_sp_intr_handler */

/**
 * lpfc_sli4_fp_intr_handler - Fast-path interrupt handler to SLI-4 device
 * @irq: Interrupt number.
 * @dev_id: The device context pointer.
 *
 * This function is directly called from the PCI layer as an interrupt
 * service routine when device with SLI-4 interface spec is enabled with
 * MSI-X multi-message interrupt mode and there is a fast-path FCP IOCB
 * ring event in the HBA. However, when the device is enabled with either
 * MSI or Pin-IRQ interrupt mode, this function is called as part of the
 * device-level interrupt handler. When the PCI slot is in error recovery
 * or the HBA is undergoing initialization, the interrupt handler will not
 * process the interrupt. The SCSI FCP fast-path ring event are handled in
 * the intrrupt context. This function is called without any lock held.
 * It gets the hbalock to access and update SLI data structures. Note that,
 * the FCP EQ to FCP CQ are one-to-one map such that the FCP EQ index is
 * equal to that of FCP CQ index.
 *
 * This function returns IRQ_HANDLED when interrupt is handled else it
 * returns IRQ_NONE.
 **/
irqreturn_t
lpfc_sli4_fp_intr_handler(int irq, void *dev_id)
{
	struct lpfc_hba *phba;
	struct lpfc_fcp_eq_hdl *fcp_eq_hdl;
	struct lpfc_queue *fpeq;
	struct lpfc_eqe *eqe;
	unsigned long iflag;
	int ecount = 0;
	uint32_t fcp_eqidx;

	/* Get the driver's phba structure from the dev_id */
	fcp_eq_hdl = (struct lpfc_fcp_eq_hdl *)dev_id;
	phba = fcp_eq_hdl->phba;
	fcp_eqidx = fcp_eq_hdl->idx;

	if (unlikely(!phba))
		return IRQ_NONE;

	/* Get to the EQ struct associated with this vector */
	fpeq = phba->sli4_hba.fp_eq[fcp_eqidx];

	/* Check device state for handling interrupt */
	if (unlikely(lpfc_intr_state_check(phba))) {
		/* Check again for link_state with lock held */
		spin_lock_irqsave(&phba->hbalock, iflag);
		if (phba->link_state < LPFC_LINK_DOWN)
			/* Flush, clear interrupt, and rearm the EQ */
			lpfc_sli4_eq_flush(phba, fpeq);
		spin_unlock_irqrestore(&phba->hbalock, iflag);
		return IRQ_NONE;
	}

	/*
	 * Process all the event on FCP fast-path EQ
	 */
	while ((eqe = lpfc_sli4_eq_get(fpeq))) {
		lpfc_sli4_fp_handle_eqe(phba, eqe, fcp_eqidx);
		if (!(++ecount % LPFC_GET_QE_REL_INT))
			lpfc_sli4_eq_release(fpeq, LPFC_QUEUE_NOARM);
	}

	/* Always clear and re-arm the fast-path EQ */
	lpfc_sli4_eq_release(fpeq, LPFC_QUEUE_REARM);

	if (unlikely(ecount == 0)) {
		if (phba->intr_type == MSIX)
			/* MSI-X treated interrupt served as no EQ share INT */
			lpfc_printf_log(phba, KERN_WARNING, LOG_SLI,
					"0358 MSI-X interrupt with no EQE\n");
		else
			/* Non MSI-X treated on interrupt as EQ share INT */
			return IRQ_NONE;
	}

	return IRQ_HANDLED;
} /* lpfc_sli4_fp_intr_handler */

/**
 * lpfc_sli4_intr_handler - Device-level interrupt handler for SLI-4 device
 * @irq: Interrupt number.
 * @dev_id: The device context pointer.
 *
 * This function is the device-level interrupt handler to device with SLI-4
 * interface spec, called from the PCI layer when either MSI or Pin-IRQ
 * interrupt mode is enabled and there is an event in the HBA which requires
 * driver attention. This function invokes the slow-path interrupt attention
 * handling function and fast-path interrupt attention handling function in
 * turn to process the relevant HBA attention events. This function is called
 * without any lock held. It gets the hbalock to access and update SLI data
 * structures.
 *
 * This function returns IRQ_HANDLED when interrupt is handled, else it
 * returns IRQ_NONE.
 **/
irqreturn_t
lpfc_sli4_intr_handler(int irq, void *dev_id)
{
	struct lpfc_hba  *phba;
	irqreturn_t sp_irq_rc, fp_irq_rc;
	bool fp_handled = false;
	uint32_t fcp_eqidx;

	/* Get the driver's phba structure from the dev_id */
	phba = (struct lpfc_hba *)dev_id;

	if (unlikely(!phba))
		return IRQ_NONE;

	/*
	 * Invokes slow-path host attention interrupt handling as appropriate.
	 */
	sp_irq_rc = lpfc_sli4_sp_intr_handler(irq, dev_id);

	/*
	 * Invoke fast-path host attention interrupt handling as appropriate.
	 */
	for (fcp_eqidx = 0; fcp_eqidx < phba->cfg_fcp_eq_count; fcp_eqidx++) {
		fp_irq_rc = lpfc_sli4_fp_intr_handler(irq,
					&phba->sli4_hba.fcp_eq_hdl[fcp_eqidx]);
		if (fp_irq_rc == IRQ_HANDLED)
			fp_handled |= true;
	}

	return (fp_handled == true) ? IRQ_HANDLED : sp_irq_rc;
} /* lpfc_sli4_intr_handler */

/**
 * lpfc_sli4_queue_free - free a queue structure and associated memory
 * @queue: The queue structure to free.
 *
 * This function frees a queue structure and the DMAable memeory used for
 * the host resident queue. This function must be called after destroying the
 * queue on the HBA.
 **/
void
lpfc_sli4_queue_free(struct lpfc_queue *queue)
{
	struct lpfc_dmabuf *dmabuf;

	if (!queue)
		return;

	while (!list_empty(&queue->page_list)) {
		list_remove_head(&queue->page_list, dmabuf, struct lpfc_dmabuf,
				 list);
		dma_free_coherent(&queue->phba->pcidev->dev, SLI4_PAGE_SIZE,
				  dmabuf->virt, dmabuf->phys);
		kfree(dmabuf);
	}
	kfree(queue);
	return;
}

/**
 * lpfc_sli4_queue_alloc - Allocate and initialize a queue structure
 * @phba: The HBA that this queue is being created on.
 * @entry_size: The size of each queue entry for this queue.
 * @entry count: The number of entries that this queue will handle.
 *
 * This function allocates a queue structure and the DMAable memory used for
 * the host resident queue. This function must be called before creating the
 * queue on the HBA.
 **/
struct lpfc_queue *
lpfc_sli4_queue_alloc(struct lpfc_hba *phba, uint32_t entry_size,
		      uint32_t entry_count)
{
	struct lpfc_queue *queue;
	struct lpfc_dmabuf *dmabuf;
	int x, total_qe_count;
	void *dma_pointer;
	uint32_t hw_page_size = phba->sli4_hba.pc_sli4_params.if_page_sz;

	if (!phba->sli4_hba.pc_sli4_params.supported)
		hw_page_size = SLI4_PAGE_SIZE;

	queue = kzalloc(sizeof(struct lpfc_queue) +
			(sizeof(union sli4_qe) * entry_count), GFP_KERNEL);
	if (!queue)
		return NULL;
	queue->page_count = (ALIGN(entry_size * entry_count,
			hw_page_size))/hw_page_size;
	INIT_LIST_HEAD(&queue->list);
	INIT_LIST_HEAD(&queue->page_list);
	INIT_LIST_HEAD(&queue->child_list);
	for (x = 0, total_qe_count = 0; x < queue->page_count; x++) {
		dmabuf = kzalloc(sizeof(struct lpfc_dmabuf), GFP_KERNEL);
		if (!dmabuf)
			goto out_fail;
		dmabuf->virt = dma_alloc_coherent(&phba->pcidev->dev,
						  hw_page_size, &dmabuf->phys,
						  GFP_KERNEL);
		if (!dmabuf->virt) {
			kfree(dmabuf);
			goto out_fail;
		}
		memset(dmabuf->virt, 0, hw_page_size);
		dmabuf->buffer_tag = x;
		list_add_tail(&dmabuf->list, &queue->page_list);
		/* initialize queue's entry array */
		dma_pointer = dmabuf->virt;
		for (; total_qe_count < entry_count &&
		     dma_pointer < (hw_page_size + dmabuf->virt);
		     total_qe_count++, dma_pointer += entry_size) {
			queue->qe[total_qe_count].address = dma_pointer;
		}
	}
	queue->entry_size = entry_size;
	queue->entry_count = entry_count;
	queue->phba = phba;

	return queue;
out_fail:
	lpfc_sli4_queue_free(queue);
	return NULL;
}

/**
 * lpfc_eq_create - Create an Event Queue on the HBA
 * @phba: HBA structure that indicates port to create a queue on.
 * @eq: The queue structure to use to create the event queue.
 * @imax: The maximum interrupt per second limit.
 *
 * This function creates an event queue, as detailed in @eq, on a port,
 * described by @phba by sending an EQ_CREATE mailbox command to the HBA.
 *
 * The @phba struct is used to send mailbox command to HBA. The @eq struct
 * is used to get the entry count and entry size that are necessary to
 * determine the number of pages to allocate and use for this queue. This
 * function will send the EQ_CREATE mailbox command to the HBA to setup the
 * event queue. This function is asynchronous and will wait for the mailbox
 * command to finish before continuing.
 *
 * On success this function will return a zero. If unable to allocate enough
 * memory this function will return ENOMEM. If the queue create mailbox command
 * fails this function will return ENXIO.
 **/
uint32_t
lpfc_eq_create(struct lpfc_hba *phba, struct lpfc_queue *eq, uint16_t imax)
{
	struct lpfc_mbx_eq_create *eq_create;
	LPFC_MBOXQ_t *mbox;
	int rc, length, status = 0;
	struct lpfc_dmabuf *dmabuf;
	uint32_t shdr_status, shdr_add_status;
	union lpfc_sli4_cfg_shdr *shdr;
	uint16_t dmult;
	uint32_t hw_page_size = phba->sli4_hba.pc_sli4_params.if_page_sz;

	if (!phba->sli4_hba.pc_sli4_params.supported)
		hw_page_size = SLI4_PAGE_SIZE;

	mbox = mempool_alloc(phba->mbox_mem_pool, GFP_KERNEL);
	if (!mbox)
		return -ENOMEM;
	length = (sizeof(struct lpfc_mbx_eq_create) -
		  sizeof(struct lpfc_sli4_cfg_mhdr));
	lpfc_sli4_config(phba, mbox, LPFC_MBOX_SUBSYSTEM_COMMON,
			 LPFC_MBOX_OPCODE_EQ_CREATE,
			 length, LPFC_SLI4_MBX_EMBED);
	eq_create = &mbox->u.mqe.un.eq_create;
	bf_set(lpfc_mbx_eq_create_num_pages, &eq_create->u.request,
	       eq->page_count);
	bf_set(lpfc_eq_context_size, &eq_create->u.request.context,
	       LPFC_EQE_SIZE);
	bf_set(lpfc_eq_context_valid, &eq_create->u.request.context, 1);
	/* Calculate delay multiper from maximum interrupt per second */
	dmult = LPFC_DMULT_CONST/imax - 1;
	bf_set(lpfc_eq_context_delay_multi, &eq_create->u.request.context,
	       dmult);
	switch (eq->entry_count) {
	default:
		lpfc_printf_log(phba, KERN_ERR, LOG_SLI,
				"0360 Unsupported EQ count. (%d)\n",
				eq->entry_count);
		if (eq->entry_count < 256)
			return -EINVAL;
		/* otherwise default to smallest count (drop through) */
	case 256:
		bf_set(lpfc_eq_context_count, &eq_create->u.request.context,
		       LPFC_EQ_CNT_256);
		break;
	case 512:
		bf_set(lpfc_eq_context_count, &eq_create->u.request.context,
		       LPFC_EQ_CNT_512);
		break;
	case 1024:
		bf_set(lpfc_eq_context_count, &eq_create->u.request.context,
		       LPFC_EQ_CNT_1024);
		break;
	case 2048:
		bf_set(lpfc_eq_context_count, &eq_create->u.request.context,
		       LPFC_EQ_CNT_2048);
		break;
	case 4096:
		bf_set(lpfc_eq_context_count, &eq_create->u.request.context,
		       LPFC_EQ_CNT_4096);
		break;
	}
	list_for_each_entry(dmabuf, &eq->page_list, list) {
		memset(dmabuf->virt, 0, hw_page_size);
		eq_create->u.request.page[dmabuf->buffer_tag].addr_lo =
					putPaddrLow(dmabuf->phys);
		eq_create->u.request.page[dmabuf->buffer_tag].addr_hi =
					putPaddrHigh(dmabuf->phys);
	}
	mbox->vport = phba->pport;
	mbox->mbox_cmpl = lpfc_sli_def_mbox_cmpl;
	mbox->context1 = NULL;
	rc = lpfc_sli_issue_mbox(phba, mbox, MBX_POLL);
	shdr = (union lpfc_sli4_cfg_shdr *) &eq_create->header.cfg_shdr;
	shdr_status = bf_get(lpfc_mbox_hdr_status, &shdr->response);
	shdr_add_status = bf_get(lpfc_mbox_hdr_add_status, &shdr->response);
	if (shdr_status || shdr_add_status || rc) {
		lpfc_printf_log(phba, KERN_ERR, LOG_INIT,
				"2500 EQ_CREATE mailbox failed with "
				"status x%x add_status x%x, mbx status x%x\n",
				shdr_status, shdr_add_status, rc);
		status = -ENXIO;
	}
	eq->type = LPFC_EQ;
	eq->subtype = LPFC_NONE;
	eq->queue_id = bf_get(lpfc_mbx_eq_create_q_id, &eq_create->u.response);
	if (eq->queue_id == 0xFFFF)
		status = -ENXIO;
	eq->host_index = 0;
	eq->hba_index = 0;

	mempool_free(mbox, phba->mbox_mem_pool);
	return status;
}

/**
 * lpfc_cq_create - Create a Completion Queue on the HBA
 * @phba: HBA structure that indicates port to create a queue on.
 * @cq: The queue structure to use to create the completion queue.
 * @eq: The event queue to bind this completion queue to.
 *
 * This function creates a completion queue, as detailed in @wq, on a port,
 * described by @phba by sending a CQ_CREATE mailbox command to the HBA.
 *
 * The @phba struct is used to send mailbox command to HBA. The @cq struct
 * is used to get the entry count and entry size that are necessary to
 * determine the number of pages to allocate and use for this queue. The @eq
 * is used to indicate which event queue to bind this completion queue to. This
 * function will send the CQ_CREATE mailbox command to the HBA to setup the
 * completion queue. This function is asynchronous and will wait for the mailbox
 * command to finish before continuing.
 *
 * On success this function will return a zero. If unable to allocate enough
 * memory this function will return ENOMEM. If the queue create mailbox command
 * fails this function will return ENXIO.
 **/
uint32_t
lpfc_cq_create(struct lpfc_hba *phba, struct lpfc_queue *cq,
	       struct lpfc_queue *eq, uint32_t type, uint32_t subtype)
{
	struct lpfc_mbx_cq_create *cq_create;
	struct lpfc_dmabuf *dmabuf;
	LPFC_MBOXQ_t *mbox;
	int rc, length, status = 0;
	uint32_t shdr_status, shdr_add_status;
	union lpfc_sli4_cfg_shdr *shdr;
	uint32_t hw_page_size = phba->sli4_hba.pc_sli4_params.if_page_sz;

	if (!phba->sli4_hba.pc_sli4_params.supported)
		hw_page_size = SLI4_PAGE_SIZE;


	mbox = mempool_alloc(phba->mbox_mem_pool, GFP_KERNEL);
	if (!mbox)
		return -ENOMEM;
	length = (sizeof(struct lpfc_mbx_cq_create) -
		  sizeof(struct lpfc_sli4_cfg_mhdr));
	lpfc_sli4_config(phba, mbox, LPFC_MBOX_SUBSYSTEM_COMMON,
			 LPFC_MBOX_OPCODE_CQ_CREATE,
			 length, LPFC_SLI4_MBX_EMBED);
	cq_create = &mbox->u.mqe.un.cq_create;
	bf_set(lpfc_mbx_cq_create_num_pages, &cq_create->u.request,
		    cq->page_count);
	bf_set(lpfc_cq_context_event, &cq_create->u.request.context, 1);
	bf_set(lpfc_cq_context_valid, &cq_create->u.request.context, 1);
	bf_set(lpfc_cq_eq_id, &cq_create->u.request.context, eq->queue_id);
	switch (cq->entry_count) {
	default:
		lpfc_printf_log(phba, KERN_ERR, LOG_SLI,
				"0361 Unsupported CQ count. (%d)\n",
				cq->entry_count);
		if (cq->entry_count < 256)
			return -EINVAL;
		/* otherwise default to smallest count (drop through) */
	case 256:
		bf_set(lpfc_cq_context_count, &cq_create->u.request.context,
		       LPFC_CQ_CNT_256);
		break;
	case 512:
		bf_set(lpfc_cq_context_count, &cq_create->u.request.context,
		       LPFC_CQ_CNT_512);
		break;
	case 1024:
		bf_set(lpfc_cq_context_count, &cq_create->u.request.context,
		       LPFC_CQ_CNT_1024);
		break;
	}
	list_for_each_entry(dmabuf, &cq->page_list, list) {
		memset(dmabuf->virt, 0, hw_page_size);
		cq_create->u.request.page[dmabuf->buffer_tag].addr_lo =
					putPaddrLow(dmabuf->phys);
		cq_create->u.request.page[dmabuf->buffer_tag].addr_hi =
					putPaddrHigh(dmabuf->phys);
	}
	rc = lpfc_sli_issue_mbox(phba, mbox, MBX_POLL);

	/* The IOCTL status is embedded in the mailbox subheader. */
	shdr = (union lpfc_sli4_cfg_shdr *) &cq_create->header.cfg_shdr;
	shdr_status = bf_get(lpfc_mbox_hdr_status, &shdr->response);
	shdr_add_status = bf_get(lpfc_mbox_hdr_add_status, &shdr->response);
	if (shdr_status || shdr_add_status || rc) {
		lpfc_printf_log(phba, KERN_ERR, LOG_INIT,
				"2501 CQ_CREATE mailbox failed with "
				"status x%x add_status x%x, mbx status x%x\n",
				shdr_status, shdr_add_status, rc);
		status = -ENXIO;
		goto out;
	}
	cq->queue_id = bf_get(lpfc_mbx_cq_create_q_id, &cq_create->u.response);
	if (cq->queue_id == 0xFFFF) {
		status = -ENXIO;
		goto out;
	}
	/* link the cq onto the parent eq child list */
	list_add_tail(&cq->list, &eq->child_list);
	/* Set up completion queue's type and subtype */
	cq->type = type;
	cq->subtype = subtype;
	cq->queue_id = bf_get(lpfc_mbx_cq_create_q_id, &cq_create->u.response);
	cq->host_index = 0;
	cq->hba_index = 0;

out:
	mempool_free(mbox, phba->mbox_mem_pool);
	return status;
}

/**
 * lpfc_mq_create_fb_init - Send MCC_CREATE without async events registration
 * @phba: HBA structure that indicates port to create a queue on.
 * @mq: The queue structure to use to create the mailbox queue.
 * @mbox: An allocated pointer to type LPFC_MBOXQ_t
 * @cq: The completion queue to associate with this cq.
 *
 * This function provides failback (fb) functionality when the
 * mq_create_ext fails on older FW generations.  It's purpose is identical
 * to mq_create_ext otherwise.
 *
 * This routine cannot fail as all attributes were previously accessed and
 * initialized in mq_create_ext.
 **/
static void
lpfc_mq_create_fb_init(struct lpfc_hba *phba, struct lpfc_queue *mq,
		       LPFC_MBOXQ_t *mbox, struct lpfc_queue *cq)
{
	struct lpfc_mbx_mq_create *mq_create;
	struct lpfc_dmabuf *dmabuf;
	int length;

	length = (sizeof(struct lpfc_mbx_mq_create) -
		  sizeof(struct lpfc_sli4_cfg_mhdr));
	lpfc_sli4_config(phba, mbox, LPFC_MBOX_SUBSYSTEM_COMMON,
			 LPFC_MBOX_OPCODE_MQ_CREATE,
			 length, LPFC_SLI4_MBX_EMBED);
	mq_create = &mbox->u.mqe.un.mq_create;
	bf_set(lpfc_mbx_mq_create_num_pages, &mq_create->u.request,
	       mq->page_count);
	bf_set(lpfc_mq_context_cq_id, &mq_create->u.request.context,
	       cq->queue_id);
	bf_set(lpfc_mq_context_valid, &mq_create->u.request.context, 1);
	switch (mq->entry_count) {
	case 16:
		bf_set(lpfc_mq_context_count, &mq_create->u.request.context,
		       LPFC_MQ_CNT_16);
		break;
	case 32:
		bf_set(lpfc_mq_context_count, &mq_create->u.request.context,
		       LPFC_MQ_CNT_32);
		break;
	case 64:
		bf_set(lpfc_mq_context_count, &mq_create->u.request.context,
		       LPFC_MQ_CNT_64);
		break;
	case 128:
		bf_set(lpfc_mq_context_count, &mq_create->u.request.context,
		       LPFC_MQ_CNT_128);
		break;
	}
	list_for_each_entry(dmabuf, &mq->page_list, list) {
		mq_create->u.request.page[dmabuf->buffer_tag].addr_lo =
			putPaddrLow(dmabuf->phys);
		mq_create->u.request.page[dmabuf->buffer_tag].addr_hi =
			putPaddrHigh(dmabuf->phys);
	}
}

/**
 * lpfc_mq_create - Create a mailbox Queue on the HBA
 * @phba: HBA structure that indicates port to create a queue on.
 * @mq: The queue structure to use to create the mailbox queue.
 * @cq: The completion queue to associate with this cq.
 * @subtype: The queue's subtype.
 *
 * This function creates a mailbox queue, as detailed in @mq, on a port,
 * described by @phba by sending a MQ_CREATE mailbox command to the HBA.
 *
 * The @phba struct is used to send mailbox command to HBA. The @cq struct
 * is used to get the entry count and entry size that are necessary to
 * determine the number of pages to allocate and use for this queue. This
 * function will send the MQ_CREATE mailbox command to the HBA to setup the
 * mailbox queue. This function is asynchronous and will wait for the mailbox
 * command to finish before continuing.
 *
 * On success this function will return a zero. If unable to allocate enough
 * memory this function will return ENOMEM. If the queue create mailbox command
 * fails this function will return ENXIO.
 **/
int32_t
lpfc_mq_create(struct lpfc_hba *phba, struct lpfc_queue *mq,
	       struct lpfc_queue *cq, uint32_t subtype)
{
	struct lpfc_mbx_mq_create *mq_create;
	struct lpfc_mbx_mq_create_ext *mq_create_ext;
	struct lpfc_dmabuf *dmabuf;
	LPFC_MBOXQ_t *mbox;
	int rc, length, status = 0;
	uint32_t shdr_status, shdr_add_status;
	union lpfc_sli4_cfg_shdr *shdr;
	uint32_t hw_page_size = phba->sli4_hba.pc_sli4_params.if_page_sz;

	if (!phba->sli4_hba.pc_sli4_params.supported)
		hw_page_size = SLI4_PAGE_SIZE;

	mbox = mempool_alloc(phba->mbox_mem_pool, GFP_KERNEL);
	if (!mbox)
		return -ENOMEM;
	length = (sizeof(struct lpfc_mbx_mq_create_ext) -
		  sizeof(struct lpfc_sli4_cfg_mhdr));
	lpfc_sli4_config(phba, mbox, LPFC_MBOX_SUBSYSTEM_COMMON,
			 LPFC_MBOX_OPCODE_MQ_CREATE_EXT,
			 length, LPFC_SLI4_MBX_EMBED);

	mq_create_ext = &mbox->u.mqe.un.mq_create_ext;
	bf_set(lpfc_mbx_mq_create_ext_num_pages, &mq_create_ext->u.request,
		    mq->page_count);
	bf_set(lpfc_mbx_mq_create_ext_async_evt_link, &mq_create_ext->u.request,
	       1);
	bf_set(lpfc_mbx_mq_create_ext_async_evt_fcfste,
	       &mq_create_ext->u.request, 1);
	bf_set(lpfc_mbx_mq_create_ext_async_evt_group5,
	       &mq_create_ext->u.request, 1);
	bf_set(lpfc_mq_context_cq_id, &mq_create_ext->u.request.context,
	       cq->queue_id);
	bf_set(lpfc_mq_context_valid, &mq_create_ext->u.request.context, 1);
	switch (mq->entry_count) {
	default:
		lpfc_printf_log(phba, KERN_ERR, LOG_SLI,
				"0362 Unsupported MQ count. (%d)\n",
				mq->entry_count);
		if (mq->entry_count < 16)
			return -EINVAL;
		/* otherwise default to smallest count (drop through) */
	case 16:
		bf_set(lpfc_mq_context_count, &mq_create_ext->u.request.context,
		       LPFC_MQ_CNT_16);
		break;
	case 32:
		bf_set(lpfc_mq_context_count, &mq_create_ext->u.request.context,
		       LPFC_MQ_CNT_32);
		break;
	case 64:
		bf_set(lpfc_mq_context_count, &mq_create_ext->u.request.context,
		       LPFC_MQ_CNT_64);
		break;
	case 128:
		bf_set(lpfc_mq_context_count, &mq_create_ext->u.request.context,
		       LPFC_MQ_CNT_128);
		break;
	}
	list_for_each_entry(dmabuf, &mq->page_list, list) {
		memset(dmabuf->virt, 0, hw_page_size);
		mq_create_ext->u.request.page[dmabuf->buffer_tag].addr_lo =
					putPaddrLow(dmabuf->phys);
		mq_create_ext->u.request.page[dmabuf->buffer_tag].addr_hi =
					putPaddrHigh(dmabuf->phys);
	}
	rc = lpfc_sli_issue_mbox(phba, mbox, MBX_POLL);
	shdr = (union lpfc_sli4_cfg_shdr *) &mq_create_ext->header.cfg_shdr;
	mq->queue_id = bf_get(lpfc_mbx_mq_create_q_id,
			      &mq_create_ext->u.response);
	if (rc != MBX_SUCCESS) {
		lpfc_printf_log(phba, KERN_INFO, LOG_INIT,
				"2795 MQ_CREATE_EXT failed with "
				"status x%x. Failback to MQ_CREATE.\n",
				rc);
		lpfc_mq_create_fb_init(phba, mq, mbox, cq);
		mq_create = &mbox->u.mqe.un.mq_create;
		rc = lpfc_sli_issue_mbox(phba, mbox, MBX_POLL);
		shdr = (union lpfc_sli4_cfg_shdr *) &mq_create->header.cfg_shdr;
		mq->queue_id = bf_get(lpfc_mbx_mq_create_q_id,
				      &mq_create->u.response);
	}

	/* The IOCTL status is embedded in the mailbox subheader. */
	shdr_status = bf_get(lpfc_mbox_hdr_status, &shdr->response);
	shdr_add_status = bf_get(lpfc_mbox_hdr_add_status, &shdr->response);
	if (shdr_status || shdr_add_status || rc) {
		lpfc_printf_log(phba, KERN_ERR, LOG_INIT,
				"2502 MQ_CREATE mailbox failed with "
				"status x%x add_status x%x, mbx status x%x\n",
				shdr_status, shdr_add_status, rc);
		status = -ENXIO;
		goto out;
	}
	if (mq->queue_id == 0xFFFF) {
		status = -ENXIO;
		goto out;
	}
	mq->type = LPFC_MQ;
	mq->subtype = subtype;
	mq->host_index = 0;
	mq->hba_index = 0;

	/* link the mq onto the parent cq child list */
	list_add_tail(&mq->list, &cq->child_list);
out:
	mempool_free(mbox, phba->mbox_mem_pool);
	return status;
}

/**
 * lpfc_wq_create - Create a Work Queue on the HBA
 * @phba: HBA structure that indicates port to create a queue on.
 * @wq: The queue structure to use to create the work queue.
 * @cq: The completion queue to bind this work queue to.
 * @subtype: The subtype of the work queue indicating its functionality.
 *
 * This function creates a work queue, as detailed in @wq, on a port, described
 * by @phba by sending a WQ_CREATE mailbox command to the HBA.
 *
 * The @phba struct is used to send mailbox command to HBA. The @wq struct
 * is used to get the entry count and entry size that are necessary to
 * determine the number of pages to allocate and use for this queue. The @cq
 * is used to indicate which completion queue to bind this work queue to. This
 * function will send the WQ_CREATE mailbox command to the HBA to setup the
 * work queue. This function is asynchronous and will wait for the mailbox
 * command to finish before continuing.
 *
 * On success this function will return a zero. If unable to allocate enough
 * memory this function will return ENOMEM. If the queue create mailbox command
 * fails this function will return ENXIO.
 **/
uint32_t
lpfc_wq_create(struct lpfc_hba *phba, struct lpfc_queue *wq,
	       struct lpfc_queue *cq, uint32_t subtype)
{
	struct lpfc_mbx_wq_create *wq_create;
	struct lpfc_dmabuf *dmabuf;
	LPFC_MBOXQ_t *mbox;
	int rc, length, status = 0;
	uint32_t shdr_status, shdr_add_status;
	union lpfc_sli4_cfg_shdr *shdr;
	uint32_t hw_page_size = phba->sli4_hba.pc_sli4_params.if_page_sz;

	if (!phba->sli4_hba.pc_sli4_params.supported)
		hw_page_size = SLI4_PAGE_SIZE;

	mbox = mempool_alloc(phba->mbox_mem_pool, GFP_KERNEL);
	if (!mbox)
		return -ENOMEM;
	length = (sizeof(struct lpfc_mbx_wq_create) -
		  sizeof(struct lpfc_sli4_cfg_mhdr));
	lpfc_sli4_config(phba, mbox, LPFC_MBOX_SUBSYSTEM_FCOE,
			 LPFC_MBOX_OPCODE_FCOE_WQ_CREATE,
			 length, LPFC_SLI4_MBX_EMBED);
	wq_create = &mbox->u.mqe.un.wq_create;
	bf_set(lpfc_mbx_wq_create_num_pages, &wq_create->u.request,
		    wq->page_count);
	bf_set(lpfc_mbx_wq_create_cq_id, &wq_create->u.request,
		    cq->queue_id);
	list_for_each_entry(dmabuf, &wq->page_list, list) {
		memset(dmabuf->virt, 0, hw_page_size);
		wq_create->u.request.page[dmabuf->buffer_tag].addr_lo =
					putPaddrLow(dmabuf->phys);
		wq_create->u.request.page[dmabuf->buffer_tag].addr_hi =
					putPaddrHigh(dmabuf->phys);
	}
	rc = lpfc_sli_issue_mbox(phba, mbox, MBX_POLL);
	/* The IOCTL status is embedded in the mailbox subheader. */
	shdr = (union lpfc_sli4_cfg_shdr *) &wq_create->header.cfg_shdr;
	shdr_status = bf_get(lpfc_mbox_hdr_status, &shdr->response);
	shdr_add_status = bf_get(lpfc_mbox_hdr_add_status, &shdr->response);
	if (shdr_status || shdr_add_status || rc) {
		lpfc_printf_log(phba, KERN_ERR, LOG_INIT,
				"2503 WQ_CREATE mailbox failed with "
				"status x%x add_status x%x, mbx status x%x\n",
				shdr_status, shdr_add_status, rc);
		status = -ENXIO;
		goto out;
	}
	wq->queue_id = bf_get(lpfc_mbx_wq_create_q_id, &wq_create->u.response);
	if (wq->queue_id == 0xFFFF) {
		status = -ENXIO;
		goto out;
	}
	wq->type = LPFC_WQ;
	wq->subtype = subtype;
	wq->host_index = 0;
	wq->hba_index = 0;

	/* link the wq onto the parent cq child list */
	list_add_tail(&wq->list, &cq->child_list);
out:
	mempool_free(mbox, phba->mbox_mem_pool);
	return status;
}

/**
 * lpfc_rq_create - Create a Receive Queue on the HBA
 * @phba: HBA structure that indicates port to create a queue on.
 * @hrq: The queue structure to use to create the header receive queue.
 * @drq: The queue structure to use to create the data receive queue.
 * @cq: The completion queue to bind this work queue to.
 *
 * This function creates a receive buffer queue pair , as detailed in @hrq and
 * @drq, on a port, described by @phba by sending a RQ_CREATE mailbox command
 * to the HBA.
 *
 * The @phba struct is used to send mailbox command to HBA. The @drq and @hrq
 * struct is used to get the entry count that is necessary to determine the
 * number of pages to use for this queue. The @cq is used to indicate which
 * completion queue to bind received buffers that are posted to these queues to.
 * This function will send the RQ_CREATE mailbox command to the HBA to setup the
 * receive queue pair. This function is asynchronous and will wait for the
 * mailbox command to finish before continuing.
 *
 * On success this function will return a zero. If unable to allocate enough
 * memory this function will return ENOMEM. If the queue create mailbox command
 * fails this function will return ENXIO.
 **/
uint32_t
lpfc_rq_create(struct lpfc_hba *phba, struct lpfc_queue *hrq,
	       struct lpfc_queue *drq, struct lpfc_queue *cq, uint32_t subtype)
{
	struct lpfc_mbx_rq_create *rq_create;
	struct lpfc_dmabuf *dmabuf;
	LPFC_MBOXQ_t *mbox;
	int rc, length, status = 0;
	uint32_t shdr_status, shdr_add_status;
	union lpfc_sli4_cfg_shdr *shdr;
	uint32_t hw_page_size = phba->sli4_hba.pc_sli4_params.if_page_sz;

	if (!phba->sli4_hba.pc_sli4_params.supported)
		hw_page_size = SLI4_PAGE_SIZE;

	if (hrq->entry_count != drq->entry_count)
		return -EINVAL;
	mbox = mempool_alloc(phba->mbox_mem_pool, GFP_KERNEL);
	if (!mbox)
		return -ENOMEM;
	length = (sizeof(struct lpfc_mbx_rq_create) -
		  sizeof(struct lpfc_sli4_cfg_mhdr));
	lpfc_sli4_config(phba, mbox, LPFC_MBOX_SUBSYSTEM_FCOE,
			 LPFC_MBOX_OPCODE_FCOE_RQ_CREATE,
			 length, LPFC_SLI4_MBX_EMBED);
	rq_create = &mbox->u.mqe.un.rq_create;
	switch (hrq->entry_count) {
	default:
		lpfc_printf_log(phba, KERN_ERR, LOG_SLI,
				"2535 Unsupported RQ count. (%d)\n",
				hrq->entry_count);
		if (hrq->entry_count < 512)
			return -EINVAL;
		/* otherwise default to smallest count (drop through) */
	case 512:
		bf_set(lpfc_rq_context_rq_size, &rq_create->u.request.context,
		       LPFC_RQ_RING_SIZE_512);
		break;
	case 1024:
		bf_set(lpfc_rq_context_rq_size, &rq_create->u.request.context,
		       LPFC_RQ_RING_SIZE_1024);
		break;
	case 2048:
		bf_set(lpfc_rq_context_rq_size, &rq_create->u.request.context,
		       LPFC_RQ_RING_SIZE_2048);
		break;
	case 4096:
		bf_set(lpfc_rq_context_rq_size, &rq_create->u.request.context,
		       LPFC_RQ_RING_SIZE_4096);
		break;
	}
	bf_set(lpfc_rq_context_cq_id, &rq_create->u.request.context,
	       cq->queue_id);
	bf_set(lpfc_mbx_rq_create_num_pages, &rq_create->u.request,
	       hrq->page_count);
	bf_set(lpfc_rq_context_buf_size, &rq_create->u.request.context,
	       LPFC_HDR_BUF_SIZE);
	list_for_each_entry(dmabuf, &hrq->page_list, list) {
		memset(dmabuf->virt, 0, hw_page_size);
		rq_create->u.request.page[dmabuf->buffer_tag].addr_lo =
					putPaddrLow(dmabuf->phys);
		rq_create->u.request.page[dmabuf->buffer_tag].addr_hi =
					putPaddrHigh(dmabuf->phys);
	}
	rc = lpfc_sli_issue_mbox(phba, mbox, MBX_POLL);
	/* The IOCTL status is embedded in the mailbox subheader. */
	shdr = (union lpfc_sli4_cfg_shdr *) &rq_create->header.cfg_shdr;
	shdr_status = bf_get(lpfc_mbox_hdr_status, &shdr->response);
	shdr_add_status = bf_get(lpfc_mbox_hdr_add_status, &shdr->response);
	if (shdr_status || shdr_add_status || rc) {
		lpfc_printf_log(phba, KERN_ERR, LOG_INIT,
				"2504 RQ_CREATE mailbox failed with "
				"status x%x add_status x%x, mbx status x%x\n",
				shdr_status, shdr_add_status, rc);
		status = -ENXIO;
		goto out;
	}
	hrq->queue_id = bf_get(lpfc_mbx_rq_create_q_id, &rq_create->u.response);
	if (hrq->queue_id == 0xFFFF) {
		status = -ENXIO;
		goto out;
	}
	hrq->type = LPFC_HRQ;
	hrq->subtype = subtype;
	hrq->host_index = 0;
	hrq->hba_index = 0;

	/* now create the data queue */
	lpfc_sli4_config(phba, mbox, LPFC_MBOX_SUBSYSTEM_FCOE,
			 LPFC_MBOX_OPCODE_FCOE_RQ_CREATE,
			 length, LPFC_SLI4_MBX_EMBED);
	switch (drq->entry_count) {
	default:
		lpfc_printf_log(phba, KERN_ERR, LOG_SLI,
				"2536 Unsupported RQ count. (%d)\n",
				drq->entry_count);
		if (drq->entry_count < 512)
			return -EINVAL;
		/* otherwise default to smallest count (drop through) */
	case 512:
		bf_set(lpfc_rq_context_rq_size, &rq_create->u.request.context,
		       LPFC_RQ_RING_SIZE_512);
		break;
	case 1024:
		bf_set(lpfc_rq_context_rq_size, &rq_create->u.request.context,
		       LPFC_RQ_RING_SIZE_1024);
		break;
	case 2048:
		bf_set(lpfc_rq_context_rq_size, &rq_create->u.request.context,
		       LPFC_RQ_RING_SIZE_2048);
		break;
	case 4096:
		bf_set(lpfc_rq_context_rq_size, &rq_create->u.request.context,
		       LPFC_RQ_RING_SIZE_4096);
		break;
	}
	bf_set(lpfc_rq_context_cq_id, &rq_create->u.request.context,
	       cq->queue_id);
	bf_set(lpfc_mbx_rq_create_num_pages, &rq_create->u.request,
	       drq->page_count);
	bf_set(lpfc_rq_context_buf_size, &rq_create->u.request.context,
	       LPFC_DATA_BUF_SIZE);
	list_for_each_entry(dmabuf, &drq->page_list, list) {
		rq_create->u.request.page[dmabuf->buffer_tag].addr_lo =
					putPaddrLow(dmabuf->phys);
		rq_create->u.request.page[dmabuf->buffer_tag].addr_hi =
					putPaddrHigh(dmabuf->phys);
	}
	rc = lpfc_sli_issue_mbox(phba, mbox, MBX_POLL);
	/* The IOCTL status is embedded in the mailbox subheader. */
	shdr = (union lpfc_sli4_cfg_shdr *) &rq_create->header.cfg_shdr;
	shdr_status = bf_get(lpfc_mbox_hdr_status, &shdr->response);
	shdr_add_status = bf_get(lpfc_mbox_hdr_add_status, &shdr->response);
	if (shdr_status || shdr_add_status || rc) {
		status = -ENXIO;
		goto out;
	}
	drq->queue_id = bf_get(lpfc_mbx_rq_create_q_id, &rq_create->u.response);
	if (drq->queue_id == 0xFFFF) {
		status = -ENXIO;
		goto out;
	}
	drq->type = LPFC_DRQ;
	drq->subtype = subtype;
	drq->host_index = 0;
	drq->hba_index = 0;

	/* link the header and data RQs onto the parent cq child list */
	list_add_tail(&hrq->list, &cq->child_list);
	list_add_tail(&drq->list, &cq->child_list);

out:
	mempool_free(mbox, phba->mbox_mem_pool);
	return status;
}

/**
 * lpfc_eq_destroy - Destroy an event Queue on the HBA
 * @eq: The queue structure associated with the queue to destroy.
 *
 * This function destroys a queue, as detailed in @eq by sending an mailbox
 * command, specific to the type of queue, to the HBA.
 *
 * The @eq struct is used to get the queue ID of the queue to destroy.
 *
 * On success this function will return a zero. If the queue destroy mailbox
 * command fails this function will return ENXIO.
 **/
uint32_t
lpfc_eq_destroy(struct lpfc_hba *phba, struct lpfc_queue *eq)
{
	LPFC_MBOXQ_t *mbox;
	int rc, length, status = 0;
	uint32_t shdr_status, shdr_add_status;
	union lpfc_sli4_cfg_shdr *shdr;

	if (!eq)
		return -ENODEV;
	mbox = mempool_alloc(eq->phba->mbox_mem_pool, GFP_KERNEL);
	if (!mbox)
		return -ENOMEM;
	length = (sizeof(struct lpfc_mbx_eq_destroy) -
		  sizeof(struct lpfc_sli4_cfg_mhdr));
	lpfc_sli4_config(phba, mbox, LPFC_MBOX_SUBSYSTEM_COMMON,
			 LPFC_MBOX_OPCODE_EQ_DESTROY,
			 length, LPFC_SLI4_MBX_EMBED);
	bf_set(lpfc_mbx_eq_destroy_q_id, &mbox->u.mqe.un.eq_destroy.u.request,
	       eq->queue_id);
	mbox->vport = eq->phba->pport;
	mbox->mbox_cmpl = lpfc_sli_def_mbox_cmpl;

	rc = lpfc_sli_issue_mbox(eq->phba, mbox, MBX_POLL);
	/* The IOCTL status is embedded in the mailbox subheader. */
	shdr = (union lpfc_sli4_cfg_shdr *)
		&mbox->u.mqe.un.eq_destroy.header.cfg_shdr;
	shdr_status = bf_get(lpfc_mbox_hdr_status, &shdr->response);
	shdr_add_status = bf_get(lpfc_mbox_hdr_add_status, &shdr->response);
	if (shdr_status || shdr_add_status || rc) {
		lpfc_printf_log(phba, KERN_ERR, LOG_INIT,
				"2505 EQ_DESTROY mailbox failed with "
				"status x%x add_status x%x, mbx status x%x\n",
				shdr_status, shdr_add_status, rc);
		status = -ENXIO;
	}

	/* Remove eq from any list */
	list_del_init(&eq->list);
	mempool_free(mbox, eq->phba->mbox_mem_pool);
	return status;
}

/**
 * lpfc_cq_destroy - Destroy a Completion Queue on the HBA
 * @cq: The queue structure associated with the queue to destroy.
 *
 * This function destroys a queue, as detailed in @cq by sending an mailbox
 * command, specific to the type of queue, to the HBA.
 *
 * The @cq struct is used to get the queue ID of the queue to destroy.
 *
 * On success this function will return a zero. If the queue destroy mailbox
 * command fails this function will return ENXIO.
 **/
uint32_t
lpfc_cq_destroy(struct lpfc_hba *phba, struct lpfc_queue *cq)
{
	LPFC_MBOXQ_t *mbox;
	int rc, length, status = 0;
	uint32_t shdr_status, shdr_add_status;
	union lpfc_sli4_cfg_shdr *shdr;

	if (!cq)
		return -ENODEV;
	mbox = mempool_alloc(cq->phba->mbox_mem_pool, GFP_KERNEL);
	if (!mbox)
		return -ENOMEM;
	length = (sizeof(struct lpfc_mbx_cq_destroy) -
		  sizeof(struct lpfc_sli4_cfg_mhdr));
	lpfc_sli4_config(phba, mbox, LPFC_MBOX_SUBSYSTEM_COMMON,
			 LPFC_MBOX_OPCODE_CQ_DESTROY,
			 length, LPFC_SLI4_MBX_EMBED);
	bf_set(lpfc_mbx_cq_destroy_q_id, &mbox->u.mqe.un.cq_destroy.u.request,
	       cq->queue_id);
	mbox->vport = cq->phba->pport;
	mbox->mbox_cmpl = lpfc_sli_def_mbox_cmpl;
	rc = lpfc_sli_issue_mbox(cq->phba, mbox, MBX_POLL);
	/* The IOCTL status is embedded in the mailbox subheader. */
	shdr = (union lpfc_sli4_cfg_shdr *)
		&mbox->u.mqe.un.wq_create.header.cfg_shdr;
	shdr_status = bf_get(lpfc_mbox_hdr_status, &shdr->response);
	shdr_add_status = bf_get(lpfc_mbox_hdr_add_status, &shdr->response);
	if (shdr_status || shdr_add_status || rc) {
		lpfc_printf_log(phba, KERN_ERR, LOG_INIT,
				"2506 CQ_DESTROY mailbox failed with "
				"status x%x add_status x%x, mbx status x%x\n",
				shdr_status, shdr_add_status, rc);
		status = -ENXIO;
	}
	/* Remove cq from any list */
	list_del_init(&cq->list);
	mempool_free(mbox, cq->phba->mbox_mem_pool);
	return status;
}

/**
 * lpfc_mq_destroy - Destroy a Mailbox Queue on the HBA
 * @qm: The queue structure associated with the queue to destroy.
 *
 * This function destroys a queue, as detailed in @mq by sending an mailbox
 * command, specific to the type of queue, to the HBA.
 *
 * The @mq struct is used to get the queue ID of the queue to destroy.
 *
 * On success this function will return a zero. If the queue destroy mailbox
 * command fails this function will return ENXIO.
 **/
uint32_t
lpfc_mq_destroy(struct lpfc_hba *phba, struct lpfc_queue *mq)
{
	LPFC_MBOXQ_t *mbox;
	int rc, length, status = 0;
	uint32_t shdr_status, shdr_add_status;
	union lpfc_sli4_cfg_shdr *shdr;

	if (!mq)
		return -ENODEV;
	mbox = mempool_alloc(mq->phba->mbox_mem_pool, GFP_KERNEL);
	if (!mbox)
		return -ENOMEM;
	length = (sizeof(struct lpfc_mbx_mq_destroy) -
		  sizeof(struct lpfc_sli4_cfg_mhdr));
	lpfc_sli4_config(phba, mbox, LPFC_MBOX_SUBSYSTEM_COMMON,
			 LPFC_MBOX_OPCODE_MQ_DESTROY,
			 length, LPFC_SLI4_MBX_EMBED);
	bf_set(lpfc_mbx_mq_destroy_q_id, &mbox->u.mqe.un.mq_destroy.u.request,
	       mq->queue_id);
	mbox->vport = mq->phba->pport;
	mbox->mbox_cmpl = lpfc_sli_def_mbox_cmpl;
	rc = lpfc_sli_issue_mbox(mq->phba, mbox, MBX_POLL);
	/* The IOCTL status is embedded in the mailbox subheader. */
	shdr = (union lpfc_sli4_cfg_shdr *)
		&mbox->u.mqe.un.mq_destroy.header.cfg_shdr;
	shdr_status = bf_get(lpfc_mbox_hdr_status, &shdr->response);
	shdr_add_status = bf_get(lpfc_mbox_hdr_add_status, &shdr->response);
	if (shdr_status || shdr_add_status || rc) {
		lpfc_printf_log(phba, KERN_ERR, LOG_INIT,
				"2507 MQ_DESTROY mailbox failed with "
				"status x%x add_status x%x, mbx status x%x\n",
				shdr_status, shdr_add_status, rc);
		status = -ENXIO;
	}
	/* Remove mq from any list */
	list_del_init(&mq->list);
	mempool_free(mbox, mq->phba->mbox_mem_pool);
	return status;
}

/**
 * lpfc_wq_destroy - Destroy a Work Queue on the HBA
 * @wq: The queue structure associated with the queue to destroy.
 *
 * This function destroys a queue, as detailed in @wq by sending an mailbox
 * command, specific to the type of queue, to the HBA.
 *
 * The @wq struct is used to get the queue ID of the queue to destroy.
 *
 * On success this function will return a zero. If the queue destroy mailbox
 * command fails this function will return ENXIO.
 **/
uint32_t
lpfc_wq_destroy(struct lpfc_hba *phba, struct lpfc_queue *wq)
{
	LPFC_MBOXQ_t *mbox;
	int rc, length, status = 0;
	uint32_t shdr_status, shdr_add_status;
	union lpfc_sli4_cfg_shdr *shdr;

	if (!wq)
		return -ENODEV;
	mbox = mempool_alloc(wq->phba->mbox_mem_pool, GFP_KERNEL);
	if (!mbox)
		return -ENOMEM;
	length = (sizeof(struct lpfc_mbx_wq_destroy) -
		  sizeof(struct lpfc_sli4_cfg_mhdr));
	lpfc_sli4_config(phba, mbox, LPFC_MBOX_SUBSYSTEM_FCOE,
			 LPFC_MBOX_OPCODE_FCOE_WQ_DESTROY,
			 length, LPFC_SLI4_MBX_EMBED);
	bf_set(lpfc_mbx_wq_destroy_q_id, &mbox->u.mqe.un.wq_destroy.u.request,
	       wq->queue_id);
	mbox->vport = wq->phba->pport;
	mbox->mbox_cmpl = lpfc_sli_def_mbox_cmpl;
	rc = lpfc_sli_issue_mbox(wq->phba, mbox, MBX_POLL);
	shdr = (union lpfc_sli4_cfg_shdr *)
		&mbox->u.mqe.un.wq_destroy.header.cfg_shdr;
	shdr_status = bf_get(lpfc_mbox_hdr_status, &shdr->response);
	shdr_add_status = bf_get(lpfc_mbox_hdr_add_status, &shdr->response);
	if (shdr_status || shdr_add_status || rc) {
		lpfc_printf_log(phba, KERN_ERR, LOG_INIT,
				"2508 WQ_DESTROY mailbox failed with "
				"status x%x add_status x%x, mbx status x%x\n",
				shdr_status, shdr_add_status, rc);
		status = -ENXIO;
	}
	/* Remove wq from any list */
	list_del_init(&wq->list);
	mempool_free(mbox, wq->phba->mbox_mem_pool);
	return status;
}

/**
 * lpfc_rq_destroy - Destroy a Receive Queue on the HBA
 * @rq: The queue structure associated with the queue to destroy.
 *
 * This function destroys a queue, as detailed in @rq by sending an mailbox
 * command, specific to the type of queue, to the HBA.
 *
 * The @rq struct is used to get the queue ID of the queue to destroy.
 *
 * On success this function will return a zero. If the queue destroy mailbox
 * command fails this function will return ENXIO.
 **/
uint32_t
lpfc_rq_destroy(struct lpfc_hba *phba, struct lpfc_queue *hrq,
		struct lpfc_queue *drq)
{
	LPFC_MBOXQ_t *mbox;
	int rc, length, status = 0;
	uint32_t shdr_status, shdr_add_status;
	union lpfc_sli4_cfg_shdr *shdr;

	if (!hrq || !drq)
		return -ENODEV;
	mbox = mempool_alloc(hrq->phba->mbox_mem_pool, GFP_KERNEL);
	if (!mbox)
		return -ENOMEM;
	length = (sizeof(struct lpfc_mbx_rq_destroy) -
		  sizeof(struct mbox_header));
	lpfc_sli4_config(phba, mbox, LPFC_MBOX_SUBSYSTEM_FCOE,
			 LPFC_MBOX_OPCODE_FCOE_RQ_DESTROY,
			 length, LPFC_SLI4_MBX_EMBED);
	bf_set(lpfc_mbx_rq_destroy_q_id, &mbox->u.mqe.un.rq_destroy.u.request,
	       hrq->queue_id);
	mbox->vport = hrq->phba->pport;
	mbox->mbox_cmpl = lpfc_sli_def_mbox_cmpl;
	rc = lpfc_sli_issue_mbox(hrq->phba, mbox, MBX_POLL);
	/* The IOCTL status is embedded in the mailbox subheader. */
	shdr = (union lpfc_sli4_cfg_shdr *)
		&mbox->u.mqe.un.rq_destroy.header.cfg_shdr;
	shdr_status = bf_get(lpfc_mbox_hdr_status, &shdr->response);
	shdr_add_status = bf_get(lpfc_mbox_hdr_add_status, &shdr->response);
	if (shdr_status || shdr_add_status || rc) {
		lpfc_printf_log(phba, KERN_ERR, LOG_INIT,
				"2509 RQ_DESTROY mailbox failed with "
				"status x%x add_status x%x, mbx status x%x\n",
				shdr_status, shdr_add_status, rc);
		if (rc != MBX_TIMEOUT)
			mempool_free(mbox, hrq->phba->mbox_mem_pool);
		return -ENXIO;
	}
	bf_set(lpfc_mbx_rq_destroy_q_id, &mbox->u.mqe.un.rq_destroy.u.request,
	       drq->queue_id);
	rc = lpfc_sli_issue_mbox(drq->phba, mbox, MBX_POLL);
	shdr = (union lpfc_sli4_cfg_shdr *)
		&mbox->u.mqe.un.rq_destroy.header.cfg_shdr;
	shdr_status = bf_get(lpfc_mbox_hdr_status, &shdr->response);
	shdr_add_status = bf_get(lpfc_mbox_hdr_add_status, &shdr->response);
	if (shdr_status || shdr_add_status || rc) {
		lpfc_printf_log(phba, KERN_ERR, LOG_INIT,
				"2510 RQ_DESTROY mailbox failed with "
				"status x%x add_status x%x, mbx status x%x\n",
				shdr_status, shdr_add_status, rc);
		status = -ENXIO;
	}
	list_del_init(&hrq->list);
	list_del_init(&drq->list);
	mempool_free(mbox, hrq->phba->mbox_mem_pool);
	return status;
}

/**
 * lpfc_sli4_post_sgl - Post scatter gather list for an XRI to HBA
 * @phba: The virtual port for which this call being executed.
 * @pdma_phys_addr0: Physical address of the 1st SGL page.
 * @pdma_phys_addr1: Physical address of the 2nd SGL page.
 * @xritag: the xritag that ties this io to the SGL pages.
 *
 * This routine will post the sgl pages for the IO that has the xritag
 * that is in the iocbq structure. The xritag is assigned during iocbq
 * creation and persists for as long as the driver is loaded.
 * if the caller has fewer than 256 scatter gather segments to map then
 * pdma_phys_addr1 should be 0.
 * If the caller needs to map more than 256 scatter gather segment then
 * pdma_phys_addr1 should be a valid physical address.
 * physical address for SGLs must be 64 byte aligned.
 * If you are going to map 2 SGL's then the first one must have 256 entries
 * the second sgl can have between 1 and 256 entries.
 *
 * Return codes:
 * 	0 - Success
 * 	-ENXIO, -ENOMEM - Failure
 **/
int
lpfc_sli4_post_sgl(struct lpfc_hba *phba,
		dma_addr_t pdma_phys_addr0,
		dma_addr_t pdma_phys_addr1,
		uint16_t xritag)
{
	struct lpfc_mbx_post_sgl_pages *post_sgl_pages;
	LPFC_MBOXQ_t *mbox;
	int rc;
	uint32_t shdr_status, shdr_add_status;
	union lpfc_sli4_cfg_shdr *shdr;

	if (xritag == NO_XRI) {
		lpfc_printf_log(phba, KERN_ERR, LOG_SLI,
				"0364 Invalid param:\n");
		return -EINVAL;
	}

	mbox = mempool_alloc(phba->mbox_mem_pool, GFP_KERNEL);
	if (!mbox)
		return -ENOMEM;

	lpfc_sli4_config(phba, mbox, LPFC_MBOX_SUBSYSTEM_FCOE,
			LPFC_MBOX_OPCODE_FCOE_POST_SGL_PAGES,
			sizeof(struct lpfc_mbx_post_sgl_pages) -
			sizeof(struct mbox_header), LPFC_SLI4_MBX_EMBED);

	post_sgl_pages = (struct lpfc_mbx_post_sgl_pages *)
				&mbox->u.mqe.un.post_sgl_pages;
	bf_set(lpfc_post_sgl_pages_xri, post_sgl_pages, xritag);
	bf_set(lpfc_post_sgl_pages_xricnt, post_sgl_pages, 1);

	post_sgl_pages->sgl_pg_pairs[0].sgl_pg0_addr_lo	=
				cpu_to_le32(putPaddrLow(pdma_phys_addr0));
	post_sgl_pages->sgl_pg_pairs[0].sgl_pg0_addr_hi =
				cpu_to_le32(putPaddrHigh(pdma_phys_addr0));

	post_sgl_pages->sgl_pg_pairs[0].sgl_pg1_addr_lo	=
				cpu_to_le32(putPaddrLow(pdma_phys_addr1));
	post_sgl_pages->sgl_pg_pairs[0].sgl_pg1_addr_hi =
				cpu_to_le32(putPaddrHigh(pdma_phys_addr1));
	if (!phba->sli4_hba.intr_enable)
		rc = lpfc_sli_issue_mbox(phba, mbox, MBX_POLL);
	else
		rc = lpfc_sli_issue_mbox_wait(phba, mbox, LPFC_MBOX_TMO);
	/* The IOCTL status is embedded in the mailbox subheader. */
	shdr = (union lpfc_sli4_cfg_shdr *) &post_sgl_pages->header.cfg_shdr;
	shdr_status = bf_get(lpfc_mbox_hdr_status, &shdr->response);
	shdr_add_status = bf_get(lpfc_mbox_hdr_add_status, &shdr->response);
	if (rc != MBX_TIMEOUT)
		mempool_free(mbox, phba->mbox_mem_pool);
	if (shdr_status || shdr_add_status || rc) {
		lpfc_printf_log(phba, KERN_ERR, LOG_INIT,
				"2511 POST_SGL mailbox failed with "
				"status x%x add_status x%x, mbx status x%x\n",
				shdr_status, shdr_add_status, rc);
		rc = -ENXIO;
	}
	return 0;
}
/**
 * lpfc_sli4_remove_all_sgl_pages - Post scatter gather list for an XRI to HBA
 * @phba: The virtual port for which this call being executed.
 *
 * This routine will remove all of the sgl pages registered with the hba.
 *
 * Return codes:
 * 	0 - Success
 * 	-ENXIO, -ENOMEM - Failure
 **/
int
lpfc_sli4_remove_all_sgl_pages(struct lpfc_hba *phba)
{
	LPFC_MBOXQ_t *mbox;
	int rc;
	uint32_t shdr_status, shdr_add_status;
	union lpfc_sli4_cfg_shdr *shdr;

	mbox = mempool_alloc(phba->mbox_mem_pool, GFP_KERNEL);
	if (!mbox)
		return -ENOMEM;

	lpfc_sli4_config(phba, mbox, LPFC_MBOX_SUBSYSTEM_FCOE,
			LPFC_MBOX_OPCODE_FCOE_REMOVE_SGL_PAGES, 0,
			LPFC_SLI4_MBX_EMBED);
	if (!phba->sli4_hba.intr_enable)
		rc = lpfc_sli_issue_mbox(phba, mbox, MBX_POLL);
	else
		rc = lpfc_sli_issue_mbox_wait(phba, mbox, LPFC_MBOX_TMO);
	/* The IOCTL status is embedded in the mailbox subheader. */
	shdr = (union lpfc_sli4_cfg_shdr *)
		&mbox->u.mqe.un.sli4_config.header.cfg_shdr;
	shdr_status = bf_get(lpfc_mbox_hdr_status, &shdr->response);
	shdr_add_status = bf_get(lpfc_mbox_hdr_add_status, &shdr->response);
	if (rc != MBX_TIMEOUT)
		mempool_free(mbox, phba->mbox_mem_pool);
	if (shdr_status || shdr_add_status || rc) {
		lpfc_printf_log(phba, KERN_ERR, LOG_INIT,
				"2512 REMOVE_ALL_SGL_PAGES mailbox failed with "
				"status x%x add_status x%x, mbx status x%x\n",
				shdr_status, shdr_add_status, rc);
		rc = -ENXIO;
	}
	return rc;
}

/**
 * lpfc_sli4_next_xritag - Get an xritag for the io
 * @phba: Pointer to HBA context object.
 *
 * This function gets an xritag for the iocb. If there is no unused xritag
 * it will return 0xffff.
 * The function returns the allocated xritag if successful, else returns zero.
 * Zero is not a valid xritag.
 * The caller is not required to hold any lock.
 **/
uint16_t
lpfc_sli4_next_xritag(struct lpfc_hba *phba)
{
	uint16_t xritag;

	spin_lock_irq(&phba->hbalock);
	xritag = phba->sli4_hba.next_xri;
	if ((xritag != (uint16_t) -1) && xritag <
		(phba->sli4_hba.max_cfg_param.max_xri
			+ phba->sli4_hba.max_cfg_param.xri_base)) {
		phba->sli4_hba.next_xri++;
		phba->sli4_hba.max_cfg_param.xri_used++;
		spin_unlock_irq(&phba->hbalock);
		return xritag;
	}
	spin_unlock_irq(&phba->hbalock);
	lpfc_printf_log(phba, KERN_WARNING, LOG_SLI,
			"2004 Failed to allocate XRI.last XRITAG is %d"
			" Max XRI is %d, Used XRI is %d\n",
			phba->sli4_hba.next_xri,
			phba->sli4_hba.max_cfg_param.max_xri,
			phba->sli4_hba.max_cfg_param.xri_used);
	return -1;
}

/**
 * lpfc_sli4_post_sgl_list - post a block of sgl list to the firmware.
 * @phba: pointer to lpfc hba data structure.
 *
 * This routine is invoked to post a block of driver's sgl pages to the
 * HBA using non-embedded mailbox command. No Lock is held. This routine
 * is only called when the driver is loading and after all IO has been
 * stopped.
 **/
int
lpfc_sli4_post_sgl_list(struct lpfc_hba *phba)
{
	struct lpfc_sglq *sglq_entry;
	struct lpfc_mbx_post_uembed_sgl_page1 *sgl;
	struct sgl_page_pairs *sgl_pg_pairs;
	void *viraddr;
	LPFC_MBOXQ_t *mbox;
	uint32_t reqlen, alloclen, pg_pairs;
	uint32_t mbox_tmo;
	uint16_t xritag_start = 0;
	int els_xri_cnt, rc = 0;
	uint32_t shdr_status, shdr_add_status;
	union lpfc_sli4_cfg_shdr *shdr;

	/* The number of sgls to be posted */
	els_xri_cnt = lpfc_sli4_get_els_iocb_cnt(phba);

	reqlen = els_xri_cnt * sizeof(struct sgl_page_pairs) +
		 sizeof(union lpfc_sli4_cfg_shdr) + sizeof(uint32_t);
	if (reqlen > SLI4_PAGE_SIZE) {
		lpfc_printf_log(phba, KERN_WARNING, LOG_INIT,
				"2559 Block sgl registration required DMA "
				"size (%d) great than a page\n", reqlen);
		return -ENOMEM;
	}
	mbox = mempool_alloc(phba->mbox_mem_pool, GFP_KERNEL);
	if (!mbox) {
		lpfc_printf_log(phba, KERN_ERR, LOG_INIT,
				"2560 Failed to allocate mbox cmd memory\n");
		return -ENOMEM;
	}

	/* Allocate DMA memory and set up the non-embedded mailbox command */
	alloclen = lpfc_sli4_config(phba, mbox, LPFC_MBOX_SUBSYSTEM_FCOE,
			 LPFC_MBOX_OPCODE_FCOE_POST_SGL_PAGES, reqlen,
			 LPFC_SLI4_MBX_NEMBED);

	if (alloclen < reqlen) {
		lpfc_printf_log(phba, KERN_ERR, LOG_INIT,
				"0285 Allocated DMA memory size (%d) is "
				"less than the requested DMA memory "
				"size (%d)\n", alloclen, reqlen);
		lpfc_sli4_mbox_cmd_free(phba, mbox);
		return -ENOMEM;
	}
	/* Get the first SGE entry from the non-embedded DMA memory */
	viraddr = mbox->sge_array->addr[0];

	/* Set up the SGL pages in the non-embedded DMA pages */
	sgl = (struct lpfc_mbx_post_uembed_sgl_page1 *)viraddr;
	sgl_pg_pairs = &sgl->sgl_pg_pairs;

	for (pg_pairs = 0; pg_pairs < els_xri_cnt; pg_pairs++) {
		sglq_entry = phba->sli4_hba.lpfc_els_sgl_array[pg_pairs];
		/* Set up the sge entry */
		sgl_pg_pairs->sgl_pg0_addr_lo =
				cpu_to_le32(putPaddrLow(sglq_entry->phys));
		sgl_pg_pairs->sgl_pg0_addr_hi =
				cpu_to_le32(putPaddrHigh(sglq_entry->phys));
		sgl_pg_pairs->sgl_pg1_addr_lo =
				cpu_to_le32(putPaddrLow(0));
		sgl_pg_pairs->sgl_pg1_addr_hi =
				cpu_to_le32(putPaddrHigh(0));
		/* Keep the first xritag on the list */
		if (pg_pairs == 0)
			xritag_start = sglq_entry->sli4_xritag;
		sgl_pg_pairs++;
	}
	bf_set(lpfc_post_sgl_pages_xri, sgl, xritag_start);
	bf_set(lpfc_post_sgl_pages_xricnt, sgl, els_xri_cnt);
	/* Perform endian conversion if necessary */
	sgl->word0 = cpu_to_le32(sgl->word0);

	if (!phba->sli4_hba.intr_enable)
		rc = lpfc_sli_issue_mbox(phba, mbox, MBX_POLL);
	else {
		mbox_tmo = lpfc_mbox_tmo_val(phba, MBX_SLI4_CONFIG);
		rc = lpfc_sli_issue_mbox_wait(phba, mbox, mbox_tmo);
	}
	shdr = (union lpfc_sli4_cfg_shdr *) &sgl->cfg_shdr;
	shdr_status = bf_get(lpfc_mbox_hdr_status, &shdr->response);
	shdr_add_status = bf_get(lpfc_mbox_hdr_add_status, &shdr->response);
	if (rc != MBX_TIMEOUT)
		lpfc_sli4_mbox_cmd_free(phba, mbox);
	if (shdr_status || shdr_add_status || rc) {
		lpfc_printf_log(phba, KERN_ERR, LOG_SLI,
				"2513 POST_SGL_BLOCK mailbox command failed "
				"status x%x add_status x%x mbx status x%x\n",
				shdr_status, shdr_add_status, rc);
		rc = -ENXIO;
	}
	return rc;
}

/**
 * lpfc_sli4_post_scsi_sgl_block - post a block of scsi sgl list to firmware
 * @phba: pointer to lpfc hba data structure.
 * @sblist: pointer to scsi buffer list.
 * @count: number of scsi buffers on the list.
 *
 * This routine is invoked to post a block of @count scsi sgl pages from a
 * SCSI buffer list @sblist to the HBA using non-embedded mailbox command.
 * No Lock is held.
 *
 **/
int
lpfc_sli4_post_scsi_sgl_block(struct lpfc_hba *phba, struct list_head *sblist,
			      int cnt)
{
	struct lpfc_scsi_buf *psb;
	struct lpfc_mbx_post_uembed_sgl_page1 *sgl;
	struct sgl_page_pairs *sgl_pg_pairs;
	void *viraddr;
	LPFC_MBOXQ_t *mbox;
	uint32_t reqlen, alloclen, pg_pairs;
	uint32_t mbox_tmo;
	uint16_t xritag_start = 0;
	int rc = 0;
	uint32_t shdr_status, shdr_add_status;
	dma_addr_t pdma_phys_bpl1;
	union lpfc_sli4_cfg_shdr *shdr;

	/* Calculate the requested length of the dma memory */
	reqlen = cnt * sizeof(struct sgl_page_pairs) +
		 sizeof(union lpfc_sli4_cfg_shdr) + sizeof(uint32_t);
	if (reqlen > SLI4_PAGE_SIZE) {
		lpfc_printf_log(phba, KERN_WARNING, LOG_INIT,
				"0217 Block sgl registration required DMA "
				"size (%d) great than a page\n", reqlen);
		return -ENOMEM;
	}
	mbox = mempool_alloc(phba->mbox_mem_pool, GFP_KERNEL);
	if (!mbox) {
		lpfc_printf_log(phba, KERN_ERR, LOG_INIT,
				"0283 Failed to allocate mbox cmd memory\n");
		return -ENOMEM;
	}

	/* Allocate DMA memory and set up the non-embedded mailbox command */
	alloclen = lpfc_sli4_config(phba, mbox, LPFC_MBOX_SUBSYSTEM_FCOE,
				LPFC_MBOX_OPCODE_FCOE_POST_SGL_PAGES, reqlen,
				LPFC_SLI4_MBX_NEMBED);

	if (alloclen < reqlen) {
		lpfc_printf_log(phba, KERN_ERR, LOG_INIT,
				"2561 Allocated DMA memory size (%d) is "
				"less than the requested DMA memory "
				"size (%d)\n", alloclen, reqlen);
		lpfc_sli4_mbox_cmd_free(phba, mbox);
		return -ENOMEM;
	}
	/* Get the first SGE entry from the non-embedded DMA memory */
	viraddr = mbox->sge_array->addr[0];

	/* Set up the SGL pages in the non-embedded DMA pages */
	sgl = (struct lpfc_mbx_post_uembed_sgl_page1 *)viraddr;
	sgl_pg_pairs = &sgl->sgl_pg_pairs;

	pg_pairs = 0;
	list_for_each_entry(psb, sblist, list) {
		/* Set up the sge entry */
		sgl_pg_pairs->sgl_pg0_addr_lo =
			cpu_to_le32(putPaddrLow(psb->dma_phys_bpl));
		sgl_pg_pairs->sgl_pg0_addr_hi =
			cpu_to_le32(putPaddrHigh(psb->dma_phys_bpl));
		if (phba->cfg_sg_dma_buf_size > SGL_PAGE_SIZE)
			pdma_phys_bpl1 = psb->dma_phys_bpl + SGL_PAGE_SIZE;
		else
			pdma_phys_bpl1 = 0;
		sgl_pg_pairs->sgl_pg1_addr_lo =
			cpu_to_le32(putPaddrLow(pdma_phys_bpl1));
		sgl_pg_pairs->sgl_pg1_addr_hi =
			cpu_to_le32(putPaddrHigh(pdma_phys_bpl1));
		/* Keep the first xritag on the list */
		if (pg_pairs == 0)
			xritag_start = psb->cur_iocbq.sli4_xritag;
		sgl_pg_pairs++;
		pg_pairs++;
	}
	bf_set(lpfc_post_sgl_pages_xri, sgl, xritag_start);
	bf_set(lpfc_post_sgl_pages_xricnt, sgl, pg_pairs);
	/* Perform endian conversion if necessary */
	sgl->word0 = cpu_to_le32(sgl->word0);

	if (!phba->sli4_hba.intr_enable)
		rc = lpfc_sli_issue_mbox(phba, mbox, MBX_POLL);
	else {
		mbox_tmo = lpfc_mbox_tmo_val(phba, MBX_SLI4_CONFIG);
		rc = lpfc_sli_issue_mbox_wait(phba, mbox, mbox_tmo);
	}
	shdr = (union lpfc_sli4_cfg_shdr *) &sgl->cfg_shdr;
	shdr_status = bf_get(lpfc_mbox_hdr_status, &shdr->response);
	shdr_add_status = bf_get(lpfc_mbox_hdr_add_status, &shdr->response);
	if (rc != MBX_TIMEOUT)
		lpfc_sli4_mbox_cmd_free(phba, mbox);
	if (shdr_status || shdr_add_status || rc) {
		lpfc_printf_log(phba, KERN_ERR, LOG_SLI,
				"2564 POST_SGL_BLOCK mailbox command failed "
				"status x%x add_status x%x mbx status x%x\n",
				shdr_status, shdr_add_status, rc);
		rc = -ENXIO;
	}
	return rc;
}

/**
 * lpfc_fc_frame_check - Check that this frame is a valid frame to handle
 * @phba: pointer to lpfc_hba struct that the frame was received on
 * @fc_hdr: A pointer to the FC Header data (In Big Endian Format)
 *
 * This function checks the fields in the @fc_hdr to see if the FC frame is a
 * valid type of frame that the LPFC driver will handle. This function will
 * return a zero if the frame is a valid frame or a non zero value when the
 * frame does not pass the check.
 **/
static int
lpfc_fc_frame_check(struct lpfc_hba *phba, struct fc_frame_header *fc_hdr)
{
	char *rctl_names[] = FC_RCTL_NAMES_INIT;
	char *type_names[] = FC_TYPE_NAMES_INIT;
	struct fc_vft_header *fc_vft_hdr;

	switch (fc_hdr->fh_r_ctl) {
	case FC_RCTL_DD_UNCAT:		/* uncategorized information */
	case FC_RCTL_DD_SOL_DATA:	/* solicited data */
	case FC_RCTL_DD_UNSOL_CTL:	/* unsolicited control */
	case FC_RCTL_DD_SOL_CTL:	/* solicited control or reply */
	case FC_RCTL_DD_UNSOL_DATA:	/* unsolicited data */
	case FC_RCTL_DD_DATA_DESC:	/* data descriptor */
	case FC_RCTL_DD_UNSOL_CMD:	/* unsolicited command */
	case FC_RCTL_DD_CMD_STATUS:	/* command status */
	case FC_RCTL_ELS_REQ:	/* extended link services request */
	case FC_RCTL_ELS_REP:	/* extended link services reply */
	case FC_RCTL_ELS4_REQ:	/* FC-4 ELS request */
	case FC_RCTL_ELS4_REP:	/* FC-4 ELS reply */
	case FC_RCTL_BA_NOP:  	/* basic link service NOP */
	case FC_RCTL_BA_ABTS: 	/* basic link service abort */
	case FC_RCTL_BA_RMC: 	/* remove connection */
	case FC_RCTL_BA_ACC:	/* basic accept */
	case FC_RCTL_BA_RJT:	/* basic reject */
	case FC_RCTL_BA_PRMT:
	case FC_RCTL_ACK_1:	/* acknowledge_1 */
	case FC_RCTL_ACK_0:	/* acknowledge_0 */
	case FC_RCTL_P_RJT:	/* port reject */
	case FC_RCTL_F_RJT:	/* fabric reject */
	case FC_RCTL_P_BSY:	/* port busy */
	case FC_RCTL_F_BSY:	/* fabric busy to data frame */
	case FC_RCTL_F_BSYL:	/* fabric busy to link control frame */
	case FC_RCTL_LCR:	/* link credit reset */
	case FC_RCTL_END:	/* end */
		break;
	case FC_RCTL_VFTH:	/* Virtual Fabric tagging Header */
		fc_vft_hdr = (struct fc_vft_header *)fc_hdr;
		fc_hdr = &((struct fc_frame_header *)fc_vft_hdr)[1];
		return lpfc_fc_frame_check(phba, fc_hdr);
	default:
		goto drop;
	}
	switch (fc_hdr->fh_type) {
	case FC_TYPE_BLS:
	case FC_TYPE_ELS:
	case FC_TYPE_FCP:
	case FC_TYPE_CT:
		break;
	case FC_TYPE_IP:
	case FC_TYPE_ILS:
	default:
		goto drop;
	}
	lpfc_printf_log(phba, KERN_INFO, LOG_ELS,
			"2538 Received frame rctl:%s type:%s\n",
			rctl_names[fc_hdr->fh_r_ctl],
			type_names[fc_hdr->fh_type]);
	return 0;
drop:
	lpfc_printf_log(phba, KERN_WARNING, LOG_ELS,
			"2539 Dropped frame rctl:%s type:%s\n",
			rctl_names[fc_hdr->fh_r_ctl],
			type_names[fc_hdr->fh_type]);
	return 1;
}

/**
 * lpfc_fc_hdr_get_vfi - Get the VFI from an FC frame
 * @fc_hdr: A pointer to the FC Header data (In Big Endian Format)
 *
 * This function processes the FC header to retrieve the VFI from the VF
 * header, if one exists. This function will return the VFI if one exists
 * or 0 if no VSAN Header exists.
 **/
static uint32_t
lpfc_fc_hdr_get_vfi(struct fc_frame_header *fc_hdr)
{
	struct fc_vft_header *fc_vft_hdr = (struct fc_vft_header *)fc_hdr;

	if (fc_hdr->fh_r_ctl != FC_RCTL_VFTH)
		return 0;
	return bf_get(fc_vft_hdr_vf_id, fc_vft_hdr);
}

/**
 * lpfc_fc_frame_to_vport - Finds the vport that a frame is destined to
 * @phba: Pointer to the HBA structure to search for the vport on
 * @fc_hdr: A pointer to the FC Header data (In Big Endian Format)
 * @fcfi: The FC Fabric ID that the frame came from
 *
 * This function searches the @phba for a vport that matches the content of the
 * @fc_hdr passed in and the @fcfi. This function uses the @fc_hdr to fetch the
 * VFI, if the Virtual Fabric Tagging Header exists, and the DID. This function
 * returns the matching vport pointer or NULL if unable to match frame to a
 * vport.
 **/
static struct lpfc_vport *
lpfc_fc_frame_to_vport(struct lpfc_hba *phba, struct fc_frame_header *fc_hdr,
		       uint16_t fcfi)
{
	struct lpfc_vport **vports;
	struct lpfc_vport *vport = NULL;
	int i;
	uint32_t did = (fc_hdr->fh_d_id[0] << 16 |
			fc_hdr->fh_d_id[1] << 8 |
			fc_hdr->fh_d_id[2]);

	vports = lpfc_create_vport_work_array(phba);
	if (vports != NULL)
		for (i = 0; i <= phba->max_vpi && vports[i] != NULL; i++) {
			if (phba->fcf.fcfi == fcfi &&
			    vports[i]->vfi == lpfc_fc_hdr_get_vfi(fc_hdr) &&
			    vports[i]->fc_myDID == did) {
				vport = vports[i];
				break;
			}
		}
	lpfc_destroy_vport_work_array(phba, vports);
	return vport;
}

/**
 * lpfc_update_rcv_time_stamp - Update vport's rcv seq time stamp
 * @vport: The vport to work on.
 *
 * This function updates the receive sequence time stamp for this vport. The
 * receive sequence time stamp indicates the time that the last frame of the
 * the sequence that has been idle for the longest amount of time was received.
 * the driver uses this time stamp to indicate if any received sequences have
 * timed out.
 **/
void
lpfc_update_rcv_time_stamp(struct lpfc_vport *vport)
{
	struct lpfc_dmabuf *h_buf;
	struct hbq_dmabuf *dmabuf = NULL;

	/* get the oldest sequence on the rcv list */
	h_buf = list_get_first(&vport->rcv_buffer_list,
			       struct lpfc_dmabuf, list);
	if (!h_buf)
		return;
	dmabuf = container_of(h_buf, struct hbq_dmabuf, hbuf);
	vport->rcv_buffer_time_stamp = dmabuf->time_stamp;
}

/**
 * lpfc_cleanup_rcv_buffers - Cleans up all outstanding receive sequences.
 * @vport: The vport that the received sequences were sent to.
 *
 * This function cleans up all outstanding received sequences. This is called
 * by the driver when a link event or user action invalidates all the received
 * sequences.
 **/
void
lpfc_cleanup_rcv_buffers(struct lpfc_vport *vport)
{
	struct lpfc_dmabuf *h_buf, *hnext;
	struct lpfc_dmabuf *d_buf, *dnext;
	struct hbq_dmabuf *dmabuf = NULL;

	/* start with the oldest sequence on the rcv list */
	list_for_each_entry_safe(h_buf, hnext, &vport->rcv_buffer_list, list) {
		dmabuf = container_of(h_buf, struct hbq_dmabuf, hbuf);
		list_del_init(&dmabuf->hbuf.list);
		list_for_each_entry_safe(d_buf, dnext,
					 &dmabuf->dbuf.list, list) {
			list_del_init(&d_buf->list);
			lpfc_in_buf_free(vport->phba, d_buf);
		}
		lpfc_in_buf_free(vport->phba, &dmabuf->dbuf);
	}
}

/**
 * lpfc_rcv_seq_check_edtov - Cleans up timed out receive sequences.
 * @vport: The vport that the received sequences were sent to.
 *
 * This function determines whether any received sequences have timed out by
 * first checking the vport's rcv_buffer_time_stamp. If this time_stamp
 * indicates that there is at least one timed out sequence this routine will
 * go through the received sequences one at a time from most inactive to most
 * active to determine which ones need to be cleaned up. Once it has determined
 * that a sequence needs to be cleaned up it will simply free up the resources
 * without sending an abort.
 **/
void
lpfc_rcv_seq_check_edtov(struct lpfc_vport *vport)
{
	struct lpfc_dmabuf *h_buf, *hnext;
	struct lpfc_dmabuf *d_buf, *dnext;
	struct hbq_dmabuf *dmabuf = NULL;
	unsigned long timeout;
	int abort_count = 0;

	timeout = (msecs_to_jiffies(vport->phba->fc_edtov) +
		   vport->rcv_buffer_time_stamp);
	if (list_empty(&vport->rcv_buffer_list) ||
	    time_before(jiffies, timeout))
		return;
	/* start with the oldest sequence on the rcv list */
	list_for_each_entry_safe(h_buf, hnext, &vport->rcv_buffer_list, list) {
		dmabuf = container_of(h_buf, struct hbq_dmabuf, hbuf);
		timeout = (msecs_to_jiffies(vport->phba->fc_edtov) +
			   dmabuf->time_stamp);
		if (time_before(jiffies, timeout))
			break;
		abort_count++;
		list_del_init(&dmabuf->hbuf.list);
		list_for_each_entry_safe(d_buf, dnext,
					 &dmabuf->dbuf.list, list) {
			list_del_init(&d_buf->list);
			lpfc_in_buf_free(vport->phba, d_buf);
		}
		lpfc_in_buf_free(vport->phba, &dmabuf->dbuf);
	}
	if (abort_count)
		lpfc_update_rcv_time_stamp(vport);
}

/**
 * lpfc_fc_frame_add - Adds a frame to the vport's list of received sequences
 * @dmabuf: pointer to a dmabuf that describes the hdr and data of the FC frame
 *
 * This function searches through the existing incomplete sequences that have
 * been sent to this @vport. If the frame matches one of the incomplete
 * sequences then the dbuf in the @dmabuf is added to the list of frames that
 * make up that sequence. If no sequence is found that matches this frame then
 * the function will add the hbuf in the @dmabuf to the @vport's rcv_buffer_list
 * This function returns a pointer to the first dmabuf in the sequence list that
 * the frame was linked to.
 **/
static struct hbq_dmabuf *
lpfc_fc_frame_add(struct lpfc_vport *vport, struct hbq_dmabuf *dmabuf)
{
	struct fc_frame_header *new_hdr;
	struct fc_frame_header *temp_hdr;
	struct lpfc_dmabuf *d_buf;
	struct lpfc_dmabuf *h_buf;
	struct hbq_dmabuf *seq_dmabuf = NULL;
	struct hbq_dmabuf *temp_dmabuf = NULL;

	INIT_LIST_HEAD(&dmabuf->dbuf.list);
	dmabuf->time_stamp = jiffies;
	new_hdr = (struct fc_frame_header *)dmabuf->hbuf.virt;
	/* Use the hdr_buf to find the sequence that this frame belongs to */
	list_for_each_entry(h_buf, &vport->rcv_buffer_list, list) {
		temp_hdr = (struct fc_frame_header *)h_buf->virt;
		if ((temp_hdr->fh_seq_id != new_hdr->fh_seq_id) ||
		    (temp_hdr->fh_ox_id != new_hdr->fh_ox_id) ||
		    (memcmp(&temp_hdr->fh_s_id, &new_hdr->fh_s_id, 3)))
			continue;
		/* found a pending sequence that matches this frame */
		seq_dmabuf = container_of(h_buf, struct hbq_dmabuf, hbuf);
		break;
	}
	if (!seq_dmabuf) {
		/*
		 * This indicates first frame received for this sequence.
		 * Queue the buffer on the vport's rcv_buffer_list.
		 */
		list_add_tail(&dmabuf->hbuf.list, &vport->rcv_buffer_list);
		lpfc_update_rcv_time_stamp(vport);
		return dmabuf;
	}
	temp_hdr = seq_dmabuf->hbuf.virt;
	if (be16_to_cpu(new_hdr->fh_seq_cnt) <
		be16_to_cpu(temp_hdr->fh_seq_cnt)) {
		list_del_init(&seq_dmabuf->hbuf.list);
		list_add_tail(&dmabuf->hbuf.list, &vport->rcv_buffer_list);
		list_add_tail(&dmabuf->dbuf.list, &seq_dmabuf->dbuf.list);
		lpfc_update_rcv_time_stamp(vport);
		return dmabuf;
	}
	/* move this sequence to the tail to indicate a young sequence */
	list_move_tail(&seq_dmabuf->hbuf.list, &vport->rcv_buffer_list);
	seq_dmabuf->time_stamp = jiffies;
	lpfc_update_rcv_time_stamp(vport);
	if (list_empty(&seq_dmabuf->dbuf.list)) {
		temp_hdr = dmabuf->hbuf.virt;
		list_add_tail(&dmabuf->dbuf.list, &seq_dmabuf->dbuf.list);
		return seq_dmabuf;
	}
	/* find the correct place in the sequence to insert this frame */
	list_for_each_entry_reverse(d_buf, &seq_dmabuf->dbuf.list, list) {
		temp_dmabuf = container_of(d_buf, struct hbq_dmabuf, dbuf);
		temp_hdr = (struct fc_frame_header *)temp_dmabuf->hbuf.virt;
		/*
		 * If the frame's sequence count is greater than the frame on
		 * the list then insert the frame right after this frame
		 */
		if (be16_to_cpu(new_hdr->fh_seq_cnt) >
			be16_to_cpu(temp_hdr->fh_seq_cnt)) {
			list_add(&dmabuf->dbuf.list, &temp_dmabuf->dbuf.list);
			return seq_dmabuf;
		}
	}
	return NULL;
}

/**
 * lpfc_sli4_abort_partial_seq - Abort partially assembled unsol sequence
 * @vport: pointer to a vitural port
 * @dmabuf: pointer to a dmabuf that describes the FC sequence
 *
 * This function tries to abort from the partially assembed sequence, described
 * by the information from basic abbort @dmabuf. It checks to see whether such
 * partially assembled sequence held by the driver. If so, it shall free up all
 * the frames from the partially assembled sequence.
 *
 * Return
 * true  -- if there is matching partially assembled sequence present and all
 *          the frames freed with the sequence;
 * false -- if there is no matching partially assembled sequence present so
 *          nothing got aborted in the lower layer driver
 **/
static bool
lpfc_sli4_abort_partial_seq(struct lpfc_vport *vport,
			    struct hbq_dmabuf *dmabuf)
{
	struct fc_frame_header *new_hdr;
	struct fc_frame_header *temp_hdr;
	struct lpfc_dmabuf *d_buf, *n_buf, *h_buf;
	struct hbq_dmabuf *seq_dmabuf = NULL;

	/* Use the hdr_buf to find the sequence that matches this frame */
	INIT_LIST_HEAD(&dmabuf->dbuf.list);
	INIT_LIST_HEAD(&dmabuf->hbuf.list);
	new_hdr = (struct fc_frame_header *)dmabuf->hbuf.virt;
	list_for_each_entry(h_buf, &vport->rcv_buffer_list, list) {
		temp_hdr = (struct fc_frame_header *)h_buf->virt;
		if ((temp_hdr->fh_seq_id != new_hdr->fh_seq_id) ||
		    (temp_hdr->fh_ox_id != new_hdr->fh_ox_id) ||
		    (memcmp(&temp_hdr->fh_s_id, &new_hdr->fh_s_id, 3)))
			continue;
		/* found a pending sequence that matches this frame */
		seq_dmabuf = container_of(h_buf, struct hbq_dmabuf, hbuf);
		break;
	}

	/* Free up all the frames from the partially assembled sequence */
	if (seq_dmabuf) {
		list_for_each_entry_safe(d_buf, n_buf,
					 &seq_dmabuf->dbuf.list, list) {
			list_del_init(&d_buf->list);
			lpfc_in_buf_free(vport->phba, d_buf);
		}
		return true;
	}
	return false;
}

/**
 * lpfc_sli4_seq_abort_acc_cmpl - Accept seq abort iocb complete handler
 * @phba: Pointer to HBA context object.
 * @cmd_iocbq: pointer to the command iocbq structure.
 * @rsp_iocbq: pointer to the response iocbq structure.
 *
 * This function handles the sequence abort accept iocb command complete
 * event. It properly releases the memory allocated to the sequence abort
 * accept iocb.
 **/
static void
lpfc_sli4_seq_abort_acc_cmpl(struct lpfc_hba *phba,
			     struct lpfc_iocbq *cmd_iocbq,
			     struct lpfc_iocbq *rsp_iocbq)
{
	if (cmd_iocbq)
		lpfc_sli_release_iocbq(phba, cmd_iocbq);
}

/**
 * lpfc_sli4_seq_abort_acc - Accept sequence abort
 * @phba: Pointer to HBA context object.
 * @fc_hdr: pointer to a FC frame header.
 *
 * This function sends a basic accept to a previous unsol sequence abort
 * event after aborting the sequence handling.
 **/
static void
lpfc_sli4_seq_abort_acc(struct lpfc_hba *phba,
			struct fc_frame_header *fc_hdr)
{
	struct lpfc_iocbq *ctiocb = NULL;
	struct lpfc_nodelist *ndlp;
	uint16_t oxid, rxid;
	uint32_t sid, fctl;
	IOCB_t *icmd;

	if (!lpfc_is_link_up(phba))
		return;

	sid = sli4_sid_from_fc_hdr(fc_hdr);
	oxid = be16_to_cpu(fc_hdr->fh_ox_id);
	rxid = be16_to_cpu(fc_hdr->fh_rx_id);

	ndlp = lpfc_findnode_did(phba->pport, sid);
	if (!ndlp) {
		lpfc_printf_log(phba, KERN_WARNING, LOG_ELS,
				"1268 Find ndlp returned NULL for oxid:x%x "
				"SID:x%x\n", oxid, sid);
		return;
	}

	/* Allocate buffer for acc iocb */
	ctiocb = lpfc_sli_get_iocbq(phba);
	if (!ctiocb)
		return;

	/* Extract the F_CTL field from FC_HDR */
	fctl = sli4_fctl_from_fc_hdr(fc_hdr);

	icmd = &ctiocb->iocb;
	icmd->un.xseq64.bdl.bdeSize = 0;
	icmd->un.xseq64.bdl.ulpIoTag32 = 0;
	icmd->un.xseq64.w5.hcsw.Dfctl = 0;
	icmd->un.xseq64.w5.hcsw.Rctl = FC_RCTL_BA_ACC;
	icmd->un.xseq64.w5.hcsw.Type = FC_TYPE_BLS;

	/* Fill in the rest of iocb fields */
	icmd->ulpCommand = CMD_XMIT_BLS_RSP64_CX;
	icmd->ulpBdeCount = 0;
	icmd->ulpLe = 1;
	icmd->ulpClass = CLASS3;
	icmd->ulpContext = ndlp->nlp_rpi;

	ctiocb->iocb_cmpl = NULL;
	ctiocb->vport = phba->pport;
	ctiocb->iocb_cmpl = lpfc_sli4_seq_abort_acc_cmpl;

	if (fctl & FC_FC_EX_CTX) {
		/* ABTS sent by responder to CT exchange, construction
		 * of BA_ACC will use OX_ID from ABTS for the XRI_TAG
		 * field and RX_ID from ABTS for RX_ID field.
		 */
		bf_set(lpfc_abts_orig, &icmd->un.bls_acc, LPFC_ABTS_UNSOL_RSP);
		bf_set(lpfc_abts_rxid, &icmd->un.bls_acc, rxid);
		ctiocb->sli4_xritag = oxid;
	} else {
		/* ABTS sent by initiator to CT exchange, construction
		 * of BA_ACC will need to allocate a new XRI as for the
		 * XRI_TAG and RX_ID fields.
		 */
		bf_set(lpfc_abts_orig, &icmd->un.bls_acc, LPFC_ABTS_UNSOL_INT);
		bf_set(lpfc_abts_rxid, &icmd->un.bls_acc, NO_XRI);
		ctiocb->sli4_xritag = NO_XRI;
	}
	bf_set(lpfc_abts_oxid, &icmd->un.bls_acc, oxid);

	/* Xmit CT abts accept on exchange <xid> */
	lpfc_printf_log(phba, KERN_INFO, LOG_ELS,
			"1200 Xmit CT ABTS ACC on exchange x%x Data: x%x\n",
			CMD_XMIT_BLS_RSP64_CX, phba->link_state);
	lpfc_sli_issue_iocb(phba, LPFC_ELS_RING, ctiocb, 0);
}

/**
 * lpfc_sli4_handle_unsol_abort - Handle sli-4 unsolicited abort event
 * @vport: Pointer to the vport on which this sequence was received
 * @dmabuf: pointer to a dmabuf that describes the FC sequence
 *
 * This function handles an SLI-4 unsolicited abort event. If the unsolicited
 * receive sequence is only partially assembed by the driver, it shall abort
 * the partially assembled frames for the sequence. Otherwise, if the
 * unsolicited receive sequence has been completely assembled and passed to
 * the Upper Layer Protocol (UPL), it then mark the per oxid status for the
 * unsolicited sequence has been aborted. After that, it will issue a basic
 * accept to accept the abort.
 **/
void
lpfc_sli4_handle_unsol_abort(struct lpfc_vport *vport,
			     struct hbq_dmabuf *dmabuf)
{
	struct lpfc_hba *phba = vport->phba;
	struct fc_frame_header fc_hdr;
	uint32_t fctl;
	bool abts_par;

	/* Make a copy of fc_hdr before the dmabuf being released */
	memcpy(&fc_hdr, dmabuf->hbuf.virt, sizeof(struct fc_frame_header));
	fctl = sli4_fctl_from_fc_hdr(&fc_hdr);

	if (fctl & FC_FC_EX_CTX) {
		/*
		 * ABTS sent by responder to exchange, just free the buffer
		 */
		lpfc_in_buf_free(phba, &dmabuf->dbuf);
	} else {
		/*
		 * ABTS sent by initiator to exchange, need to do cleanup
		 */
		/* Try to abort partially assembled seq */
		abts_par = lpfc_sli4_abort_partial_seq(vport, dmabuf);

		/* Send abort to ULP if partially seq abort failed */
		if (abts_par == false)
			lpfc_sli4_send_seq_to_ulp(vport, dmabuf);
		else
			lpfc_in_buf_free(phba, &dmabuf->dbuf);
	}
	/* Send basic accept (BA_ACC) to the abort requester */
	lpfc_sli4_seq_abort_acc(phba, &fc_hdr);
}

/**
 * lpfc_seq_complete - Indicates if a sequence is complete
 * @dmabuf: pointer to a dmabuf that describes the FC sequence
 *
 * This function checks the sequence, starting with the frame described by
 * @dmabuf, to see if all the frames associated with this sequence are present.
 * the frames associated with this sequence are linked to the @dmabuf using the
 * dbuf list. This function looks for two major things. 1) That the first frame
 * has a sequence count of zero. 2) There is a frame with last frame of sequence
 * set. 3) That there are no holes in the sequence count. The function will
 * return 1 when the sequence is complete, otherwise it will return 0.
 **/
static int
lpfc_seq_complete(struct hbq_dmabuf *dmabuf)
{
	struct fc_frame_header *hdr;
	struct lpfc_dmabuf *d_buf;
	struct hbq_dmabuf *seq_dmabuf;
	uint32_t fctl;
	int seq_count = 0;

	hdr = (struct fc_frame_header *)dmabuf->hbuf.virt;
	/* make sure first fame of sequence has a sequence count of zero */
	if (hdr->fh_seq_cnt != seq_count)
		return 0;
	fctl = (hdr->fh_f_ctl[0] << 16 |
		hdr->fh_f_ctl[1] << 8 |
		hdr->fh_f_ctl[2]);
	/* If last frame of sequence we can return success. */
	if (fctl & FC_FC_END_SEQ)
		return 1;
	list_for_each_entry(d_buf, &dmabuf->dbuf.list, list) {
		seq_dmabuf = container_of(d_buf, struct hbq_dmabuf, dbuf);
		hdr = (struct fc_frame_header *)seq_dmabuf->hbuf.virt;
		/* If there is a hole in the sequence count then fail. */
		if (++seq_count != be16_to_cpu(hdr->fh_seq_cnt))
			return 0;
		fctl = (hdr->fh_f_ctl[0] << 16 |
			hdr->fh_f_ctl[1] << 8 |
			hdr->fh_f_ctl[2]);
		/* If last frame of sequence we can return success. */
		if (fctl & FC_FC_END_SEQ)
			return 1;
	}
	return 0;
}

/**
 * lpfc_prep_seq - Prep sequence for ULP processing
 * @vport: Pointer to the vport on which this sequence was received
 * @dmabuf: pointer to a dmabuf that describes the FC sequence
 *
 * This function takes a sequence, described by a list of frames, and creates
 * a list of iocbq structures to describe the sequence. This iocbq list will be
 * used to issue to the generic unsolicited sequence handler. This routine
 * returns a pointer to the first iocbq in the list. If the function is unable
 * to allocate an iocbq then it throw out the received frames that were not
 * able to be described and return a pointer to the first iocbq. If unable to
 * allocate any iocbqs (including the first) this function will return NULL.
 **/
static struct lpfc_iocbq *
lpfc_prep_seq(struct lpfc_vport *vport, struct hbq_dmabuf *seq_dmabuf)
{
	struct lpfc_dmabuf *d_buf, *n_buf;
	struct lpfc_iocbq *first_iocbq, *iocbq;
	struct fc_frame_header *fc_hdr;
	uint32_t sid;
	struct ulp_bde64 *pbde;

	fc_hdr = (struct fc_frame_header *)seq_dmabuf->hbuf.virt;
	/* remove from receive buffer list */
	list_del_init(&seq_dmabuf->hbuf.list);
	lpfc_update_rcv_time_stamp(vport);
	/* get the Remote Port's SID */
	sid = sli4_sid_from_fc_hdr(fc_hdr);
	/* Get an iocbq struct to fill in. */
	first_iocbq = lpfc_sli_get_iocbq(vport->phba);
	if (first_iocbq) {
		/* Initialize the first IOCB. */
		first_iocbq->iocb.unsli3.rcvsli3.acc_len = 0;
		first_iocbq->iocb.ulpStatus = IOSTAT_SUCCESS;
		first_iocbq->iocb.ulpCommand = CMD_IOCB_RCV_SEQ64_CX;
		first_iocbq->iocb.ulpContext = be16_to_cpu(fc_hdr->fh_ox_id);
		first_iocbq->iocb.unsli3.rcvsli3.vpi =
					vport->vpi + vport->phba->vpi_base;
		/* put the first buffer into the first IOCBq */
		first_iocbq->context2 = &seq_dmabuf->dbuf;
		first_iocbq->context3 = NULL;
		first_iocbq->iocb.ulpBdeCount = 1;
		first_iocbq->iocb.un.cont64[0].tus.f.bdeSize =
							LPFC_DATA_BUF_SIZE;
		first_iocbq->iocb.un.rcvels.remoteID = sid;
		first_iocbq->iocb.unsli3.rcvsli3.acc_len +=
				bf_get(lpfc_rcqe_length,
				       &seq_dmabuf->cq_event.cqe.rcqe_cmpl);
	}
	iocbq = first_iocbq;
	/*
	 * Each IOCBq can have two Buffers assigned, so go through the list
	 * of buffers for this sequence and save two buffers in each IOCBq
	 */
	list_for_each_entry_safe(d_buf, n_buf, &seq_dmabuf->dbuf.list, list) {
		if (!iocbq) {
			lpfc_in_buf_free(vport->phba, d_buf);
			continue;
		}
		if (!iocbq->context3) {
			iocbq->context3 = d_buf;
			iocbq->iocb.ulpBdeCount++;
			pbde = (struct ulp_bde64 *)
					&iocbq->iocb.unsli3.sli3Words[4];
			pbde->tus.f.bdeSize = LPFC_DATA_BUF_SIZE;
			first_iocbq->iocb.unsli3.rcvsli3.acc_len +=
				bf_get(lpfc_rcqe_length,
				       &seq_dmabuf->cq_event.cqe.rcqe_cmpl);
		} else {
			iocbq = lpfc_sli_get_iocbq(vport->phba);
			if (!iocbq) {
				if (first_iocbq) {
					first_iocbq->iocb.ulpStatus =
							IOSTAT_FCP_RSP_ERROR;
					first_iocbq->iocb.un.ulpWord[4] =
							IOERR_NO_RESOURCES;
				}
				lpfc_in_buf_free(vport->phba, d_buf);
				continue;
			}
			iocbq->context2 = d_buf;
			iocbq->context3 = NULL;
			iocbq->iocb.ulpBdeCount = 1;
			iocbq->iocb.un.cont64[0].tus.f.bdeSize =
							LPFC_DATA_BUF_SIZE;
			first_iocbq->iocb.unsli3.rcvsli3.acc_len +=
				bf_get(lpfc_rcqe_length,
				       &seq_dmabuf->cq_event.cqe.rcqe_cmpl);
			iocbq->iocb.un.rcvels.remoteID = sid;
			list_add_tail(&iocbq->list, &first_iocbq->list);
		}
	}
	return first_iocbq;
}

static void
lpfc_sli4_send_seq_to_ulp(struct lpfc_vport *vport,
			  struct hbq_dmabuf *seq_dmabuf)
{
	struct fc_frame_header *fc_hdr;
	struct lpfc_iocbq *iocbq, *curr_iocb, *next_iocb;
	struct lpfc_hba *phba = vport->phba;

	fc_hdr = (struct fc_frame_header *)seq_dmabuf->hbuf.virt;
	iocbq = lpfc_prep_seq(vport, seq_dmabuf);
	if (!iocbq) {
		lpfc_printf_log(phba, KERN_ERR, LOG_SLI,
				"2707 Ring %d handler: Failed to allocate "
				"iocb Rctl x%x Type x%x received\n",
				LPFC_ELS_RING,
				fc_hdr->fh_r_ctl, fc_hdr->fh_type);
		return;
	}
	if (!lpfc_complete_unsol_iocb(phba,
				      &phba->sli.ring[LPFC_ELS_RING],
				      iocbq, fc_hdr->fh_r_ctl,
				      fc_hdr->fh_type))
		lpfc_printf_log(phba, KERN_WARNING, LOG_SLI,
				"2540 Ring %d handler: unexpected Rctl "
				"x%x Type x%x received\n",
				LPFC_ELS_RING,
				fc_hdr->fh_r_ctl, fc_hdr->fh_type);

	/* Free iocb created in lpfc_prep_seq */
	list_for_each_entry_safe(curr_iocb, next_iocb,
		&iocbq->list, list) {
		list_del_init(&curr_iocb->list);
		lpfc_sli_release_iocbq(phba, curr_iocb);
	}
	lpfc_sli_release_iocbq(phba, iocbq);
}

/**
 * lpfc_sli4_handle_received_buffer - Handle received buffers from firmware
 * @phba: Pointer to HBA context object.
 *
 * This function is called with no lock held. This function processes all
 * the received buffers and gives it to upper layers when a received buffer
 * indicates that it is the final frame in the sequence. The interrupt
 * service routine processes received buffers at interrupt contexts and adds
 * received dma buffers to the rb_pend_list queue and signals the worker thread.
 * Worker thread calls lpfc_sli4_handle_received_buffer, which will call the
 * appropriate receive function when the final frame in a sequence is received.
 **/
void
lpfc_sli4_handle_received_buffer(struct lpfc_hba *phba,
				 struct hbq_dmabuf *dmabuf)
{
	struct hbq_dmabuf *seq_dmabuf;
	struct fc_frame_header *fc_hdr;
	struct lpfc_vport *vport;
	uint32_t fcfi;

	/* Process each received buffer */
	fc_hdr = (struct fc_frame_header *)dmabuf->hbuf.virt;
	/* check to see if this a valid type of frame */
	if (lpfc_fc_frame_check(phba, fc_hdr)) {
		lpfc_in_buf_free(phba, &dmabuf->dbuf);
		return;
	}
	fcfi = bf_get(lpfc_rcqe_fcf_id, &dmabuf->cq_event.cqe.rcqe_cmpl);
	vport = lpfc_fc_frame_to_vport(phba, fc_hdr, fcfi);
	if (!vport || !(vport->vpi_state & LPFC_VPI_REGISTERED)) {
		/* throw out the frame */
		lpfc_in_buf_free(phba, &dmabuf->dbuf);
		return;
	}
	/* Handle the basic abort sequence (BA_ABTS) event */
	if (fc_hdr->fh_r_ctl == FC_RCTL_BA_ABTS) {
		lpfc_sli4_handle_unsol_abort(vport, dmabuf);
		return;
	}

	/* Link this frame */
	seq_dmabuf = lpfc_fc_frame_add(vport, dmabuf);
	if (!seq_dmabuf) {
		/* unable to add frame to vport - throw it out */
		lpfc_in_buf_free(phba, &dmabuf->dbuf);
		return;
	}
	/* If not last frame in sequence continue processing frames. */
	if (!lpfc_seq_complete(seq_dmabuf))
		return;

	/* Send the complete sequence to the upper layer protocol */
	lpfc_sli4_send_seq_to_ulp(vport, seq_dmabuf);
}

/**
 * lpfc_sli4_post_all_rpi_hdrs - Post the rpi header memory region to the port
 * @phba: pointer to lpfc hba data structure.
 *
 * This routine is invoked to post rpi header templates to the
 * HBA consistent with the SLI-4 interface spec.  This routine
 * posts a SLI4_PAGE_SIZE memory region to the port to hold up to
 * SLI4_PAGE_SIZE modulo 64 rpi context headers.
 *
 * This routine does not require any locks.  It's usage is expected
 * to be driver load or reset recovery when the driver is
 * sequential.
 *
 * Return codes
 * 	0 - successful
 *      EIO - The mailbox failed to complete successfully.
 * 	When this error occurs, the driver is not guaranteed
 *	to have any rpi regions posted to the device and
 *	must either attempt to repost the regions or take a
 *	fatal error.
 **/
int
lpfc_sli4_post_all_rpi_hdrs(struct lpfc_hba *phba)
{
	struct lpfc_rpi_hdr *rpi_page;
	uint32_t rc = 0;

	/* Post all rpi memory regions to the port. */
	list_for_each_entry(rpi_page, &phba->sli4_hba.lpfc_rpi_hdr_list, list) {
		rc = lpfc_sli4_post_rpi_hdr(phba, rpi_page);
		if (rc != MBX_SUCCESS) {
			lpfc_printf_log(phba, KERN_ERR, LOG_SLI,
					"2008 Error %d posting all rpi "
					"headers\n", rc);
			rc = -EIO;
			break;
		}
	}

	return rc;
}

/**
 * lpfc_sli4_post_rpi_hdr - Post an rpi header memory region to the port
 * @phba: pointer to lpfc hba data structure.
 * @rpi_page:  pointer to the rpi memory region.
 *
 * This routine is invoked to post a single rpi header to the
 * HBA consistent with the SLI-4 interface spec.  This memory region
 * maps up to 64 rpi context regions.
 *
 * Return codes
 * 	0 - successful
 * 	ENOMEM - No available memory
 *      EIO - The mailbox failed to complete successfully.
 **/
int
lpfc_sli4_post_rpi_hdr(struct lpfc_hba *phba, struct lpfc_rpi_hdr *rpi_page)
{
	LPFC_MBOXQ_t *mboxq;
	struct lpfc_mbx_post_hdr_tmpl *hdr_tmpl;
	uint32_t rc = 0;
	uint32_t mbox_tmo;
	uint32_t shdr_status, shdr_add_status;
	union lpfc_sli4_cfg_shdr *shdr;

	/* The port is notified of the header region via a mailbox command. */
	mboxq = (LPFC_MBOXQ_t *) mempool_alloc(phba->mbox_mem_pool, GFP_KERNEL);
	if (!mboxq) {
		lpfc_printf_log(phba, KERN_ERR, LOG_SLI,
				"2001 Unable to allocate memory for issuing "
				"SLI_CONFIG_SPECIAL mailbox command\n");
		return -ENOMEM;
	}

	/* Post all rpi memory regions to the port. */
	hdr_tmpl = &mboxq->u.mqe.un.hdr_tmpl;
	mbox_tmo = lpfc_mbox_tmo_val(phba, MBX_SLI4_CONFIG);
	lpfc_sli4_config(phba, mboxq, LPFC_MBOX_SUBSYSTEM_FCOE,
			 LPFC_MBOX_OPCODE_FCOE_POST_HDR_TEMPLATE,
			 sizeof(struct lpfc_mbx_post_hdr_tmpl) -
			 sizeof(struct mbox_header), LPFC_SLI4_MBX_EMBED);
	bf_set(lpfc_mbx_post_hdr_tmpl_page_cnt,
	       hdr_tmpl, rpi_page->page_count);
	bf_set(lpfc_mbx_post_hdr_tmpl_rpi_offset, hdr_tmpl,
	       rpi_page->start_rpi);
	hdr_tmpl->rpi_paddr_lo = putPaddrLow(rpi_page->dmabuf->phys);
	hdr_tmpl->rpi_paddr_hi = putPaddrHigh(rpi_page->dmabuf->phys);
	rc = lpfc_sli_issue_mbox(phba, mboxq, MBX_POLL);
	shdr = (union lpfc_sli4_cfg_shdr *) &hdr_tmpl->header.cfg_shdr;
	shdr_status = bf_get(lpfc_mbox_hdr_status, &shdr->response);
	shdr_add_status = bf_get(lpfc_mbox_hdr_add_status, &shdr->response);
	if (rc != MBX_TIMEOUT)
		mempool_free(mboxq, phba->mbox_mem_pool);
	if (shdr_status || shdr_add_status || rc) {
		lpfc_printf_log(phba, KERN_ERR, LOG_INIT,
				"2514 POST_RPI_HDR mailbox failed with "
				"status x%x add_status x%x, mbx status x%x\n",
				shdr_status, shdr_add_status, rc);
		rc = -ENXIO;
	}
	return rc;
}

/**
 * lpfc_sli4_alloc_rpi - Get an available rpi in the device's range
 * @phba: pointer to lpfc hba data structure.
 *
 * This routine is invoked to post rpi header templates to the
 * HBA consistent with the SLI-4 interface spec.  This routine
 * posts a SLI4_PAGE_SIZE memory region to the port to hold up to
 * SLI4_PAGE_SIZE modulo 64 rpi context headers.
 *
 * Returns
 * 	A nonzero rpi defined as rpi_base <= rpi < max_rpi if successful
 * 	LPFC_RPI_ALLOC_ERROR if no rpis are available.
 **/
int
lpfc_sli4_alloc_rpi(struct lpfc_hba *phba)
{
	int rpi;
	uint16_t max_rpi, rpi_base, rpi_limit;
	uint16_t rpi_remaining;
	struct lpfc_rpi_hdr *rpi_hdr;

	max_rpi = phba->sli4_hba.max_cfg_param.max_rpi;
	rpi_base = phba->sli4_hba.max_cfg_param.rpi_base;
	rpi_limit = phba->sli4_hba.next_rpi;

	/*
	 * The valid rpi range is not guaranteed to be zero-based.  Start
	 * the search at the rpi_base as reported by the port.
	 */
	spin_lock_irq(&phba->hbalock);
	rpi = find_next_zero_bit(phba->sli4_hba.rpi_bmask, rpi_limit, rpi_base);
	if (rpi >= rpi_limit || rpi < rpi_base)
		rpi = LPFC_RPI_ALLOC_ERROR;
	else {
		set_bit(rpi, phba->sli4_hba.rpi_bmask);
		phba->sli4_hba.max_cfg_param.rpi_used++;
		phba->sli4_hba.rpi_count++;
	}

	/*
	 * Don't try to allocate more rpi header regions if the device limit
	 * on available rpis max has been exhausted.
	 */
	if ((rpi == LPFC_RPI_ALLOC_ERROR) &&
	    (phba->sli4_hba.rpi_count >= max_rpi)) {
		spin_unlock_irq(&phba->hbalock);
		return rpi;
	}

	/*
	 * If the driver is running low on rpi resources, allocate another
	 * page now.  Note that the next_rpi value is used because
	 * it represents how many are actually in use whereas max_rpi notes
	 * how many are supported max by the device.
	 */
	rpi_remaining = phba->sli4_hba.next_rpi - rpi_base -
		phba->sli4_hba.rpi_count;
	spin_unlock_irq(&phba->hbalock);
	if (rpi_remaining < LPFC_RPI_LOW_WATER_MARK) {
		rpi_hdr = lpfc_sli4_create_rpi_hdr(phba);
		if (!rpi_hdr) {
			lpfc_printf_log(phba, KERN_ERR, LOG_SLI,
					"2002 Error Could not grow rpi "
					"count\n");
		} else {
			lpfc_sli4_post_rpi_hdr(phba, rpi_hdr);
		}
	}

	return rpi;
}

/**
 * lpfc_sli4_free_rpi - Release an rpi for reuse.
 * @phba: pointer to lpfc hba data structure.
 *
 * This routine is invoked to release an rpi to the pool of
 * available rpis maintained by the driver.
 **/
void
__lpfc_sli4_free_rpi(struct lpfc_hba *phba, int rpi)
{
	if (test_and_clear_bit(rpi, phba->sli4_hba.rpi_bmask)) {
		phba->sli4_hba.rpi_count--;
		phba->sli4_hba.max_cfg_param.rpi_used--;
	}
}

/**
 * lpfc_sli4_free_rpi - Release an rpi for reuse.
 * @phba: pointer to lpfc hba data structure.
 *
 * This routine is invoked to release an rpi to the pool of
 * available rpis maintained by the driver.
 **/
void
lpfc_sli4_free_rpi(struct lpfc_hba *phba, int rpi)
{
	spin_lock_irq(&phba->hbalock);
	__lpfc_sli4_free_rpi(phba, rpi);
	spin_unlock_irq(&phba->hbalock);
}

/**
 * lpfc_sli4_remove_rpis - Remove the rpi bitmask region
 * @phba: pointer to lpfc hba data structure.
 *
 * This routine is invoked to remove the memory region that
 * provided rpi via a bitmask.
 **/
void
lpfc_sli4_remove_rpis(struct lpfc_hba *phba)
{
	kfree(phba->sli4_hba.rpi_bmask);
}

/**
 * lpfc_sli4_resume_rpi - Remove the rpi bitmask region
 * @phba: pointer to lpfc hba data structure.
 *
 * This routine is invoked to remove the memory region that
 * provided rpi via a bitmask.
 **/
int
lpfc_sli4_resume_rpi(struct lpfc_nodelist *ndlp)
{
	LPFC_MBOXQ_t *mboxq;
	struct lpfc_hba *phba = ndlp->phba;
	int rc;

	/* The port is notified of the header region via a mailbox command. */
	mboxq = mempool_alloc(phba->mbox_mem_pool, GFP_KERNEL);
	if (!mboxq)
		return -ENOMEM;

	/* Post all rpi memory regions to the port. */
	lpfc_resume_rpi(mboxq, ndlp);
	rc = lpfc_sli_issue_mbox(phba, mboxq, MBX_NOWAIT);
	if (rc == MBX_NOT_FINISHED) {
		lpfc_printf_log(phba, KERN_ERR, LOG_SLI,
				"2010 Resume RPI Mailbox failed "
				"status %d, mbxStatus x%x\n", rc,
				bf_get(lpfc_mqe_status, &mboxq->u.mqe));
		mempool_free(mboxq, phba->mbox_mem_pool);
		return -EIO;
	}
	return 0;
}

/**
 * lpfc_sli4_init_vpi - Initialize a vpi with the port
 * @phba: pointer to lpfc hba data structure.
 * @vpi: vpi value to activate with the port.
 *
 * This routine is invoked to activate a vpi with the
 * port when the host intends to use vports with a
 * nonzero vpi.
 *
 * Returns:
 *    0 success
 *    -Evalue otherwise
 **/
int
lpfc_sli4_init_vpi(struct lpfc_hba *phba, uint16_t vpi)
{
	LPFC_MBOXQ_t *mboxq;
	int rc = 0;
	int retval = MBX_SUCCESS;
	uint32_t mbox_tmo;

	if (vpi == 0)
		return -EINVAL;
	mboxq = mempool_alloc(phba->mbox_mem_pool, GFP_KERNEL);
	if (!mboxq)
		return -ENOMEM;
	lpfc_init_vpi(phba, mboxq, vpi);
	mbox_tmo = lpfc_mbox_tmo_val(phba, MBX_INIT_VPI);
	rc = lpfc_sli_issue_mbox_wait(phba, mboxq, mbox_tmo);
	if (rc != MBX_SUCCESS) {
		lpfc_printf_log(phba, KERN_ERR, LOG_SLI,
				"2022 INIT VPI Mailbox failed "
				"status %d, mbxStatus x%x\n", rc,
				bf_get(lpfc_mqe_status, &mboxq->u.mqe));
		retval = -EIO;
	}
	if (rc != MBX_TIMEOUT)
		mempool_free(mboxq, phba->mbox_mem_pool);

	return retval;
}

/**
 * lpfc_mbx_cmpl_add_fcf_record - add fcf mbox completion handler.
 * @phba: pointer to lpfc hba data structure.
 * @mboxq: Pointer to mailbox object.
 *
 * This routine is invoked to manually add a single FCF record. The caller
 * must pass a completely initialized FCF_Record.  This routine takes
 * care of the nonembedded mailbox operations.
 **/
static void
lpfc_mbx_cmpl_add_fcf_record(struct lpfc_hba *phba, LPFC_MBOXQ_t *mboxq)
{
	void *virt_addr;
	union lpfc_sli4_cfg_shdr *shdr;
	uint32_t shdr_status, shdr_add_status;

	virt_addr = mboxq->sge_array->addr[0];
	/* The IOCTL status is embedded in the mailbox subheader. */
	shdr = (union lpfc_sli4_cfg_shdr *) virt_addr;
	shdr_status = bf_get(lpfc_mbox_hdr_status, &shdr->response);
	shdr_add_status = bf_get(lpfc_mbox_hdr_add_status, &shdr->response);

	if ((shdr_status || shdr_add_status) &&
		(shdr_status != STATUS_FCF_IN_USE))
		lpfc_printf_log(phba, KERN_ERR, LOG_INIT,
			"2558 ADD_FCF_RECORD mailbox failed with "
			"status x%x add_status x%x\n",
			shdr_status, shdr_add_status);

	lpfc_sli4_mbox_cmd_free(phba, mboxq);
}

/**
 * lpfc_sli4_add_fcf_record - Manually add an FCF Record.
 * @phba: pointer to lpfc hba data structure.
 * @fcf_record:  pointer to the initialized fcf record to add.
 *
 * This routine is invoked to manually add a single FCF record. The caller
 * must pass a completely initialized FCF_Record.  This routine takes
 * care of the nonembedded mailbox operations.
 **/
int
lpfc_sli4_add_fcf_record(struct lpfc_hba *phba, struct fcf_record *fcf_record)
{
	int rc = 0;
	LPFC_MBOXQ_t *mboxq;
	uint8_t *bytep;
	void *virt_addr;
	dma_addr_t phys_addr;
	struct lpfc_mbx_sge sge;
	uint32_t alloc_len, req_len;
	uint32_t fcfindex;

	mboxq = mempool_alloc(phba->mbox_mem_pool, GFP_KERNEL);
	if (!mboxq) {
		lpfc_printf_log(phba, KERN_ERR, LOG_INIT,
			"2009 Failed to allocate mbox for ADD_FCF cmd\n");
		return -ENOMEM;
	}

	req_len = sizeof(struct fcf_record) + sizeof(union lpfc_sli4_cfg_shdr) +
		  sizeof(uint32_t);

	/* Allocate DMA memory and set up the non-embedded mailbox command */
	alloc_len = lpfc_sli4_config(phba, mboxq, LPFC_MBOX_SUBSYSTEM_FCOE,
				     LPFC_MBOX_OPCODE_FCOE_ADD_FCF,
				     req_len, LPFC_SLI4_MBX_NEMBED);
	if (alloc_len < req_len) {
		lpfc_printf_log(phba, KERN_ERR, LOG_INIT,
			"2523 Allocated DMA memory size (x%x) is "
			"less than the requested DMA memory "
			"size (x%x)\n", alloc_len, req_len);
		lpfc_sli4_mbox_cmd_free(phba, mboxq);
		return -ENOMEM;
	}

	/*
	 * Get the first SGE entry from the non-embedded DMA memory.  This
	 * routine only uses a single SGE.
	 */
	lpfc_sli4_mbx_sge_get(mboxq, 0, &sge);
	phys_addr = getPaddr(sge.pa_hi, sge.pa_lo);
	virt_addr = mboxq->sge_array->addr[0];
	/*
	 * Configure the FCF record for FCFI 0.  This is the driver's
	 * hardcoded default and gets used in nonFIP mode.
	 */
	fcfindex = bf_get(lpfc_fcf_record_fcf_index, fcf_record);
	bytep = virt_addr + sizeof(union lpfc_sli4_cfg_shdr);
	lpfc_sli_pcimem_bcopy(&fcfindex, bytep, sizeof(uint32_t));

	/*
	 * Copy the fcf_index and the FCF Record Data. The data starts after
	 * the FCoE header plus word10. The data copy needs to be endian
	 * correct.
	 */
	bytep += sizeof(uint32_t);
	lpfc_sli_pcimem_bcopy(fcf_record, bytep, sizeof(struct fcf_record));
	mboxq->vport = phba->pport;
	mboxq->mbox_cmpl = lpfc_mbx_cmpl_add_fcf_record;
	rc = lpfc_sli_issue_mbox(phba, mboxq, MBX_NOWAIT);
	if (rc == MBX_NOT_FINISHED) {
		lpfc_printf_log(phba, KERN_ERR, LOG_INIT,
			"2515 ADD_FCF_RECORD mailbox failed with "
			"status 0x%x\n", rc);
		lpfc_sli4_mbox_cmd_free(phba, mboxq);
		rc = -EIO;
	} else
		rc = 0;

	return rc;
}

/**
 * lpfc_sli4_build_dflt_fcf_record - Build the driver's default FCF Record.
 * @phba: pointer to lpfc hba data structure.
 * @fcf_record:  pointer to the fcf record to write the default data.
 * @fcf_index: FCF table entry index.
 *
 * This routine is invoked to build the driver's default FCF record.  The
 * values used are hardcoded.  This routine handles memory initialization.
 *
 **/
void
lpfc_sli4_build_dflt_fcf_record(struct lpfc_hba *phba,
				struct fcf_record *fcf_record,
				uint16_t fcf_index)
{
	memset(fcf_record, 0, sizeof(struct fcf_record));
	fcf_record->max_rcv_size = LPFC_FCOE_MAX_RCV_SIZE;
	fcf_record->fka_adv_period = LPFC_FCOE_FKA_ADV_PER;
	fcf_record->fip_priority = LPFC_FCOE_FIP_PRIORITY;
	bf_set(lpfc_fcf_record_mac_0, fcf_record, phba->fc_map[0]);
	bf_set(lpfc_fcf_record_mac_1, fcf_record, phba->fc_map[1]);
	bf_set(lpfc_fcf_record_mac_2, fcf_record, phba->fc_map[2]);
	bf_set(lpfc_fcf_record_mac_3, fcf_record, LPFC_FCOE_FCF_MAC3);
	bf_set(lpfc_fcf_record_mac_4, fcf_record, LPFC_FCOE_FCF_MAC4);
	bf_set(lpfc_fcf_record_mac_5, fcf_record, LPFC_FCOE_FCF_MAC5);
	bf_set(lpfc_fcf_record_fc_map_0, fcf_record, phba->fc_map[0]);
	bf_set(lpfc_fcf_record_fc_map_1, fcf_record, phba->fc_map[1]);
	bf_set(lpfc_fcf_record_fc_map_2, fcf_record, phba->fc_map[2]);
	bf_set(lpfc_fcf_record_fcf_valid, fcf_record, 1);
	bf_set(lpfc_fcf_record_fcf_avail, fcf_record, 1);
	bf_set(lpfc_fcf_record_fcf_index, fcf_record, fcf_index);
	bf_set(lpfc_fcf_record_mac_addr_prov, fcf_record,
		LPFC_FCF_FPMA | LPFC_FCF_SPMA);
	/* Set the VLAN bit map */
	if (phba->valid_vlan) {
		fcf_record->vlan_bitmap[phba->vlan_id / 8]
			= 1 << (phba->vlan_id % 8);
	}
}

/**
 * lpfc_sli4_fcf_scan_read_fcf_rec - Read hba fcf record for fcf scan.
 * @phba: pointer to lpfc hba data structure.
 * @fcf_index: FCF table entry offset.
 *
 * This routine is invoked to scan the entire FCF table by reading FCF
 * record and processing it one at a time starting from the @fcf_index
 * for initial FCF discovery or fast FCF failover rediscovery.
 *
 * Return 0 if the mailbox command is submitted sucessfully, none 0
 * otherwise.
 **/
int
lpfc_sli4_fcf_scan_read_fcf_rec(struct lpfc_hba *phba, uint16_t fcf_index)
{
	int rc = 0, error;
	LPFC_MBOXQ_t *mboxq;

	phba->fcoe_eventtag_at_fcf_scan = phba->fcoe_eventtag;
	mboxq = mempool_alloc(phba->mbox_mem_pool, GFP_KERNEL);
	if (!mboxq) {
		lpfc_printf_log(phba, KERN_ERR, LOG_INIT,
				"2000 Failed to allocate mbox for "
				"READ_FCF cmd\n");
		error = -ENOMEM;
		goto fail_fcf_scan;
	}
	/* Construct the read FCF record mailbox command */
	rc = lpfc_sli4_mbx_read_fcf_rec(phba, mboxq, fcf_index);
	if (rc) {
		error = -EINVAL;
		goto fail_fcf_scan;
	}
	/* Issue the mailbox command asynchronously */
	mboxq->vport = phba->pport;
	mboxq->mbox_cmpl = lpfc_mbx_cmpl_fcf_scan_read_fcf_rec;
	rc = lpfc_sli_issue_mbox(phba, mboxq, MBX_NOWAIT);
	if (rc == MBX_NOT_FINISHED)
		error = -EIO;
	else {
		spin_lock_irq(&phba->hbalock);
		phba->hba_flag |= FCF_DISC_INPROGRESS;
		spin_unlock_irq(&phba->hbalock);
		/* Reset eligible FCF count for new scan */
		if (fcf_index == LPFC_FCOE_FCF_GET_FIRST)
			phba->fcf.eligible_fcf_cnt = 0;
		error = 0;
	}
fail_fcf_scan:
	if (error) {
		if (mboxq)
			lpfc_sli4_mbox_cmd_free(phba, mboxq);
		/* FCF scan failed, clear FCF_DISC_INPROGRESS flag */
		spin_lock_irq(&phba->hbalock);
		phba->hba_flag &= ~FCF_DISC_INPROGRESS;
		spin_unlock_irq(&phba->hbalock);
	}
	return error;
}

/**
 * lpfc_sli4_fcf_rr_read_fcf_rec - Read hba fcf record for round robin fcf.
 * @phba: pointer to lpfc hba data structure.
 * @fcf_index: FCF table entry offset.
 *
 * This routine is invoked to read an FCF record indicated by @fcf_index
 * and to use it for FLOGI round robin FCF failover.
 *
 * Return 0 if the mailbox command is submitted sucessfully, none 0
 * otherwise.
 **/
int
lpfc_sli4_fcf_rr_read_fcf_rec(struct lpfc_hba *phba, uint16_t fcf_index)
{
	int rc = 0, error;
	LPFC_MBOXQ_t *mboxq;

	mboxq = mempool_alloc(phba->mbox_mem_pool, GFP_KERNEL);
	if (!mboxq) {
		lpfc_printf_log(phba, KERN_ERR, LOG_FIP | LOG_INIT,
				"2763 Failed to allocate mbox for "
				"READ_FCF cmd\n");
		error = -ENOMEM;
		goto fail_fcf_read;
	}
	/* Construct the read FCF record mailbox command */
	rc = lpfc_sli4_mbx_read_fcf_rec(phba, mboxq, fcf_index);
	if (rc) {
		error = -EINVAL;
		goto fail_fcf_read;
	}
	/* Issue the mailbox command asynchronously */
	mboxq->vport = phba->pport;
	mboxq->mbox_cmpl = lpfc_mbx_cmpl_fcf_rr_read_fcf_rec;
	rc = lpfc_sli_issue_mbox(phba, mboxq, MBX_NOWAIT);
	if (rc == MBX_NOT_FINISHED)
		error = -EIO;
	else
		error = 0;

fail_fcf_read:
	if (error && mboxq)
		lpfc_sli4_mbox_cmd_free(phba, mboxq);
	return error;
}

/**
 * lpfc_sli4_read_fcf_rec - Read hba fcf record for update eligible fcf bmask.
 * @phba: pointer to lpfc hba data structure.
 * @fcf_index: FCF table entry offset.
 *
 * This routine is invoked to read an FCF record indicated by @fcf_index to
 * determine whether it's eligible for FLOGI round robin failover list.
 *
 * Return 0 if the mailbox command is submitted sucessfully, none 0
 * otherwise.
 **/
int
lpfc_sli4_read_fcf_rec(struct lpfc_hba *phba, uint16_t fcf_index)
{
	int rc = 0, error;
	LPFC_MBOXQ_t *mboxq;

	mboxq = mempool_alloc(phba->mbox_mem_pool, GFP_KERNEL);
	if (!mboxq) {
		lpfc_printf_log(phba, KERN_ERR, LOG_FIP | LOG_INIT,
				"2758 Failed to allocate mbox for "
				"READ_FCF cmd\n");
				error = -ENOMEM;
				goto fail_fcf_read;
	}
	/* Construct the read FCF record mailbox command */
	rc = lpfc_sli4_mbx_read_fcf_rec(phba, mboxq, fcf_index);
	if (rc) {
		error = -EINVAL;
		goto fail_fcf_read;
	}
	/* Issue the mailbox command asynchronously */
	mboxq->vport = phba->pport;
	mboxq->mbox_cmpl = lpfc_mbx_cmpl_read_fcf_rec;
	rc = lpfc_sli_issue_mbox(phba, mboxq, MBX_NOWAIT);
	if (rc == MBX_NOT_FINISHED)
		error = -EIO;
	else
		error = 0;

fail_fcf_read:
	if (error && mboxq)
		lpfc_sli4_mbox_cmd_free(phba, mboxq);
	return error;
}

/**
 * lpfc_sli4_fcf_rr_next_index_get - Get next eligible fcf record index
 * @phba: pointer to lpfc hba data structure.
 *
 * This routine is to get the next eligible FCF record index in a round
 * robin fashion. If the next eligible FCF record index equals to the
 * initial round robin FCF record index, LPFC_FCOE_FCF_NEXT_NONE (0xFFFF)
 * shall be returned, otherwise, the next eligible FCF record's index
 * shall be returned.
 **/
uint16_t
lpfc_sli4_fcf_rr_next_index_get(struct lpfc_hba *phba)
{
	uint16_t next_fcf_index;

	/* Search start from next bit of currently registered FCF index */
	next_fcf_index = (phba->fcf.current_rec.fcf_indx + 1) %
					LPFC_SLI4_FCF_TBL_INDX_MAX;
	next_fcf_index = find_next_bit(phba->fcf.fcf_rr_bmask,
				       LPFC_SLI4_FCF_TBL_INDX_MAX,
				       next_fcf_index);

	/* Wrap around condition on phba->fcf.fcf_rr_bmask */
	if (next_fcf_index >= LPFC_SLI4_FCF_TBL_INDX_MAX)
		next_fcf_index = find_next_bit(phba->fcf.fcf_rr_bmask,
					       LPFC_SLI4_FCF_TBL_INDX_MAX, 0);

	/* Check roundrobin failover list empty condition */
	if (next_fcf_index >= LPFC_SLI4_FCF_TBL_INDX_MAX) {
		lpfc_printf_log(phba, KERN_WARNING, LOG_FIP,
				"2844 No roundrobin failover FCF available\n");
		return LPFC_FCOE_FCF_NEXT_NONE;
	}
<<<<<<< HEAD

	/* Check roundrobin failover index bmask stop condition */
	if (next_fcf_index == phba->fcf.fcf_rr_init_indx) {
		if (!(phba->fcf.fcf_flag & FCF_REDISC_RRU)) {
			lpfc_printf_log(phba, KERN_WARNING, LOG_FIP,
					"2847 Round robin failover FCF index "
					"search hit stop condition:x%x\n",
					next_fcf_index);
			return LPFC_FCOE_FCF_NEXT_NONE;
		}
		/* The roundrobin failover index bmask updated, start over */
		lpfc_printf_log(phba, KERN_INFO, LOG_FIP,
				"2848 Round robin failover FCF index bmask "
				"updated, start over\n");
		spin_lock_irq(&phba->hbalock);
		phba->fcf.fcf_flag &= ~FCF_REDISC_RRU;
		spin_unlock_irq(&phba->hbalock);
		return phba->fcf.fcf_rr_init_indx;
	}

=======

	/* Check roundrobin failover index bmask stop condition */
	if (next_fcf_index == phba->fcf.fcf_rr_init_indx) {
		if (!(phba->fcf.fcf_flag & FCF_REDISC_RRU)) {
			lpfc_printf_log(phba, KERN_WARNING, LOG_FIP,
					"2847 Round robin failover FCF index "
					"search hit stop condition:x%x\n",
					next_fcf_index);
			return LPFC_FCOE_FCF_NEXT_NONE;
		}
		/* The roundrobin failover index bmask updated, start over */
		lpfc_printf_log(phba, KERN_INFO, LOG_FIP,
				"2848 Round robin failover FCF index bmask "
				"updated, start over\n");
		spin_lock_irq(&phba->hbalock);
		phba->fcf.fcf_flag &= ~FCF_REDISC_RRU;
		spin_unlock_irq(&phba->hbalock);
		return phba->fcf.fcf_rr_init_indx;
	}

>>>>>>> 56385a12
	lpfc_printf_log(phba, KERN_INFO, LOG_FIP,
			"2845 Get next round robin failover "
			"FCF index x%x\n", next_fcf_index);
	return next_fcf_index;
}

/**
 * lpfc_sli4_fcf_rr_index_set - Set bmask with eligible fcf record index
 * @phba: pointer to lpfc hba data structure.
 *
 * This routine sets the FCF record index in to the eligible bmask for
 * round robin failover search. It checks to make sure that the index
 * does not go beyond the range of the driver allocated bmask dimension
 * before setting the bit.
 *
 * Returns 0 if the index bit successfully set, otherwise, it returns
 * -EINVAL.
 **/
int
lpfc_sli4_fcf_rr_index_set(struct lpfc_hba *phba, uint16_t fcf_index)
{
	if (fcf_index >= LPFC_SLI4_FCF_TBL_INDX_MAX) {
		lpfc_printf_log(phba, KERN_ERR, LOG_FIP,
				"2610 HBA FCF index reached driver's "
				"book keeping dimension: fcf_index:%d, "
				"driver_bmask_max:%d\n",
				fcf_index, LPFC_SLI4_FCF_TBL_INDX_MAX);
		return -EINVAL;
	}
	/* Set the eligible FCF record index bmask */
	set_bit(fcf_index, phba->fcf.fcf_rr_bmask);

	/* Set the roundrobin index bmask updated */
	spin_lock_irq(&phba->hbalock);
	phba->fcf.fcf_flag |= FCF_REDISC_RRU;
	spin_unlock_irq(&phba->hbalock);

	lpfc_printf_log(phba, KERN_INFO, LOG_FIP,
			"2790 Set FCF index x%x to round robin failover "
			"bmask\n", fcf_index);

	return 0;
}

/**
 * lpfc_sli4_fcf_rr_index_clear - Clear bmask from eligible fcf record index
 * @phba: pointer to lpfc hba data structure.
 *
 * This routine clears the FCF record index from the eligible bmask for
 * round robin failover search. It checks to make sure that the index
 * does not go beyond the range of the driver allocated bmask dimension
 * before clearing the bit.
 **/
void
lpfc_sli4_fcf_rr_index_clear(struct lpfc_hba *phba, uint16_t fcf_index)
{
	if (fcf_index >= LPFC_SLI4_FCF_TBL_INDX_MAX) {
		lpfc_printf_log(phba, KERN_ERR, LOG_FIP,
				"2762 HBA FCF index goes beyond driver's "
				"book keeping dimension: fcf_index:%d, "
				"driver_bmask_max:%d\n",
				fcf_index, LPFC_SLI4_FCF_TBL_INDX_MAX);
		return;
	}
	/* Clear the eligible FCF record index bmask */
	clear_bit(fcf_index, phba->fcf.fcf_rr_bmask);

	lpfc_printf_log(phba, KERN_INFO, LOG_FIP,
			"2791 Clear FCF index x%x from round robin failover "
			"bmask\n", fcf_index);
}

/**
 * lpfc_mbx_cmpl_redisc_fcf_table - completion routine for rediscover FCF table
 * @phba: pointer to lpfc hba data structure.
 *
 * This routine is the completion routine for the rediscover FCF table mailbox
 * command. If the mailbox command returned failure, it will try to stop the
 * FCF rediscover wait timer.
 **/
void
lpfc_mbx_cmpl_redisc_fcf_table(struct lpfc_hba *phba, LPFC_MBOXQ_t *mbox)
{
	struct lpfc_mbx_redisc_fcf_tbl *redisc_fcf;
	uint32_t shdr_status, shdr_add_status;

	redisc_fcf = &mbox->u.mqe.un.redisc_fcf_tbl;

	shdr_status = bf_get(lpfc_mbox_hdr_status,
			     &redisc_fcf->header.cfg_shdr.response);
	shdr_add_status = bf_get(lpfc_mbox_hdr_add_status,
			     &redisc_fcf->header.cfg_shdr.response);
	if (shdr_status || shdr_add_status) {
		lpfc_printf_log(phba, KERN_ERR, LOG_FIP,
				"2746 Requesting for FCF rediscovery failed "
				"status x%x add_status x%x\n",
				shdr_status, shdr_add_status);
		if (phba->fcf.fcf_flag & FCF_ACVL_DISC) {
			spin_lock_irq(&phba->hbalock);
			phba->fcf.fcf_flag &= ~FCF_ACVL_DISC;
			spin_unlock_irq(&phba->hbalock);
			/*
			 * CVL event triggered FCF rediscover request failed,
			 * last resort to re-try current registered FCF entry.
			 */
			lpfc_retry_pport_discovery(phba);
		} else {
			spin_lock_irq(&phba->hbalock);
			phba->fcf.fcf_flag &= ~FCF_DEAD_DISC;
			spin_unlock_irq(&phba->hbalock);
			/*
			 * DEAD FCF event triggered FCF rediscover request
			 * failed, last resort to fail over as a link down
			 * to FCF registration.
			 */
			lpfc_sli4_fcf_dead_failthrough(phba);
		}
	} else {
		lpfc_printf_log(phba, KERN_INFO, LOG_FIP,
				"2775 Start FCF rediscovery quiescent period "
				"wait timer before scaning FCF table\n");
		/*
		 * Start FCF rediscovery wait timer for pending FCF
		 * before rescan FCF record table.
		 */
		lpfc_fcf_redisc_wait_start_timer(phba);
	}

	mempool_free(mbox, phba->mbox_mem_pool);
}

/**
 * lpfc_sli4_redisc_fcf_table - Request to rediscover entire FCF table by port.
 * @phba: pointer to lpfc hba data structure.
 *
 * This routine is invoked to request for rediscovery of the entire FCF table
 * by the port.
 **/
int
lpfc_sli4_redisc_fcf_table(struct lpfc_hba *phba)
{
	LPFC_MBOXQ_t *mbox;
	struct lpfc_mbx_redisc_fcf_tbl *redisc_fcf;
	int rc, length;

	/* Cancel retry delay timers to all vports before FCF rediscover */
	lpfc_cancel_all_vport_retry_delay_timer(phba);

	mbox = mempool_alloc(phba->mbox_mem_pool, GFP_KERNEL);
	if (!mbox) {
		lpfc_printf_log(phba, KERN_ERR, LOG_SLI,
				"2745 Failed to allocate mbox for "
				"requesting FCF rediscover.\n");
		return -ENOMEM;
	}

	length = (sizeof(struct lpfc_mbx_redisc_fcf_tbl) -
		  sizeof(struct lpfc_sli4_cfg_mhdr));
	lpfc_sli4_config(phba, mbox, LPFC_MBOX_SUBSYSTEM_FCOE,
			 LPFC_MBOX_OPCODE_FCOE_REDISCOVER_FCF,
			 length, LPFC_SLI4_MBX_EMBED);

	redisc_fcf = &mbox->u.mqe.un.redisc_fcf_tbl;
	/* Set count to 0 for invalidating the entire FCF database */
	bf_set(lpfc_mbx_redisc_fcf_count, redisc_fcf, 0);

	/* Issue the mailbox command asynchronously */
	mbox->vport = phba->pport;
	mbox->mbox_cmpl = lpfc_mbx_cmpl_redisc_fcf_table;
	rc = lpfc_sli_issue_mbox(phba, mbox, MBX_NOWAIT);

	if (rc == MBX_NOT_FINISHED) {
		mempool_free(mbox, phba->mbox_mem_pool);
		return -EIO;
	}
	return 0;
}

/**
 * lpfc_sli4_fcf_dead_failthrough - Failthrough routine to fcf dead event
 * @phba: pointer to lpfc hba data structure.
 *
 * This function is the failover routine as a last resort to the FCF DEAD
 * event when driver failed to perform fast FCF failover.
 **/
void
lpfc_sli4_fcf_dead_failthrough(struct lpfc_hba *phba)
{
	uint32_t link_state;

	/*
	 * Last resort as FCF DEAD event failover will treat this as
	 * a link down, but save the link state because we don't want
	 * it to be changed to Link Down unless it is already down.
	 */
	link_state = phba->link_state;
	lpfc_linkdown(phba);
	phba->link_state = link_state;

	/* Unregister FCF if no devices connected to it */
	lpfc_unregister_unused_fcf(phba);
}

/**
 * lpfc_sli_read_link_ste - Read region 23 to decide if link is disabled.
 * @phba: pointer to lpfc hba data structure.
 *
 * This function read region 23 and parse TLV for port status to
 * decide if the user disaled the port. If the TLV indicates the
 * port is disabled, the hba_flag is set accordingly.
 **/
void
lpfc_sli_read_link_ste(struct lpfc_hba *phba)
{
	LPFC_MBOXQ_t *pmb = NULL;
	MAILBOX_t *mb;
	uint8_t *rgn23_data = NULL;
	uint32_t offset = 0, data_size, sub_tlv_len, tlv_offset;
	int rc;

	pmb = mempool_alloc(phba->mbox_mem_pool, GFP_KERNEL);
	if (!pmb) {
		lpfc_printf_log(phba, KERN_ERR, LOG_INIT,
			"2600 lpfc_sli_read_serdes_param failed to"
			" allocate mailbox memory\n");
		goto out;
	}
	mb = &pmb->u.mb;

	/* Get adapter Region 23 data */
	rgn23_data = kzalloc(DMP_RGN23_SIZE, GFP_KERNEL);
	if (!rgn23_data)
		goto out;

	do {
		lpfc_dump_mem(phba, pmb, offset, DMP_REGION_23);
		rc = lpfc_sli_issue_mbox(phba, pmb, MBX_POLL);

		if (rc != MBX_SUCCESS) {
			lpfc_printf_log(phba, KERN_INFO, LOG_INIT,
				"2601 lpfc_sli_read_link_ste failed to"
				" read config region 23 rc 0x%x Status 0x%x\n",
				rc, mb->mbxStatus);
			mb->un.varDmp.word_cnt = 0;
		}
		/*
		 * dump mem may return a zero when finished or we got a
		 * mailbox error, either way we are done.
		 */
		if (mb->un.varDmp.word_cnt == 0)
			break;
		if (mb->un.varDmp.word_cnt > DMP_RGN23_SIZE - offset)
			mb->un.varDmp.word_cnt = DMP_RGN23_SIZE - offset;

		lpfc_sli_pcimem_bcopy(((uint8_t *)mb) + DMP_RSP_OFFSET,
			rgn23_data + offset,
			mb->un.varDmp.word_cnt);
		offset += mb->un.varDmp.word_cnt;
	} while (mb->un.varDmp.word_cnt && offset < DMP_RGN23_SIZE);

	data_size = offset;
	offset = 0;

	if (!data_size)
		goto out;

	/* Check the region signature first */
	if (memcmp(&rgn23_data[offset], LPFC_REGION23_SIGNATURE, 4)) {
		lpfc_printf_log(phba, KERN_ERR, LOG_INIT,
			"2619 Config region 23 has bad signature\n");
			goto out;
	}
	offset += 4;

	/* Check the data structure version */
	if (rgn23_data[offset] != LPFC_REGION23_VERSION) {
		lpfc_printf_log(phba, KERN_ERR, LOG_INIT,
			"2620 Config region 23 has bad version\n");
		goto out;
	}
	offset += 4;

	/* Parse TLV entries in the region */
	while (offset < data_size) {
		if (rgn23_data[offset] == LPFC_REGION23_LAST_REC)
			break;
		/*
		 * If the TLV is not driver specific TLV or driver id is
		 * not linux driver id, skip the record.
		 */
		if ((rgn23_data[offset] != DRIVER_SPECIFIC_TYPE) ||
		    (rgn23_data[offset + 2] != LINUX_DRIVER_ID) ||
		    (rgn23_data[offset + 3] != 0)) {
			offset += rgn23_data[offset + 1] * 4 + 4;
			continue;
		}

		/* Driver found a driver specific TLV in the config region */
		sub_tlv_len = rgn23_data[offset + 1] * 4;
		offset += 4;
		tlv_offset = 0;

		/*
		 * Search for configured port state sub-TLV.
		 */
		while ((offset < data_size) &&
			(tlv_offset < sub_tlv_len)) {
			if (rgn23_data[offset] == LPFC_REGION23_LAST_REC) {
				offset += 4;
				tlv_offset += 4;
				break;
			}
			if (rgn23_data[offset] != PORT_STE_TYPE) {
				offset += rgn23_data[offset + 1] * 4 + 4;
				tlv_offset += rgn23_data[offset + 1] * 4 + 4;
				continue;
			}

			/* This HBA contains PORT_STE configured */
			if (!rgn23_data[offset + 2])
				phba->hba_flag |= LINK_DISABLED;

			goto out;
		}
	}
out:
	if (pmb)
		mempool_free(pmb, phba->mbox_mem_pool);
	kfree(rgn23_data);
	return;
}

/**
 * lpfc_cleanup_pending_mbox - Free up vport discovery mailbox commands.
 * @vport: pointer to vport data structure.
 *
 * This function iterate through the mailboxq and clean up all REG_LOGIN
 * and REG_VPI mailbox commands associated with the vport. This function
 * is called when driver want to restart discovery of the vport due to
 * a Clear Virtual Link event.
 **/
void
lpfc_cleanup_pending_mbox(struct lpfc_vport *vport)
{
	struct lpfc_hba *phba = vport->phba;
	LPFC_MBOXQ_t *mb, *nextmb;
	struct lpfc_dmabuf *mp;
	struct lpfc_nodelist *ndlp;
	struct Scsi_Host  *shost = lpfc_shost_from_vport(vport);

	spin_lock_irq(&phba->hbalock);
	list_for_each_entry_safe(mb, nextmb, &phba->sli.mboxq, list) {
		if (mb->vport != vport)
			continue;

		if ((mb->u.mb.mbxCommand != MBX_REG_LOGIN64) &&
			(mb->u.mb.mbxCommand != MBX_REG_VPI))
			continue;

		if (mb->u.mb.mbxCommand == MBX_REG_LOGIN64) {
			if (phba->sli_rev == LPFC_SLI_REV4)
				__lpfc_sli4_free_rpi(phba,
						mb->u.mb.un.varRegLogin.rpi);
			mp = (struct lpfc_dmabuf *) (mb->context1);
			if (mp) {
				__lpfc_mbuf_free(phba, mp->virt, mp->phys);
				kfree(mp);
			}
			ndlp = (struct lpfc_nodelist *) mb->context2;
			if (ndlp) {
				spin_lock_irq(shost->host_lock);
				ndlp->nlp_flag &= ~NLP_IGNR_REG_CMPL;
				spin_unlock_irq(shost->host_lock);
				lpfc_nlp_put(ndlp);
				mb->context2 = NULL;
			}
		}
		list_del(&mb->list);
		mempool_free(mb, phba->mbox_mem_pool);
	}
	mb = phba->sli.mbox_active;
	if (mb && (mb->vport == vport)) {
		if ((mb->u.mb.mbxCommand == MBX_REG_LOGIN64) ||
			(mb->u.mb.mbxCommand == MBX_REG_VPI))
			mb->mbox_cmpl = lpfc_sli_def_mbox_cmpl;
		if (mb->u.mb.mbxCommand == MBX_REG_LOGIN64) {
			ndlp = (struct lpfc_nodelist *) mb->context2;
			if (ndlp) {
				spin_lock_irq(shost->host_lock);
				ndlp->nlp_flag &= ~NLP_IGNR_REG_CMPL;
				spin_unlock_irq(shost->host_lock);
				lpfc_nlp_put(ndlp);
				mb->context2 = NULL;
			}
			/* Unregister the RPI when mailbox complete */
			mb->mbox_flag |= LPFC_MBX_IMED_UNREG;
		}
	}
	spin_unlock_irq(&phba->hbalock);
}

/**
 * lpfc_drain_txq - Drain the txq
 * @phba: Pointer to HBA context object.
 *
 * This function attempt to submit IOCBs on the txq
 * to the adapter.  For SLI4 adapters, the txq contains
 * ELS IOCBs that have been deferred because the there
 * are no SGLs.  This congestion can occur with large
 * vport counts during node discovery.
 **/

uint32_t
lpfc_drain_txq(struct lpfc_hba *phba)
{
	LIST_HEAD(completions);
	struct lpfc_sli_ring *pring = &phba->sli.ring[LPFC_ELS_RING];
	struct lpfc_iocbq *piocbq = 0;
	unsigned long iflags = 0;
	char *fail_msg = NULL;
	struct lpfc_sglq *sglq;
	union lpfc_wqe wqe;

	spin_lock_irqsave(&phba->hbalock, iflags);
	if (pring->txq_cnt > pring->txq_max)
		pring->txq_max = pring->txq_cnt;

	spin_unlock_irqrestore(&phba->hbalock, iflags);

	while (pring->txq_cnt) {
		spin_lock_irqsave(&phba->hbalock, iflags);

		sglq = __lpfc_sli_get_sglq(phba);
		if (!sglq) {
			spin_unlock_irqrestore(&phba->hbalock, iflags);
			break;
		} else {
			piocbq = lpfc_sli_ringtx_get(phba, pring);
			if (!piocbq) {
				/* The txq_cnt out of sync. This should
				 * never happen
				 */
				sglq = __lpfc_clear_active_sglq(phba,
						 sglq->sli4_xritag);
				spin_unlock_irqrestore(&phba->hbalock, iflags);
				lpfc_printf_log(phba, KERN_ERR, LOG_SLI,
					"2823 txq empty and txq_cnt is %d\n ",
					pring->txq_cnt);
				break;
			}
		}

		/* The xri and iocb resources secured,
		 * attempt to issue request
		 */
		piocbq->sli4_xritag = sglq->sli4_xritag;
		if (NO_XRI == lpfc_sli4_bpl2sgl(phba, piocbq, sglq))
			fail_msg = "to convert bpl to sgl";
		else if (lpfc_sli4_iocb2wqe(phba, piocbq, &wqe))
			fail_msg = "to convert iocb to wqe";
		else if (lpfc_sli4_wq_put(phba->sli4_hba.els_wq, &wqe))
			fail_msg = " - Wq is full";
		else
			lpfc_sli_ringtxcmpl_put(phba, pring, piocbq);

		if (fail_msg) {
			/* Failed means we can't issue and need to cancel */
			lpfc_printf_log(phba, KERN_ERR, LOG_SLI,
					"2822 IOCB failed %s iotag 0x%x "
					"xri 0x%x\n",
					fail_msg,
					piocbq->iotag, piocbq->sli4_xritag);
			list_add_tail(&piocbq->list, &completions);
		}
		spin_unlock_irqrestore(&phba->hbalock, iflags);
	}

	/* Cancel all the IOCBs that cannot be issued */
	lpfc_sli_cancel_iocbs(phba, &completions, IOSTAT_LOCAL_REJECT,
				IOERR_SLI_ABORTED);

	return pring->txq_cnt;
}<|MERGE_RESOLUTION|>--- conflicted
+++ resolved
@@ -3914,12 +3914,8 @@
 		phba->sli3_options &= ~(LPFC_SLI3_NPIV_ENABLED |
 					LPFC_SLI3_HBQ_ENABLED |
 					LPFC_SLI3_CRP_ENABLED |
-<<<<<<< HEAD
-					LPFC_SLI3_BG_ENABLED);
-=======
 					LPFC_SLI3_BG_ENABLED |
 					LPFC_SLI3_DSS_ENABLED);
->>>>>>> 56385a12
 		if (rc != MBX_SUCCESS) {
 			lpfc_printf_log(phba, KERN_ERR, LOG_INIT,
 				"0442 Adapter failed to init, mbxCmd x%x "
@@ -9299,7 +9295,6 @@
 {
 	struct lpfc_wcqe_release wcqe;
 	bool workposted = false;
-	unsigned long iflag;
 
 	/* Copy the work queue CQE and convert endian order if needed */
 	lpfc_sli_pcimem_bcopy(cqe, &wcqe, sizeof(struct lpfc_cqe));
@@ -9308,13 +9303,7 @@
 	switch (bf_get(lpfc_wcqe_c_code, &wcqe)) {
 	case CQE_CODE_COMPL_WQE:
 		/* Process the WQ complete event */
-<<<<<<< HEAD
-		spin_lock_irqsave(&phba->hbalock, iflag);
 		phba->last_completion_time = jiffies;
-		spin_unlock_irqrestore(&phba->hbalock, iflag);
-=======
-		phba->last_completion_time = jiffies;
->>>>>>> 56385a12
 		lpfc_sli4_fp_handle_fcp_wcqe(phba,
 				(struct lpfc_wcqe_complete *)&wcqe);
 		break;
@@ -12448,7 +12437,6 @@
 				"2844 No roundrobin failover FCF available\n");
 		return LPFC_FCOE_FCF_NEXT_NONE;
 	}
-<<<<<<< HEAD
 
 	/* Check roundrobin failover index bmask stop condition */
 	if (next_fcf_index == phba->fcf.fcf_rr_init_indx) {
@@ -12469,28 +12457,6 @@
 		return phba->fcf.fcf_rr_init_indx;
 	}
 
-=======
-
-	/* Check roundrobin failover index bmask stop condition */
-	if (next_fcf_index == phba->fcf.fcf_rr_init_indx) {
-		if (!(phba->fcf.fcf_flag & FCF_REDISC_RRU)) {
-			lpfc_printf_log(phba, KERN_WARNING, LOG_FIP,
-					"2847 Round robin failover FCF index "
-					"search hit stop condition:x%x\n",
-					next_fcf_index);
-			return LPFC_FCOE_FCF_NEXT_NONE;
-		}
-		/* The roundrobin failover index bmask updated, start over */
-		lpfc_printf_log(phba, KERN_INFO, LOG_FIP,
-				"2848 Round robin failover FCF index bmask "
-				"updated, start over\n");
-		spin_lock_irq(&phba->hbalock);
-		phba->fcf.fcf_flag &= ~FCF_REDISC_RRU;
-		spin_unlock_irq(&phba->hbalock);
-		return phba->fcf.fcf_rr_init_indx;
-	}
-
->>>>>>> 56385a12
 	lpfc_printf_log(phba, KERN_INFO, LOG_FIP,
 			"2845 Get next round robin failover "
 			"FCF index x%x\n", next_fcf_index);
