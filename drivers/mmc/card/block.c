/*
 * Block driver for media (i.e., flash cards)
 *
 * Copyright 2002 Hewlett-Packard Company
 * Copyright 2005-2008 Pierre Ossman
 *
 * Use consistent with the GNU GPL is permitted,
 * provided that this copyright notice is
 * preserved in its entirety in all copies and derived works.
 *
 * HEWLETT-PACKARD COMPANY MAKES NO WARRANTIES, EXPRESSED OR IMPLIED,
 * AS TO THE USEFULNESS OR CORRECTNESS OF THIS CODE OR ITS
 * FITNESS FOR ANY PARTICULAR PURPOSE.
 *
 * Many thanks to Alessandro Rubini and Jonathan Corbet!
 *
 * Author:  Andrew Christian
 *          28 May 2002
 */
#include <linux/moduleparam.h>
#include <linux/module.h>
#include <linux/init.h>

#include <linux/kernel.h>
#include <linux/fs.h>
#include <linux/slab.h>
#include <linux/errno.h>
#include <linux/hdreg.h>
#include <linux/kdev_t.h>
#include <linux/blkdev.h>
#include <linux/mutex.h>
#include <linux/scatterlist.h>
#include <linux/bitops.h>
#include <linux/string_helpers.h>
#include <linux/delay.h>
#include <linux/capability.h>
#include <linux/compat.h>
#include <linux/pm_runtime.h>
#include <linux/ioprio.h>

#define CREATE_TRACE_POINTS
#include <trace/events/mmc.h>

#include <linux/mmc/ioctl.h>
#include <linux/mmc/card.h>
#include <linux/mmc/core.h>
#include <linux/mmc/host.h>
#include <linux/mmc/mmc.h>
#include <linux/mmc/sd.h>

#include <asm/uaccess.h>

#include "queue.h"

MODULE_ALIAS("mmc:block");
#ifdef MODULE_PARAM_PREFIX
#undef MODULE_PARAM_PREFIX
#endif
#define MODULE_PARAM_PREFIX "mmcblk."

#define INAND_CMD38_ARG_EXT_CSD  113
#define INAND_CMD38_ARG_ERASE    0x00
#define INAND_CMD38_ARG_TRIM     0x01
#define INAND_CMD38_ARG_SECERASE 0x80
#define INAND_CMD38_ARG_SECTRIM1 0x81
#define INAND_CMD38_ARG_SECTRIM2 0x88
#define MMC_BLK_TIMEOUT_MS  (30 * 1000)        /* 30 sec timeout */
#define MMC_SANITIZE_REQ_TIMEOUT 240000
#define MMC_EXTRACT_INDEX_FROM_ARG(x) ((x & 0x00FF0000) >> 16)
#define MMC_CMDQ_STOP_TIMEOUT_MS 100

#define mmc_req_rel_wr(req)	(((req->cmd_flags & REQ_FUA) || \
				  (req->cmd_flags & REQ_META)) && \
				  (rq_data_dir(req) == WRITE))
#define PACKED_CMD_VER	0x01
#define PACKED_CMD_WR	0x02
#define PACKED_TRIGGER_MAX_ELEMENTS	5000

#define MMC_BLK_MAX_RETRIES 5 /* max # of retries before aborting a command */
#define MMC_BLK_UPDATE_STOP_REASON(stats, reason)			\
	do {								\
		if (stats->enabled)					\
			stats->pack_stop_reason[reason]++;		\
	} while (0)

#define MAX_RETRIES 5
#define PCKD_TRGR_INIT_MEAN_POTEN	17
#define PCKD_TRGR_POTEN_LOWER_BOUND	5
#define PCKD_TRGR_URGENT_PENALTY	2
#define PCKD_TRGR_LOWER_BOUND		5
#define PCKD_TRGR_PRECISION_MULTIPLIER	100

static struct mmc_cmdq_req *mmc_cmdq_prep_dcmd(
		struct mmc_queue_req *mqrq, struct mmc_queue *mq);
static DEFINE_MUTEX(block_mutex);

/*
 * The defaults come from config options but can be overriden by module
 * or bootarg options.
 */
static int perdev_minors = CONFIG_MMC_BLOCK_MINORS;

/*
 * We've only got one major, so number of mmcblk devices is
 * limited to 256 / number of minors per device.
 */
static int max_devices;

/* 256 minors, so at most 256 separate devices */
static DECLARE_BITMAP(dev_use, 256);
static DECLARE_BITMAP(name_use, 256);

/*
 * There is one mmc_blk_data per slot.
 */
struct mmc_blk_data {
	spinlock_t	lock;
	struct gendisk	*disk;
	struct mmc_queue queue;
	struct list_head part;

	unsigned int	flags;
#define MMC_BLK_CMD23	(1 << 0)	/* Can do SET_BLOCK_COUNT for multiblock */
#define MMC_BLK_REL_WR	(1 << 1)	/* MMC Reliable write support */
#define MMC_BLK_PACKED_CMD	(1 << 2)	/* MMC packed command support */
#define MMC_BLK_CMD_QUEUE	(1 << 3) /* MMC command queue support */

	unsigned int	usage;
	unsigned int	read_only;
	unsigned int	part_type;
	unsigned int	name_idx;
	unsigned int	reset_done;
#define MMC_BLK_READ		BIT(0)
#define MMC_BLK_WRITE		BIT(1)
#define MMC_BLK_DISCARD		BIT(2)
#define MMC_BLK_SECDISCARD	BIT(3)
#define MMC_BLK_FLUSH		BIT(4)

	/*
	 * Only set in main mmc_blk_data associated
	 * with mmc_card with mmc_set_drvdata, and keeps
	 * track of the current selected device partition.
	 */
	unsigned int	part_curr;
	struct device_attribute force_ro;
	struct device_attribute power_ro_lock;
	struct device_attribute num_wr_reqs_to_start_packing;
	struct device_attribute no_pack_for_random;
	int	area_type;
};

static DEFINE_MUTEX(open_lock);

enum {
	MMC_PACKED_NR_IDX = -1,
	MMC_PACKED_NR_ZERO,
	MMC_PACKED_NR_SINGLE,
};

module_param(perdev_minors, int, 0444);
MODULE_PARM_DESC(perdev_minors, "Minors numbers to allocate per device");

static inline int mmc_blk_part_switch(struct mmc_card *card,
				      struct mmc_blk_data *md);
static int get_card_status(struct mmc_card *card, u32 *status, int retries);
static int mmc_blk_cmdq_switch(struct mmc_card *card,
			       struct mmc_blk_data *md, bool enable);

static inline void mmc_blk_clear_packed(struct mmc_queue_req *mqrq)
{
	struct mmc_packed *packed = mqrq->packed;

	BUG_ON(!packed);

	mqrq->cmd_type = MMC_PACKED_NONE;
	packed->nr_entries = MMC_PACKED_NR_ZERO;
	packed->idx_failure = MMC_PACKED_NR_IDX;
	packed->retries = 0;
	packed->blocks = 0;
}

static struct mmc_blk_data *mmc_blk_get(struct gendisk *disk)
{
	struct mmc_blk_data *md;

	mutex_lock(&open_lock);
	md = disk->private_data;
	if (md && md->usage == 0)
		md = NULL;
	if (md)
		md->usage++;
	mutex_unlock(&open_lock);

	return md;
}

static inline int mmc_get_devidx(struct gendisk *disk)
{
	int devidx = disk->first_minor / perdev_minors;
	return devidx;
}

static void mmc_blk_put(struct mmc_blk_data *md)
{
	mutex_lock(&open_lock);
	md->usage--;
	if (md->usage == 0) {
		int devidx = mmc_get_devidx(md->disk);
		blk_cleanup_queue(md->queue.queue);

		__clear_bit(devidx, dev_use);

		put_disk(md->disk);
		kfree(md);
	}
	mutex_unlock(&open_lock);
}

static ssize_t power_ro_lock_show(struct device *dev,
		struct device_attribute *attr, char *buf)
{
	int ret;
	struct mmc_blk_data *md = mmc_blk_get(dev_to_disk(dev));
	struct mmc_card *card;
	int locked = 0;

	if (!md)
		return -EINVAL;

	card = md->queue.card;
	if (card->ext_csd.boot_ro_lock & EXT_CSD_BOOT_WP_B_PERM_WP_EN)
		locked = 2;
	else if (card->ext_csd.boot_ro_lock & EXT_CSD_BOOT_WP_B_PWR_WP_EN)
		locked = 1;

	ret = snprintf(buf, PAGE_SIZE, "%d\n", locked);

	mmc_blk_put(md);

	return ret;
}

static ssize_t power_ro_lock_store(struct device *dev,
		struct device_attribute *attr, const char *buf, size_t count)
{
	int ret;
	struct mmc_blk_data *md, *part_md;
	struct mmc_card *card;
	unsigned long set;

	if (kstrtoul(buf, 0, &set))
		return -EINVAL;

	if (set != 1)
		return count;

	md = mmc_blk_get(dev_to_disk(dev));
	if (!md)
		return -EINVAL;
	card = md->queue.card;

	mmc_get_card(card);

	ret = mmc_switch(card, EXT_CSD_CMD_SET_NORMAL, EXT_CSD_BOOT_WP,
				card->ext_csd.boot_ro_lock |
				EXT_CSD_BOOT_WP_B_PWR_WP_EN,
				card->ext_csd.part_time);
	if (ret)
		pr_err("%s: Locking boot partition ro until next power on failed: %d\n", md->disk->disk_name, ret);
	else
		card->ext_csd.boot_ro_lock |= EXT_CSD_BOOT_WP_B_PWR_WP_EN;

	mmc_put_card(card);

	if (!ret) {
		pr_info("%s: Locking boot partition ro until next power on\n",
			md->disk->disk_name);
		set_disk_ro(md->disk, 1);

		list_for_each_entry(part_md, &md->part, part)
			if (part_md->area_type == MMC_BLK_DATA_AREA_BOOT) {
				pr_info("%s: Locking boot partition ro until next power on\n", part_md->disk->disk_name);
				set_disk_ro(part_md->disk, 1);
			}
	}

	mmc_blk_put(md);
	return count;
}

static ssize_t force_ro_show(struct device *dev, struct device_attribute *attr,
			     char *buf)
{
	int ret;
	struct mmc_blk_data *md = mmc_blk_get(dev_to_disk(dev));

<<<<<<< HEAD
	if (!md)
		return -EINVAL;

=======
>>>>>>> 400d6865
	ret = snprintf(buf, PAGE_SIZE, "%d\n",
		       get_disk_ro(dev_to_disk(dev)) ^
		       md->read_only);
	mmc_blk_put(md);
	return ret;
}

static ssize_t force_ro_store(struct device *dev, struct device_attribute *attr,
			      const char *buf, size_t count)
{
	int ret;
	char *end;
	struct mmc_blk_data *md = mmc_blk_get(dev_to_disk(dev));
	unsigned long set = simple_strtoul(buf, &end, 0);

	if (!md)
		return -EINVAL;

	if (end == buf) {
		ret = -EINVAL;
		goto out;
	}

	set_disk_ro(dev_to_disk(dev), set || md->read_only);
	ret = count;
out:
	mmc_blk_put(md);
	return ret;
}

static ssize_t
num_wr_reqs_to_start_packing_show(struct device *dev,
				  struct device_attribute *attr, char *buf)
{
	struct mmc_blk_data *md = mmc_blk_get(dev_to_disk(dev));
	int num_wr_reqs_to_start_packing;
	int ret;

	if (!md)
		return -EINVAL;
	num_wr_reqs_to_start_packing = md->queue.num_wr_reqs_to_start_packing;

	ret = snprintf(buf, PAGE_SIZE, "%d\n", num_wr_reqs_to_start_packing);

	mmc_blk_put(md);
	return ret;
}

static ssize_t
num_wr_reqs_to_start_packing_store(struct device *dev,
				 struct device_attribute *attr,
				 const char *buf, size_t count)
{
	int value;
	struct mmc_blk_data *md = mmc_blk_get(dev_to_disk(dev));
	struct mmc_card *card;
	int ret = count;

	if (!md)
		return -EINVAL;

	card = md->queue.card;
	if (!card) {
		ret = -EINVAL;
		goto exit;
	}

	sscanf(buf, "%d", &value);

	if (value >= 0) {
		md->queue.num_wr_reqs_to_start_packing =
		    min_t(int, value, (int)card->ext_csd.max_packed_writes);

		pr_debug("%s: trigger to pack: new value = %d",
			mmc_hostname(card->host),
			md->queue.num_wr_reqs_to_start_packing);
	} else {
		pr_err("%s: value %d is not valid. old value remains = %d",
			mmc_hostname(card->host), value,
			md->queue.num_wr_reqs_to_start_packing);
		ret = -EINVAL;
	}

exit:
	mmc_blk_put(md);
	return ret;
}

static ssize_t
no_pack_for_random_show(struct device *dev,
				  struct device_attribute *attr, char *buf)
{
	struct mmc_blk_data *md = mmc_blk_get(dev_to_disk(dev));
	int ret;

	if (!md)
		return -EINVAL;
	ret = snprintf(buf, PAGE_SIZE, "%d\n", md->queue.no_pack_for_random);

	mmc_blk_put(md);
	return ret;
}

static ssize_t
no_pack_for_random_store(struct device *dev,
				 struct device_attribute *attr,
				 const char *buf, size_t count)
{
	int value;
	struct mmc_blk_data *md = mmc_blk_get(dev_to_disk(dev));
	struct mmc_card *card;
	int ret = count;

	if (!md)
		return -EINVAL;

	card = md->queue.card;
	if (!card) {
		ret = -EINVAL;
		goto exit;
	}

	sscanf(buf, "%d", &value);

	if (value < 0) {
		pr_err("%s: value %d is not valid. old value remains = %d",
			mmc_hostname(card->host), value,
			md->queue.no_pack_for_random);
		ret = -EINVAL;
		goto exit;
	}

	md->queue.no_pack_for_random = (value > 0) ?  true : false;

	pr_debug("%s: no_pack_for_random: new value = %d",
		mmc_hostname(card->host),
		md->queue.no_pack_for_random);

exit:
	mmc_blk_put(md);
	return ret;
}

static int mmc_blk_open(struct block_device *bdev, fmode_t mode)
{
	struct mmc_blk_data *md = mmc_blk_get(bdev->bd_disk);
	int ret = -ENXIO;

	mutex_lock(&block_mutex);
	if (md) {
		if (md->usage == 2)
			check_disk_change(bdev);
		ret = 0;

		if ((mode & FMODE_WRITE) && md->read_only) {
			mmc_blk_put(md);
			ret = -EROFS;
		}
	}
	mutex_unlock(&block_mutex);

	return ret;
}

static void mmc_blk_release(struct gendisk *disk, fmode_t mode)
{
	struct mmc_blk_data *md = disk->private_data;

	mutex_lock(&block_mutex);
	mmc_blk_put(md);
	mutex_unlock(&block_mutex);
}

static int
mmc_blk_getgeo(struct block_device *bdev, struct hd_geometry *geo)
{
	geo->cylinders = get_capacity(bdev->bd_disk) / (4 * 16);
	geo->heads = 4;
	geo->sectors = 16;
	return 0;
}

struct mmc_blk_ioc_data {
	struct mmc_ioc_cmd ic;
	unsigned char *buf;
	u64 buf_bytes;
};

static struct mmc_blk_ioc_data *mmc_blk_ioctl_copy_from_user(
	struct mmc_ioc_cmd __user *user)
{
	struct mmc_blk_ioc_data *idata;
	int err;

	idata = kzalloc(sizeof(*idata), GFP_KERNEL);
	if (!idata) {
		err = -ENOMEM;
		goto out;
	}

	if (copy_from_user(&idata->ic, user, sizeof(idata->ic))) {
		err = -EFAULT;
		goto idata_err;
	}

	idata->buf_bytes = (u64) idata->ic.blksz * idata->ic.blocks;
	if (idata->buf_bytes > MMC_IOC_MAX_BYTES) {
		err = -EOVERFLOW;
		goto idata_err;
	}

	if (!idata->buf_bytes)
		return idata;

	idata->buf = kzalloc(idata->buf_bytes, GFP_KERNEL);
	if (!idata->buf) {
		err = -ENOMEM;
		goto idata_err;
	}

	if (copy_from_user(idata->buf, (void __user *)(unsigned long)
					idata->ic.data_ptr, idata->buf_bytes)) {
		err = -EFAULT;
		goto copy_err;
	}

	return idata;

copy_err:
	kfree(idata->buf);
idata_err:
	kfree(idata);
out:
	return ERR_PTR(err);
}

static int ioctl_rpmb_card_status_poll(struct mmc_card *card, u32 *status,
				       u32 retries_max)
{
	int err;
	u32 retry_count = 0;

	if (!status || !retries_max)
		return -EINVAL;

	do {
		err = get_card_status(card, status, 5);
		if (err)
			break;

		if (!R1_STATUS(*status) &&
				(R1_CURRENT_STATE(*status) != R1_STATE_PRG))
			break; /* RPMB programming operation complete */

		/*
		 * Rechedule to give the MMC device a chance to continue
		 * processing the previous command without being polled too
		 * frequently.
		 */
		usleep_range(1000, 5000);
	} while (++retry_count < retries_max);

	if (retry_count == retries_max)
		err = -EPERM;

	return err;
}

static int ioctl_do_sanitize(struct mmc_card *card)
{
	int err;

	if (!mmc_can_sanitize(card)) {
			pr_warn("%s: %s - SANITIZE is not supported\n",
				mmc_hostname(card->host), __func__);
			err = -EOPNOTSUPP;
			goto out;
	}

	pr_debug("%s: %s - SANITIZE IN PROGRESS...\n",
		mmc_hostname(card->host), __func__);

	trace_mmc_blk_erase_start(EXT_CSD_SANITIZE_START, 0, 0);
	err = mmc_switch(card, EXT_CSD_CMD_SET_NORMAL,
					EXT_CSD_SANITIZE_START, 1,
					MMC_SANITIZE_REQ_TIMEOUT);
	trace_mmc_blk_erase_end(EXT_CSD_SANITIZE_START, 0, 0);

	if (err)
		pr_err("%s: %s - EXT_CSD_SANITIZE_START failed. err=%d\n",
		       mmc_hostname(card->host), __func__, err);

	pr_debug("%s: %s - SANITIZE COMPLETED\n", mmc_hostname(card->host),
					     __func__);
out:
	return err;
}

static int mmc_blk_ioctl_cmd(struct block_device *bdev,
	struct mmc_ioc_cmd __user *ic_ptr)
{
	struct mmc_blk_ioc_data *idata;
	struct mmc_blk_data *md;
	struct mmc_card *card;
	struct mmc_command cmd = {0};
	struct mmc_data data = {0};
	struct mmc_request mrq = {NULL};
	struct scatterlist sg;
	int err;

	/*
	 * The caller must have CAP_SYS_RAWIO, and must be calling this on the
	 * whole block device, not on a partition.  This prevents overspray
	 * between sibling partitions.
	 */
	if ((!capable(CAP_SYS_RAWIO)) || (bdev != bdev->bd_contains))
		return -EPERM;

	idata = mmc_blk_ioctl_copy_from_user(ic_ptr);
	if (IS_ERR_OR_NULL(idata))
		return PTR_ERR(idata);
	md = mmc_blk_get(bdev->bd_disk);
	if (!md) {
		err = -EINVAL;
		goto cmd_err;
	}

	card = md->queue.card;
	if (IS_ERR_OR_NULL(card)) {
		err = PTR_ERR(card);
		goto cmd_done;
	}

	cmd.opcode = idata->ic.opcode;
	cmd.arg = idata->ic.arg;
	cmd.flags = idata->ic.flags;

	if (idata->buf_bytes) {
		data.sg = &sg;
		data.sg_len = 1;
		data.blksz = idata->ic.blksz;
		data.blocks = idata->ic.blocks;

		sg_init_one(data.sg, idata->buf, idata->buf_bytes);

		if (idata->ic.write_flag)
			data.flags = MMC_DATA_WRITE;
		else
			data.flags = MMC_DATA_READ;

		/* data.flags must already be set before doing this. */
		mmc_set_data_timeout(&data, card);

		/* Allow overriding the timeout_ns for empirical tuning. */
		if (idata->ic.data_timeout_ns)
			data.timeout_ns = idata->ic.data_timeout_ns;

		if ((cmd.flags & MMC_RSP_R1B) == MMC_RSP_R1B) {
			/*
			 * Pretend this is a data transfer and rely on the
			 * host driver to compute timeout.  When all host
			 * drivers support cmd.cmd_timeout for R1B, this
			 * can be changed to:
			 *
			 *     mrq.data = NULL;
			 *     cmd.cmd_timeout = idata->ic.cmd_timeout_ms;
			 */
			data.timeout_ns = idata->ic.cmd_timeout_ms * 1000000;
		}

		mrq.data = &data;
	}

	mrq.cmd = &cmd;

	mmc_get_card(card);

	if (mmc_card_cmdq(card)) {
		err = mmc_cmdq_halt_on_empty_queue(card->host);
		if (err) {
			pr_err("%s: halt failed while doing %s err (%d)\n",
					mmc_hostname(card->host),
					__func__, err);
			goto cmd_rel_host_halt;
		}
	}

	err = mmc_blk_part_switch(card, md);
	if (err)
		goto cmd_rel_host;

	if (idata->ic.is_acmd) {
		err = mmc_app_cmd(card->host, card);
		if (err)
			goto cmd_rel_host;
	}

	if ((MMC_EXTRACT_INDEX_FROM_ARG(cmd.arg) == EXT_CSD_SANITIZE_START) &&
	    (cmd.opcode == MMC_SWITCH)) {
		err = ioctl_do_sanitize(card);

		if (err)
			pr_err("%s: ioctl_do_sanitize() failed. err = %d",
			       __func__, err);

		goto cmd_rel_host;
	}

	mmc_wait_for_req(card->host, &mrq);

	if (cmd.error) {
		dev_err(mmc_dev(card->host), "%s: cmd error %d\n",
						__func__, cmd.error);
		err = cmd.error;
		goto cmd_rel_host;
	}
	if (data.error) {
		dev_err(mmc_dev(card->host), "%s: data error %d\n",
						__func__, data.error);
		err = data.error;
		goto cmd_rel_host;
	}

	/*
	 * According to the SD specs, some commands require a delay after
	 * issuing the command.
	 */
	if (idata->ic.postsleep_min_us)
		usleep_range(idata->ic.postsleep_min_us, idata->ic.postsleep_max_us);

	if (copy_to_user(&(ic_ptr->response), cmd.resp, sizeof(cmd.resp))) {
		err = -EFAULT;
		goto cmd_rel_host;
	}

	if (!idata->ic.write_flag) {
		if (copy_to_user((void __user *)(unsigned long) idata->ic.data_ptr,
						idata->buf, idata->buf_bytes)) {
			err = -EFAULT;
			goto cmd_rel_host;
		}
	}

cmd_rel_host:
	if (mmc_card_cmdq(card)) {
		if (mmc_cmdq_halt(card->host, false))
			pr_err("%s: %s: cmdq unhalt failed\n",
			       mmc_hostname(card->host), __func__);
	}
cmd_rel_host_halt:
	mmc_release_host(card->host);

cmd_done:
	mmc_blk_put(md);
cmd_err:
	kfree(idata->buf);
	kfree(idata);
	return err;
}

struct mmc_blk_ioc_rpmb_data {
	struct mmc_blk_ioc_data *data[MMC_IOC_MAX_RPMB_CMD];
};

static struct mmc_blk_ioc_rpmb_data *mmc_blk_ioctl_rpmb_copy_from_user(
	struct mmc_ioc_rpmb __user *user)
{
	struct mmc_blk_ioc_rpmb_data *idata;
	int err, i;

	idata = kzalloc(sizeof(*idata), GFP_KERNEL);
	if (!idata) {
		err = -ENOMEM;
		goto out;
	}

	for (i = 0; i < MMC_IOC_MAX_RPMB_CMD; i++) {
		idata->data[i] = mmc_blk_ioctl_copy_from_user(&(user->cmds[i]));
		if (IS_ERR(idata->data[i])) {
			err = PTR_ERR(idata->data[i]);
			goto copy_err;
		}
	}

	return idata;

copy_err:
	while (--i >= 0) {
		kfree(idata->data[i]->buf);
		kfree(idata->data[i]);
	}
	kfree(idata);
out:
	return ERR_PTR(err);
}

static int mmc_blk_ioctl_rpmb_cmd(struct block_device *bdev,
	struct mmc_ioc_rpmb __user *ic_ptr)
{
	struct mmc_blk_ioc_rpmb_data *idata;
	struct mmc_blk_data *md;
	struct mmc_card *card;
	struct mmc_command cmd = {0};
	struct mmc_data data = {0};
	struct mmc_request mrq = {NULL};
	struct scatterlist sg;
	int err = 0, i = 0;
	u32 status = 0;

	/* The caller must have CAP_SYS_RAWIO */
	if (!capable(CAP_SYS_RAWIO))
		return -EPERM;

	md = mmc_blk_get(bdev->bd_disk);
	/* make sure this is a rpmb partition */
	if ((!md) || (!(md->area_type & MMC_BLK_DATA_AREA_RPMB))) {
		err = -EINVAL;
		return err;
	}

	idata = mmc_blk_ioctl_rpmb_copy_from_user(ic_ptr);
	if (IS_ERR(idata)) {
		err = PTR_ERR(idata);
		goto cmd_done;
	}

	card = md->queue.card;
	if (IS_ERR(card)) {
		err = PTR_ERR(card);
		goto idata_free;
	}

	mmc_get_card(card);

	err = mmc_blk_part_switch(card, md);
	if (err)
		goto cmd_rel_host;

	for (i = 0; i < MMC_IOC_MAX_RPMB_CMD; i++) {
		struct mmc_blk_ioc_data *curr_data;
		struct mmc_ioc_cmd *curr_cmd;

		curr_data = idata->data[i];
		curr_cmd = &curr_data->ic;
		if (!curr_cmd->opcode)
			break;

		cmd.opcode = curr_cmd->opcode;
		cmd.arg = curr_cmd->arg;
		cmd.flags = curr_cmd->flags;

		if (curr_data->buf_bytes) {
			data.sg = &sg;
			data.sg_len = 1;
			data.blksz = curr_cmd->blksz;
			data.blocks = curr_cmd->blocks;

			sg_init_one(data.sg, curr_data->buf,
					curr_data->buf_bytes);

			if (curr_cmd->write_flag)
				data.flags = MMC_DATA_WRITE;
			else
				data.flags = MMC_DATA_READ;

			/* data.flags must already be set before doing this. */
			mmc_set_data_timeout(&data, card);

			/*
			 * Allow overriding the timeout_ns for empirical tuning.
			 */
			if (curr_cmd->data_timeout_ns)
				data.timeout_ns = curr_cmd->data_timeout_ns;

			mrq.data = &data;
		}

		mrq.cmd = &cmd;

		err = mmc_set_blockcount(card, data.blocks,
				curr_cmd->write_flag & (1 << 31));
		if (err)
			goto cmd_rel_host;

		mmc_wait_for_req(card->host, &mrq);

		if (cmd.error) {
			dev_err(mmc_dev(card->host), "%s: cmd error %d\n",
					__func__, cmd.error);
			err = cmd.error;
			goto cmd_rel_host;
		}
		if (data.error) {
			dev_err(mmc_dev(card->host), "%s: data error %d\n",
					__func__, data.error);
			err = data.error;
			goto cmd_rel_host;
		}

		if (copy_to_user(&(ic_ptr->cmds[i].response), cmd.resp,
					sizeof(cmd.resp))) {
			err = -EFAULT;
			goto cmd_rel_host;
		}

		if (!curr_cmd->write_flag) {
			if (copy_to_user((void __user *)(unsigned long)
						curr_cmd->data_ptr,
						curr_data->buf,
						curr_data->buf_bytes)) {
				err = -EFAULT;
				goto cmd_rel_host;
			}
		}

		/*
		 * Ensure RPMB command has completed by polling CMD13
		 * "Send Status".
		 */
		err = ioctl_rpmb_card_status_poll(card, &status, 5);
		if (err)
			dev_err(mmc_dev(card->host),
					"%s: Card Status=0x%08X, error %d\n",
					__func__, status, err);
	}

cmd_rel_host:
	mmc_put_card(card);

idata_free:
	for (i = 0; i < MMC_IOC_MAX_RPMB_CMD; i++) {
		kfree(idata->data[i]->buf);
		kfree(idata->data[i]);
	}
	kfree(idata);

cmd_done:
	mmc_blk_put(md);
	return err;
}

static int mmc_blk_ioctl(struct block_device *bdev, fmode_t mode,
	unsigned int cmd, unsigned long arg)
{
	int ret = -EINVAL;
	if (cmd == MMC_IOC_CMD)
		ret = mmc_blk_ioctl_cmd(bdev, (struct mmc_ioc_cmd __user *)arg);
	if (cmd == MMC_IOC_RPMB_CMD)
		ret = mmc_blk_ioctl_rpmb_cmd(bdev,
				(struct mmc_ioc_rpmb __user *)arg);
	return ret;
}

#ifdef CONFIG_COMPAT
static int mmc_blk_compat_ioctl(struct block_device *bdev, fmode_t mode,
	unsigned int cmd, unsigned long arg)
{
	return mmc_blk_ioctl(bdev, mode, cmd, (unsigned long) compat_ptr(arg));
}
#endif

static const struct block_device_operations mmc_bdops = {
	.open			= mmc_blk_open,
	.release		= mmc_blk_release,
	.getgeo			= mmc_blk_getgeo,
	.owner			= THIS_MODULE,
	.ioctl			= mmc_blk_ioctl,
#ifdef CONFIG_COMPAT
	.compat_ioctl		= mmc_blk_compat_ioctl,
#endif
};

static int mmc_blk_cmdq_switch(struct mmc_card *card,
			       struct mmc_blk_data *md, bool enable)
{
	int ret = 0;
	bool cmdq_mode = !!mmc_card_cmdq(card);
	struct mmc_host *host = card->host;
	struct mmc_cmdq_context_info *ctx = &host->cmdq_ctx;

	if (!(card->host->caps2 & MMC_CAP2_CMD_QUEUE) ||
	    !card->ext_csd.cmdq_support ||
	    (enable && !(md->flags & MMC_BLK_CMD_QUEUE)) ||
	    (cmdq_mode == enable))
		return 0;

	if (enable) {
		ret = mmc_set_blocklen(card, MMC_CARD_CMDQ_BLK_SIZE);
		if (ret) {
			pr_err("%s: failed (%d) to set block-size to %d\n",
			       __func__, ret, MMC_CARD_CMDQ_BLK_SIZE);
			goto out;
		}

	} else {
		if (!test_bit(CMDQ_STATE_HALT, &ctx->curr_state)) {
			ret = mmc_cmdq_halt(host, true);
			if (ret) {
				pr_err("%s: halt: failed: %d\n",
					mmc_hostname(host), ret);
				goto out;
			}
		}
	}

	ret = mmc_switch(card, EXT_CSD_CMD_SET_NORMAL,
			 EXT_CSD_CMDQ, enable,
			 card->ext_csd.generic_cmd6_time);
	if (ret) {
		pr_err("%s: cmdq mode %sable failed %d\n",
		       md->disk->disk_name, enable ? "en" : "dis", ret);
		goto out;
	}

	if (enable)
		mmc_card_set_cmdq(card);
	else
		mmc_card_clr_cmdq(card);
out:
	return ret;
}

static inline int mmc_blk_part_switch(struct mmc_card *card,
				      struct mmc_blk_data *md)
{
	int ret;
	struct mmc_blk_data *main_md = mmc_get_drvdata(card);

	if ((main_md->part_curr == md->part_type) &&
	    (card->part_curr == md->part_type))
		return 0;

	if (mmc_card_mmc(card)) {
		u8 part_config = card->ext_csd.part_config;

		if (md->part_type) {
			/* disable CQ mode for non-user data partitions */
			ret = mmc_blk_cmdq_switch(card, md, false);
			if (ret)
				return ret;
		}

		part_config &= ~EXT_CSD_PART_CONFIG_ACC_MASK;
		part_config |= md->part_type;

		ret = mmc_switch(card, EXT_CSD_CMD_SET_NORMAL,
				 EXT_CSD_PART_CONFIG, part_config,
				 card->ext_csd.part_time);
		if (ret)
			return ret;

		card->ext_csd.part_config = part_config;
		card->part_curr = md->part_type;
	}

	main_md->part_curr = md->part_type;
	return 0;
}

static u32 mmc_sd_num_wr_blocks(struct mmc_card *card)
{
	int err;
	u32 result;
	__be32 *blocks;

	struct mmc_request mrq = {NULL};
	struct mmc_command cmd = {0};
	struct mmc_data data = {0};

	struct scatterlist sg;

	cmd.opcode = MMC_APP_CMD;
	cmd.arg = card->rca << 16;
	cmd.flags = MMC_RSP_SPI_R1 | MMC_RSP_R1 | MMC_CMD_AC;

	err = mmc_wait_for_cmd(card->host, &cmd, 0);
	if (err)
		return (u32)-1;
	if (!mmc_host_is_spi(card->host) && !(cmd.resp[0] & R1_APP_CMD))
		return (u32)-1;

	memset(&cmd, 0, sizeof(struct mmc_command));

	cmd.opcode = SD_APP_SEND_NUM_WR_BLKS;
	cmd.arg = 0;
	cmd.flags = MMC_RSP_SPI_R1 | MMC_RSP_R1 | MMC_CMD_ADTC;

	data.blksz = 4;
	data.blocks = 1;
	data.flags = MMC_DATA_READ;
	data.sg = &sg;
	data.sg_len = 1;
	mmc_set_data_timeout(&data, card);

	mrq.cmd = &cmd;
	mrq.data = &data;

	blocks = kmalloc(4, GFP_KERNEL);
	if (!blocks)
		return (u32)-1;

	sg_init_one(&sg, blocks, 4);

	mmc_wait_for_req(card->host, &mrq);

	result = ntohl(*blocks);
	kfree(blocks);

	if (cmd.error || data.error)
		result = (u32)-1;

	return result;
}

static int get_card_status(struct mmc_card *card, u32 *status, int retries)
{
	struct mmc_command cmd = {0};
	int err;

	cmd.opcode = MMC_SEND_STATUS;
	if (!mmc_host_is_spi(card->host))
		cmd.arg = card->rca << 16;
	cmd.flags = MMC_RSP_SPI_R2 | MMC_RSP_R1 | MMC_CMD_AC;
	err = mmc_wait_for_cmd(card->host, &cmd, retries);
	if (err == 0)
		*status = cmd.resp[0];
	return err;
}

static int card_busy_detect(struct mmc_card *card, unsigned int timeout_ms,
		bool hw_busy_detect, struct request *req, int *gen_err)
{
	unsigned long timeout = jiffies + msecs_to_jiffies(timeout_ms);
	int err = 0;
	u32 status;

	do {
		err = get_card_status(card, &status, 5);
		if (err) {
			pr_err("%s: error %d requesting status\n",
			       req->rq_disk->disk_name, err);
			return err;
		}

		if (status & R1_ERROR) {
			pr_err("%s: %s: error sending status cmd, status %#x\n",
				req->rq_disk->disk_name, __func__, status);
			*gen_err = 1;
		}

		/* We may rely on the host hw to handle busy detection.*/
		if ((card->host->caps & MMC_CAP_WAIT_WHILE_BUSY) &&
			hw_busy_detect)
			break;

		/*
		 * Timeout if the device never becomes ready for data and never
		 * leaves the program state.
		 */
		if (time_after(jiffies, timeout)) {
			pr_err("%s: Card stuck in programming state! %s %s\n",
				mmc_hostname(card->host),
				req->rq_disk->disk_name, __func__);
			return -ETIMEDOUT;
		}

		/*
		 * Some cards mishandle the status bits,
		 * so make sure to check both the busy
		 * indication and the card state.
		 */
	} while (!(status & R1_READY_FOR_DATA) ||
		 (R1_CURRENT_STATE(status) == R1_STATE_PRG));

	return err;
}

static int send_stop(struct mmc_card *card, unsigned int timeout_ms,
		struct request *req, int *gen_err, u32 *stop_status)
{
	struct mmc_host *host = card->host;
	struct mmc_command cmd = {0};
	int err;
	bool use_r1b_resp = rq_data_dir(req) == WRITE;

	/*
	 * Normally we use R1B responses for WRITE, but in cases where the host
	 * has specified a max_busy_timeout we need to validate it. A failure
	 * means we need to prevent the host from doing hw busy detection, which
	 * is done by converting to a R1 response instead.
	 */
	if (host->max_busy_timeout && (timeout_ms > host->max_busy_timeout))
		use_r1b_resp = false;

	cmd.opcode = MMC_STOP_TRANSMISSION;
	if (use_r1b_resp) {
		cmd.flags = MMC_RSP_SPI_R1B | MMC_RSP_R1B | MMC_CMD_AC;
		cmd.busy_timeout = timeout_ms;
	} else {
		cmd.flags = MMC_RSP_SPI_R1 | MMC_RSP_R1 | MMC_CMD_AC;
	}

	err = mmc_wait_for_cmd(host, &cmd, 5);
	if (err)
		return err;

	*stop_status = cmd.resp[0];

	/* No need to check card status in case of READ. */
	if (rq_data_dir(req) == READ)
		return 0;

	if (!mmc_host_is_spi(host) &&
		(*stop_status & R1_ERROR)) {
		pr_err("%s: %s: general error sending stop command, resp %#x\n",
			req->rq_disk->disk_name, __func__, *stop_status);
		*gen_err = 1;
	}

	return card_busy_detect(card, timeout_ms, use_r1b_resp, req, gen_err);
}

#define ERR_NOMEDIUM	3
#define ERR_RETRY	2
#define ERR_ABORT	1
#define ERR_CONTINUE	0

static int mmc_blk_cmd_error(struct request *req, const char *name, int error,
	bool status_valid, u32 status)
{
	switch (error) {
	case -EILSEQ:
		/* response crc error, retry the r/w cmd */
		pr_err_ratelimited(
			"%s: response CRC error sending %s command, card status %#x\n",
			req->rq_disk->disk_name,
			name, status);
		return ERR_RETRY;

	case -ETIMEDOUT:
		pr_err_ratelimited(
			"%s: timed out sending %s command, card status %#x\n",
			req->rq_disk->disk_name, name, status);

		/* If the status cmd initially failed, retry the r/w cmd */
		if (!status_valid) {
			pr_err_ratelimited("%s: status not valid, retrying timeout\n",
				req->rq_disk->disk_name);
			return ERR_RETRY;
		}
		/*
		 * If it was a r/w cmd crc error, or illegal command
		 * (eg, issued in wrong state) then retry - we should
		 * have corrected the state problem above.
		 */
		if (status & (R1_COM_CRC_ERROR | R1_ILLEGAL_COMMAND)) {
			pr_err_ratelimited(
				"%s: command error, retrying timeout\n",
				req->rq_disk->disk_name);
			return ERR_RETRY;
		}

		/* Otherwise abort the command */
		pr_err_ratelimited(
			"%s: not retrying timeout\n",
			req->rq_disk->disk_name);
		return ERR_ABORT;

	default:
		/* We don't understand the error code the driver gave us */
		pr_err_ratelimited(
			"%s: unknown error %d sending read/write command, card status %#x\n",
		       req->rq_disk->disk_name, error, status);
		return ERR_ABORT;
	}
}

/*
 * Initial r/w and stop cmd error recovery.
 * We don't know whether the card received the r/w cmd or not, so try to
 * restore things back to a sane state.  Essentially, we do this as follows:
 * - Obtain card status.  If the first attempt to obtain card status fails,
 *   the status word will reflect the failed status cmd, not the failed
 *   r/w cmd.  If we fail to obtain card status, it suggests we can no
 *   longer communicate with the card.
 * - Check the card state.  If the card received the cmd but there was a
 *   transient problem with the response, it might still be in a data transfer
 *   mode.  Try to send it a stop command.  If this fails, we can't recover.
 * - If the r/w cmd failed due to a response CRC error, it was probably
 *   transient, so retry the cmd.
 * - If the r/w cmd timed out, but we didn't get the r/w cmd status, retry.
 * - If the r/w cmd timed out, and the r/w cmd failed due to CRC error or
 *   illegal cmd, retry.
 * Otherwise we don't understand what happened, so abort.
 */
static int mmc_blk_cmd_recovery(struct mmc_card *card, struct request *req,
	struct mmc_blk_request *brq, int *ecc_err, int *gen_err)
{
	bool prev_cmd_status_valid = true;
	u32 status, stop_status = 0;
	int err, retry;

	if (mmc_card_removed(card))
		return ERR_NOMEDIUM;

	/*
	 * Try to get card status which indicates both the card state
	 * and why there was no response.  If the first attempt fails,
	 * we can't be sure the returned status is for the r/w command.
	 */
	for (retry = 2; retry >= 0; retry--) {
		err = get_card_status(card, &status, 0);
		if (!err)
			break;

		prev_cmd_status_valid = false;
		pr_err("%s: error %d sending status command, %sing\n",
		       req->rq_disk->disk_name, err, retry ? "retry" : "abort");
	}

	/* We couldn't get a response from the card.  Give up. */
	if (err) {
		/* Check if the card is removed */
		if (mmc_detect_card_removed(card->host))
			return ERR_NOMEDIUM;
		return ERR_ABORT;
	}

	/* Flag ECC errors */
	if ((status & R1_CARD_ECC_FAILED) ||
	    (brq->stop.resp[0] & R1_CARD_ECC_FAILED) ||
	    (brq->cmd.resp[0] & R1_CARD_ECC_FAILED))
		*ecc_err = 1;

	/* Flag General errors */
	if (!mmc_host_is_spi(card->host) && rq_data_dir(req) != READ)
		if ((status & R1_ERROR) ||
			(brq->stop.resp[0] & R1_ERROR)) {
			pr_err("%s: %s: general error sending stop or status command, stop cmd response %#x, card status %#x\n",
			       req->rq_disk->disk_name, __func__,
			       brq->stop.resp[0], status);
			*gen_err = 1;
		}

	/*
	 * Check the current card state.  If it is in some data transfer
	 * mode, tell it to stop (and hopefully transition back to TRAN.)
	 */
	if (R1_CURRENT_STATE(status) == R1_STATE_DATA ||
	    R1_CURRENT_STATE(status) == R1_STATE_RCV) {
		err = send_stop(card,
			DIV_ROUND_UP(brq->data.timeout_ns, 1000000),
			req, gen_err, &stop_status);
		if (err) {
			pr_err("%s: error %d sending stop command\n",
			       req->rq_disk->disk_name, err);
			/*
			 * If the stop cmd also timed out, the card is probably
			 * not present, so abort. Other errors are bad news too.
			 */
			return ERR_ABORT;
		}

		if (stop_status & R1_CARD_ECC_FAILED)
			*ecc_err = 1;
	}

	/* Check for set block count errors */
	if (brq->sbc.error)
		return mmc_blk_cmd_error(req, "SET_BLOCK_COUNT", brq->sbc.error,
				prev_cmd_status_valid, status);

	/* Check for r/w command errors */
	if (brq->cmd.error)
		return mmc_blk_cmd_error(req, "r/w cmd", brq->cmd.error,
				prev_cmd_status_valid, status);

	/* Data errors */
	if (!brq->stop.error)
		return ERR_CONTINUE;

	/* Now for stop errors.  These aren't fatal to the transfer. */
	pr_info("%s: error %d sending stop command, original cmd response %#x, card status %#x\n",
	       req->rq_disk->disk_name, brq->stop.error,
	       brq->cmd.resp[0], status);

	/*
	 * Subsitute in our own stop status as this will give the error
	 * state which happened during the execution of the r/w command.
	 */
	if (stop_status) {
		brq->stop.resp[0] = stop_status;
		brq->stop.error = 0;
	}
	return ERR_CONTINUE;
}

static int mmc_blk_reset(struct mmc_blk_data *md, struct mmc_host *host,
			 int type)
{
	int err;

	if (md->reset_done & type)
		return -EEXIST;

	md->reset_done |= type;
	err = mmc_hw_reset(host);
	if (err && err != -EOPNOTSUPP) {
		/* We failed to reset so we need to abort the request */
		pr_err("%s: %s: failed to reset %d\n", mmc_hostname(host),
				__func__, err);
		return -ENODEV;
	}
	/* Ensure we switch back to the correct partition */
	if (host->card) {
		struct mmc_blk_data *main_md = mmc_get_drvdata(host->card);
		int part_err;

		main_md->part_curr = main_md->part_type;
		part_err = mmc_blk_part_switch(host->card, md);
		if (part_err) {
			/*
			 * We have failed to get back into the correct
			 * partition, so we need to abort the whole request.
			 */
			return -ENODEV;
		}
	}
	return err;
}

static inline void mmc_blk_reset_success(struct mmc_blk_data *md, int type)
{
	md->reset_done &= ~type;
}

int mmc_access_rpmb(struct mmc_queue *mq)
{
	struct mmc_blk_data *md = mq->data;
	/*
	 * If this is a RPMB partition access, return ture
	 */
	if (md && md->part_type == EXT_CSD_PART_CONFIG_ACC_RPMB)
		return true;

	return false;
}

<<<<<<< HEAD
static struct mmc_cmdq_req *mmc_blk_cmdq_prep_discard_req(struct mmc_queue *mq,
						struct request *req)
{
	struct mmc_blk_data *md = mq->data;
	struct mmc_card *card = md->queue.card;
	struct mmc_host *host = card->host;
	struct mmc_cmdq_context_info *ctx_info = &host->cmdq_ctx;
	struct mmc_cmdq_req *cmdq_req;
	struct mmc_queue_req *active_mqrq;

	BUG_ON(req->tag > card->ext_csd.cmdq_depth);
	BUG_ON(test_and_set_bit(req->tag, &host->cmdq_ctx.active_reqs));

	set_bit(CMDQ_STATE_DCMD_ACTIVE, &ctx_info->curr_state);

	active_mqrq = &mq->mqrq_cmdq[req->tag];
	active_mqrq->req = req;

	cmdq_req = mmc_cmdq_prep_dcmd(active_mqrq, mq);
	cmdq_req->cmdq_req_flags |= QBR;
	cmdq_req->mrq.cmd = &cmdq_req->cmd;
	cmdq_req->tag = req->tag;
	return cmdq_req;
}

static int mmc_blk_cmdq_issue_discard_rq(struct mmc_queue *mq,
					struct request *req)
=======
static int mmc_blk_issue_discard_rq(struct mmc_queue *mq, struct request *req)
>>>>>>> 400d6865
{
	struct mmc_blk_data *md = mq->data;
	struct mmc_card *card = md->queue.card;
	struct mmc_cmdq_req *cmdq_req = NULL;
	struct mmc_host *host = card->host;
	struct mmc_cmdq_context_info *ctx_info = &host->cmdq_ctx;
	unsigned int from, nr, arg;
	int err = 0;

	if (!mmc_can_erase(card)) {
		err = -EOPNOTSUPP;
		goto out;
	}

	from = blk_rq_pos(req);
	nr = blk_rq_sectors(req);

	if (mmc_can_discard(card))
		arg = MMC_DISCARD_ARG;
	else if (mmc_can_trim(card))
		arg = MMC_TRIM_ARG;
	else
		arg = MMC_ERASE_ARG;

	cmdq_req = mmc_blk_cmdq_prep_discard_req(mq, req);
	if (card->quirks & MMC_QUIRK_INAND_CMD38) {
		__mmc_switch_cmdq_mode(cmdq_req->mrq.cmd,
				EXT_CSD_CMD_SET_NORMAL,
				INAND_CMD38_ARG_EXT_CSD,
				arg == MMC_TRIM_ARG ?
				INAND_CMD38_ARG_TRIM :
				INAND_CMD38_ARG_ERASE,
				0, true, false);
		err = mmc_cmdq_wait_for_dcmd(card->host, cmdq_req);
		if (err)
			goto clear_dcmd;
	}
	err = mmc_cmdq_erase(cmdq_req, card, from, nr, arg);
clear_dcmd:
	/* clear pending request */
	if (cmdq_req) {
		BUG_ON(!test_and_clear_bit(cmdq_req->tag,
					   &ctx_info->active_reqs));
		clear_bit(CMDQ_STATE_DCMD_ACTIVE, &ctx_info->curr_state);
	}
out:
	blk_end_request(req, err, blk_rq_bytes(req));

	if (test_and_clear_bit(0, &ctx_info->req_starved))
		blk_run_queue(mq->queue);
	mmc_put_card(card);
	return err ? 1 : 0;
}

static int mmc_blk_issue_discard_rq(struct mmc_queue *mq, struct request *req)
{
	struct mmc_blk_data *md = mq->data;
	struct mmc_card *card = md->queue.card;
	unsigned int from, nr, arg;
	int err = 0, type = MMC_BLK_DISCARD;

	if (!mmc_can_erase(card)) {
		err = -EOPNOTSUPP;
		goto out;
	}

	from = blk_rq_pos(req);
	nr = blk_rq_sectors(req);

	if (mmc_can_discard(card))
		arg = MMC_DISCARD_ARG;
	else if (mmc_can_trim(card))
		arg = MMC_TRIM_ARG;
	else
		arg = MMC_ERASE_ARG;
retry:
	if (card->quirks & MMC_QUIRK_INAND_CMD38) {
		err = mmc_switch(card, EXT_CSD_CMD_SET_NORMAL,
				 INAND_CMD38_ARG_EXT_CSD,
				 arg == MMC_TRIM_ARG ?
				 INAND_CMD38_ARG_TRIM :
				 INAND_CMD38_ARG_ERASE,
				 0);
		if (err)
			goto out;
	}
	err = mmc_erase(card, from, nr, arg);
out:
	if (err == -EIO && !mmc_blk_reset(md, card->host, type))
		goto retry;
	if (!err)
		mmc_blk_reset_success(md, type);
	blk_end_request(req, err, blk_rq_bytes(req));

	return err ? 0 : 1;
}

static int mmc_blk_cmdq_issue_secdiscard_rq(struct mmc_queue *mq,
				       struct request *req)
{
	struct mmc_blk_data *md = mq->data;
	struct mmc_card *card = md->queue.card;
	struct mmc_cmdq_req *cmdq_req = NULL;
	unsigned int from, nr, arg;
	struct mmc_host *host = card->host;
	struct mmc_cmdq_context_info *ctx_info = &host->cmdq_ctx;
	int err = 0;

	if (!(mmc_can_secure_erase_trim(card))) {
		err = -EOPNOTSUPP;
		goto out;
	}

	from = blk_rq_pos(req);
	nr = blk_rq_sectors(req);

	if (mmc_can_trim(card) && !mmc_erase_group_aligned(card, from, nr))
		arg = MMC_SECURE_TRIM1_ARG;
	else
		arg = MMC_SECURE_ERASE_ARG;

	cmdq_req = mmc_blk_cmdq_prep_discard_req(mq, req);
	if (card->quirks & MMC_QUIRK_INAND_CMD38) {
		__mmc_switch_cmdq_mode(cmdq_req->mrq.cmd,
				EXT_CSD_CMD_SET_NORMAL,
				INAND_CMD38_ARG_EXT_CSD,
				arg == MMC_SECURE_TRIM1_ARG ?
				INAND_CMD38_ARG_SECTRIM1 :
				INAND_CMD38_ARG_SECERASE,
				0, true, false);
		err = mmc_cmdq_wait_for_dcmd(card->host, cmdq_req);
		if (err)
			goto clear_dcmd;
	}

	err = mmc_cmdq_erase(cmdq_req, card, from, nr, arg);
	if (err)
		goto clear_dcmd;

	if (arg == MMC_SECURE_TRIM1_ARG) {
		if (card->quirks & MMC_QUIRK_INAND_CMD38) {
			__mmc_switch_cmdq_mode(cmdq_req->mrq.cmd,
					EXT_CSD_CMD_SET_NORMAL,
					INAND_CMD38_ARG_EXT_CSD,
					INAND_CMD38_ARG_SECTRIM2,
					0, true, false);
			err = mmc_cmdq_wait_for_dcmd(card->host, cmdq_req);
			if (err)
				goto clear_dcmd;
		}

		err = mmc_cmdq_erase(cmdq_req, card, from, nr,
				MMC_SECURE_TRIM2_ARG);
	}
clear_dcmd:
	/* clear pending request */
	if (cmdq_req) {
		BUG_ON(!test_and_clear_bit(cmdq_req->tag,
					   &ctx_info->active_reqs));
		clear_bit(CMDQ_STATE_DCMD_ACTIVE, &ctx_info->curr_state);
	}
out:
	blk_end_request(req, err, blk_rq_bytes(req));

	if (test_and_clear_bit(0, &ctx_info->req_starved))
		blk_run_queue(mq->queue);
	mmc_put_card(card);
	return err ? 1 : 0;
}

static int mmc_blk_issue_secdiscard_rq(struct mmc_queue *mq,
				       struct request *req)
{
	struct mmc_blk_data *md = mq->data;
	struct mmc_card *card = md->queue.card;
	unsigned int from, nr, arg;
	int err = 0, type = MMC_BLK_SECDISCARD;

	if (!(mmc_can_secure_erase_trim(card))) {
		err = -EOPNOTSUPP;
		goto out;
	}

	from = blk_rq_pos(req);
	nr = blk_rq_sectors(req);

	if (mmc_can_trim(card) && !mmc_erase_group_aligned(card, from, nr))
		arg = MMC_SECURE_TRIM1_ARG;
	else
		arg = MMC_SECURE_ERASE_ARG;

retry:
	if (card->quirks & MMC_QUIRK_INAND_CMD38) {
		err = mmc_switch(card, EXT_CSD_CMD_SET_NORMAL,
				 INAND_CMD38_ARG_EXT_CSD,
				 arg == MMC_SECURE_TRIM1_ARG ?
				 INAND_CMD38_ARG_SECTRIM1 :
				 INAND_CMD38_ARG_SECERASE,
				 0);
		if (err)
			goto out_retry;
	}

	err = mmc_erase(card, from, nr, arg);
	if (err == -EIO)
		goto out_retry;
	if (err)
		goto out;

	if (arg == MMC_SECURE_TRIM1_ARG) {
		if (card->quirks & MMC_QUIRK_INAND_CMD38) {
			err = mmc_switch(card, EXT_CSD_CMD_SET_NORMAL,
					 INAND_CMD38_ARG_EXT_CSD,
					 INAND_CMD38_ARG_SECTRIM2,
					 0);
			if (err)
				goto out_retry;
		}

		err = mmc_erase(card, from, nr, MMC_SECURE_TRIM2_ARG);
		if (err == -EIO)
			goto out_retry;
		if (err)
			goto out;
	}

out_retry:
	if (err && !mmc_blk_reset(md, card->host, type))
		goto retry;
	if (!err)
		mmc_blk_reset_success(md, type);
out:
	blk_end_request(req, err, blk_rq_bytes(req));

	return err ? 0 : 1;
}

static int mmc_blk_issue_flush(struct mmc_queue *mq, struct request *req)
{
	struct mmc_blk_data *md = mq->data;
	struct mmc_card *card = md->queue.card;
	int ret = 0;

	if (!req)
		return 0;

	if (req->cmd_flags & REQ_BARRIER) {
		/*
		 * If eMMC cache flush policy is set to 1, then the device
		 * shall flush the requests in First-In-First-Out (FIFO) order.
		 * In this case, as per spec, the host must not send any cache
		 * barrier requests as they are redundant and add unnecessary
		 * overhead to both device and host.
		 */
		if (card->ext_csd.cache_flush_policy & 1)
			goto end_req;

		/*
		 * In case barrier is not supported or enabled in the device,
		 * use flush as a fallback option.
		 */
		ret = mmc_cache_barrier(card);
		if (ret)
			ret = mmc_flush_cache(card);
	 } else if (req->cmd_flags & REQ_FLUSH) {
		ret = mmc_flush_cache(card);
	 }
	if (ret == -ENODEV) {
		pr_err("%s: %s: restart mmc card",
				req->rq_disk->disk_name, __func__);
		if (mmc_blk_reset(md, card->host, MMC_BLK_FLUSH))
			pr_err("%s: %s: fail to restart mmc",
				req->rq_disk->disk_name, __func__);
		else
			mmc_blk_reset_success(md, MMC_BLK_FLUSH);
	}

	if (ret) {
		pr_err("%s: %s: notify flush error to upper layers",
				req->rq_disk->disk_name, __func__);
		ret = -EIO;
	}

end_req:
	blk_end_request_all(req, ret);

	return ret ? 0 : 1;
}

/*
 * Reformat current write as a reliable write, supporting
 * both legacy and the enhanced reliable write MMC cards.
 * In each transfer we'll handle only as much as a single
 * reliable write can handle, thus finish the request in
 * partial completions.
 */
static inline void mmc_apply_rel_rw(struct mmc_blk_request *brq,
				    struct mmc_card *card,
				    struct request *req)
{
	if (!(card->ext_csd.rel_param & EXT_CSD_WR_REL_PARAM_EN)) {
		/* Legacy mode imposes restrictions on transfers. */
		if (!IS_ALIGNED(brq->cmd.arg, card->ext_csd.rel_sectors))
			brq->data.blocks = 1;

		if (brq->data.blocks > card->ext_csd.rel_sectors)
			brq->data.blocks = card->ext_csd.rel_sectors;
		else if (brq->data.blocks < card->ext_csd.rel_sectors)
			brq->data.blocks = 1;
	}
}

#define CMD_ERRORS							\
	(R1_OUT_OF_RANGE |	/* Command argument out of range */	\
	 R1_ADDRESS_ERROR |	/* Misaligned address */		\
	 R1_BLOCK_LEN_ERROR |	/* Transferred block length incorrect */\
	 R1_WP_VIOLATION |	/* Tried to write to protected block */	\
	 R1_CC_ERROR |		/* Card controller error */		\
	 R1_ERROR)		/* General/unknown error */

static int mmc_blk_err_check(struct mmc_card *card,
			     struct mmc_async_req *areq)
{
	struct mmc_queue_req *mq_mrq = container_of(areq, struct mmc_queue_req,
						    mmc_active);
	struct mmc_blk_request *brq = &mq_mrq->brq;
	struct request *req = mq_mrq->req;
	int ecc_err = 0, gen_err = 0;

	/*
	 * sbc.error indicates a problem with the set block count
	 * command.  No data will have been transferred.
	 *
	 * cmd.error indicates a problem with the r/w command.  No
	 * data will have been transferred.
	 *
	 * stop.error indicates a problem with the stop command.  Data
	 * may have been transferred, or may still be transferring.
	 */
	if (brq->sbc.error || brq->cmd.error || brq->stop.error ||
	    brq->data.error) {
		switch (mmc_blk_cmd_recovery(card, req, brq, &ecc_err, &gen_err)) {
		case ERR_RETRY:
			return MMC_BLK_RETRY;
		case ERR_ABORT:
			return MMC_BLK_ABORT;
		case ERR_NOMEDIUM:
			return MMC_BLK_NOMEDIUM;
		case ERR_CONTINUE:
			break;
		}
	}

	/*
	 * Check for errors relating to the execution of the
	 * initial command - such as address errors.  No data
	 * has been transferred.
	 */
	if (brq->cmd.resp[0] & CMD_ERRORS) {
		pr_err("%s: r/w command failed, status = %#x\n",
		       req->rq_disk->disk_name, brq->cmd.resp[0]);
		return MMC_BLK_ABORT;
	}

	/*
	 * Everything else is either success, or a data error of some
	 * kind.  If it was a write, we may have transitioned to
	 * program mode, which we have to wait for it to complete.
	 */
	if (!mmc_host_is_spi(card->host) && rq_data_dir(req) != READ) {
		int err;

		/* Check stop command response */
		if (brq->stop.resp[0] & R1_ERROR) {
			pr_err("%s: %s: general error sending stop command, stop cmd response %#x\n",
			       req->rq_disk->disk_name, __func__,
			       brq->stop.resp[0]);
			gen_err = 1;
		}

		err = card_busy_detect(card, MMC_BLK_TIMEOUT_MS, false, req,
					&gen_err);
		if (err)
			return MMC_BLK_CMD_ERR;
	}

	/* if general error occurs, retry the write operation. */
	if (gen_err) {
		pr_warn("%s: retrying write for general error\n",
				req->rq_disk->disk_name);
		return MMC_BLK_RETRY;
	}

	if (brq->data.error) {
		pr_err("%s: error %d transferring data, sector %u, nr %u, cmd response %#x, card status %#x\n",
		       req->rq_disk->disk_name, brq->data.error,
		       (unsigned)blk_rq_pos(req),
		       (unsigned)blk_rq_sectors(req),
		       brq->cmd.resp[0], brq->stop.resp[0]);

		if (rq_data_dir(req) == READ) {
			if (ecc_err)
				return MMC_BLK_ECC_ERR;
			return MMC_BLK_DATA_ERR;
		} else {
			return MMC_BLK_CMD_ERR;
		}
	}

	if (!brq->data.bytes_xfered)
		return MMC_BLK_RETRY;

	if (mmc_packed_cmd(mq_mrq->cmd_type)) {
		if (unlikely(brq->data.blocks << 9 != brq->data.bytes_xfered))
			return MMC_BLK_PARTIAL;
		else
			return MMC_BLK_SUCCESS;
	}

	if (blk_rq_bytes(req) != brq->data.bytes_xfered)
		return MMC_BLK_PARTIAL;

	return MMC_BLK_SUCCESS;
}

static int mmc_blk_packed_err_check(struct mmc_card *card,
				    struct mmc_async_req *areq)
{
	struct mmc_queue_req *mq_rq = container_of(areq, struct mmc_queue_req,
			mmc_active);
	struct request *req = mq_rq->req;
	struct mmc_packed *packed = mq_rq->packed;
	int err, check, status;
	u8 *ext_csd;

	BUG_ON(!packed);

	packed->retries--;
	check = mmc_blk_err_check(card, areq);
	err = get_card_status(card, &status, 0);
	if (err) {
		pr_err("%s: error %d sending status command\n",
		       req->rq_disk->disk_name, err);
		return MMC_BLK_ABORT;
	}

	if (status & R1_EXCEPTION_EVENT) {
		ext_csd = kzalloc(512, GFP_KERNEL);
		if (!ext_csd) {
			pr_err("%s: unable to allocate buffer for ext_csd\n",
			       req->rq_disk->disk_name);
			return -ENOMEM;
		}

		err = mmc_send_ext_csd(card, ext_csd);
		if (err) {
			pr_err("%s: error %d sending ext_csd\n",
			       req->rq_disk->disk_name, err);
			check = MMC_BLK_ABORT;
			goto free;
		}

		if ((ext_csd[EXT_CSD_EXP_EVENTS_STATUS] &
		     EXT_CSD_PACKED_FAILURE) &&
		    (ext_csd[EXT_CSD_PACKED_CMD_STATUS] &
		     EXT_CSD_PACKED_GENERIC_ERROR)) {
			if (ext_csd[EXT_CSD_PACKED_CMD_STATUS] &
			    EXT_CSD_PACKED_INDEXED_ERROR) {
				packed->idx_failure =
				  ext_csd[EXT_CSD_PACKED_FAILURE_INDEX] - 1;
				check = MMC_BLK_PARTIAL;
			}
			pr_err("%s: packed cmd failed, nr %u, sectors %u, "
			       "failure index: %d\n",
			       req->rq_disk->disk_name, packed->nr_entries,
			       packed->blocks, packed->idx_failure);
		}
free:
		kfree(ext_csd);
	}

	return check;
}

static void mmc_blk_rw_rq_prep(struct mmc_queue_req *mqrq,
			       struct mmc_card *card,
			       int disable_multi,
			       struct mmc_queue *mq)
{
	u32 readcmd, writecmd;
	struct mmc_blk_request *brq = &mqrq->brq;
	struct request *req = mqrq->req;
	struct mmc_blk_data *md = mq->data;
	bool do_data_tag;

	/*
	 * Reliable writes are used to implement Forced Unit Access and
	 * REQ_META accesses, and are supported only on MMCs.
	 *
	 * XXX: this really needs a good explanation of why REQ_META
	 * is treated special.
	 */
	bool do_rel_wr = ((req->cmd_flags & REQ_FUA) ||
			  (req->cmd_flags & REQ_META)) &&
		(rq_data_dir(req) == WRITE) &&
		(md->flags & MMC_BLK_REL_WR);

	memset(brq, 0, sizeof(struct mmc_blk_request));
	brq->mrq.cmd = &brq->cmd;
	brq->mrq.data = &brq->data;

	brq->cmd.arg = blk_rq_pos(req);
	if (!mmc_card_blockaddr(card))
		brq->cmd.arg <<= 9;
	brq->cmd.flags = MMC_RSP_SPI_R1 | MMC_RSP_R1 | MMC_CMD_ADTC;
	brq->data.blksz = 512;
	brq->stop.opcode = MMC_STOP_TRANSMISSION;
	brq->stop.arg = 0;
	brq->data.blocks = blk_rq_sectors(req);

	brq->data.fault_injected = false;
	/*
	 * The block layer doesn't support all sector count
	 * restrictions, so we need to be prepared for too big
	 * requests.
	 */
	if (brq->data.blocks > card->host->max_blk_count)
		brq->data.blocks = card->host->max_blk_count;

	if (brq->data.blocks > 1) {
		/*
		 * After a read error, we redo the request one sector
		 * at a time in order to accurately determine which
		 * sectors can be read successfully.
		 */
		if (disable_multi)
			brq->data.blocks = 1;

		/*
		 * Some controllers have HW issues while operating
		 * in multiple I/O mode
		 */
		if (card->host->ops->multi_io_quirk)
			brq->data.blocks = card->host->ops->multi_io_quirk(card,
						(rq_data_dir(req) == READ) ?
						MMC_DATA_READ : MMC_DATA_WRITE,
						brq->data.blocks);
	}

	if (brq->data.blocks > 1 || do_rel_wr) {
		/* SPI multiblock writes terminate using a special
		 * token, not a STOP_TRANSMISSION request.
		 */
		if (!mmc_host_is_spi(card->host) ||
		    rq_data_dir(req) == READ)
			brq->mrq.stop = &brq->stop;
		readcmd = MMC_READ_MULTIPLE_BLOCK;
		writecmd = MMC_WRITE_MULTIPLE_BLOCK;
	} else {
		brq->mrq.stop = NULL;
		readcmd = MMC_READ_SINGLE_BLOCK;
		writecmd = MMC_WRITE_BLOCK;
	}
	if (rq_data_dir(req) == READ) {
		brq->cmd.opcode = readcmd;
		brq->data.flags |= MMC_DATA_READ;
		if (brq->mrq.stop)
			brq->stop.flags = MMC_RSP_SPI_R1 | MMC_RSP_R1 |
					MMC_CMD_AC;
	} else {
		brq->cmd.opcode = writecmd;
		brq->data.flags |= MMC_DATA_WRITE;
		if (brq->mrq.stop)
			brq->stop.flags = MMC_RSP_SPI_R1B | MMC_RSP_R1B |
					MMC_CMD_AC;
	}

	if (do_rel_wr)
		mmc_apply_rel_rw(brq, card, req);

	/*
	 * Data tag is used only during writing meta data to speed
	 * up write and any subsequent read of this meta data
	 */
	do_data_tag = (card->ext_csd.data_tag_unit_size) &&
		(req->cmd_flags & REQ_META) &&
		(rq_data_dir(req) == WRITE) &&
		((brq->data.blocks * brq->data.blksz) >=
		 card->ext_csd.data_tag_unit_size);

	/*
	 * Pre-defined multi-block transfers are preferable to
	 * open ended-ones (and necessary for reliable writes).
	 * However, it is not sufficient to just send CMD23,
	 * and avoid the final CMD12, as on an error condition
	 * CMD12 (stop) needs to be sent anyway. This, coupled
	 * with Auto-CMD23 enhancements provided by some
	 * hosts, means that the complexity of dealing
	 * with this is best left to the host. If CMD23 is
	 * supported by card and host, we'll fill sbc in and let
	 * the host deal with handling it correctly. This means
	 * that for hosts that don't expose MMC_CAP_CMD23, no
	 * change of behavior will be observed.
	 *
	 * N.B: Some MMC cards experience perf degradation.
	 * We'll avoid using CMD23-bounded multiblock writes for
	 * these, while retaining features like reliable writes.
	 */
	if ((md->flags & MMC_BLK_CMD23) && mmc_op_multi(brq->cmd.opcode) &&
	    (do_rel_wr || !(card->quirks & MMC_QUIRK_BLK_NO_CMD23) ||
	     do_data_tag)) {
		brq->sbc.opcode = MMC_SET_BLOCK_COUNT;
		brq->sbc.arg = brq->data.blocks |
			(do_rel_wr ? (1 << 31) : 0) |
			(do_data_tag ? (1 << 29) : 0);
		brq->sbc.flags = MMC_RSP_R1 | MMC_CMD_AC;
		brq->mrq.sbc = &brq->sbc;
	}

	mmc_set_data_timeout(&brq->data, card);

	brq->data.sg = mqrq->sg;
	brq->data.sg_len = mmc_queue_map_sg(mq, mqrq);

	/*
	 * Adjust the sg list so it is the same size as the
	 * request.
	 */
	if (brq->data.blocks != blk_rq_sectors(req)) {
		int i, data_size = brq->data.blocks << 9;
		struct scatterlist *sg;

		for_each_sg(brq->data.sg, sg, brq->data.sg_len, i) {
			data_size -= sg->length;
			if (data_size <= 0) {
				sg->length += data_size;
				i++;
				break;
			}
		}
		brq->data.sg_len = i;
	}

	mqrq->mmc_active.mrq = &brq->mrq;
	mqrq->mmc_active.mrq->req = mqrq->req;
	mqrq->mmc_active.err_check = mmc_blk_err_check;

	mmc_queue_bounce_pre(mqrq);
}

static inline u8 mmc_calc_packed_hdr_segs(struct request_queue *q,
					  struct mmc_card *card)
{
	unsigned int hdr_sz = mmc_large_sector(card) ? 4096 : 512;
	unsigned int max_seg_sz = queue_max_segment_size(q);
	unsigned int len, nr_segs = 0;

	do {
		len = min(hdr_sz, max_seg_sz);
		hdr_sz -= len;
		nr_segs++;
	} while (hdr_sz);

	return nr_segs;
}

/**
 * mmc_blk_disable_wr_packing() - disables packing mode
 * @mq:	MMC queue.
 *
 */
void mmc_blk_disable_wr_packing(struct mmc_queue *mq)
{
	if (mq) {
		mq->wr_packing_enabled = false;
		mq->num_of_potential_packed_wr_reqs = 0;
	}
}
EXPORT_SYMBOL(mmc_blk_disable_wr_packing);

static int get_packed_trigger(int potential, struct mmc_card *card,
			      struct request *req, int curr_trigger)
{
	static int num_mean_elements = 1;
	static unsigned long mean_potential = PCKD_TRGR_INIT_MEAN_POTEN;
	unsigned int trigger = curr_trigger;
	unsigned int pckd_trgr_upper_bound = card->ext_csd.max_packed_writes;

	/* scale down the upper bound to 75% */
	pckd_trgr_upper_bound = (pckd_trgr_upper_bound * 3) / 4;

	/*
	 * since the most common calls for this function are with small
	 * potential write values and since we don't want these calls to affect
	 * the packed trigger, set a lower bound and ignore calls with
	 * potential lower than that bound
	 */
	if (potential <= PCKD_TRGR_POTEN_LOWER_BOUND)
		return trigger;

	/*
	 * this is to prevent integer overflow in the following calculation:
	 * once every PACKED_TRIGGER_MAX_ELEMENTS reset the algorithm
	 */
	if (num_mean_elements > PACKED_TRIGGER_MAX_ELEMENTS) {
		num_mean_elements = 1;
		mean_potential = PCKD_TRGR_INIT_MEAN_POTEN;
	}

	/*
	 * get next mean value based on previous mean value and current
	 * potential packed writes. Calculation is as follows:
	 * mean_pot[i+1] =
	 *	((mean_pot[i] * num_mean_elem) + potential)/(num_mean_elem + 1)
	 */
	mean_potential *= num_mean_elements;
	/*
	 * add num_mean_elements so that the division of two integers doesn't
	 * lower mean_potential too much
	 */
	if (potential > mean_potential)
		mean_potential += num_mean_elements;
	mean_potential += potential;
	/* this is for gaining more precision when dividing two integers */
	mean_potential *= PCKD_TRGR_PRECISION_MULTIPLIER;
	/* this completes the mean calculation */
	mean_potential /= ++num_mean_elements;
	mean_potential /= PCKD_TRGR_PRECISION_MULTIPLIER;

	/*
	 * if current potential packed writes is greater than the mean potential
	 * then the heuristic is that the following workload will contain many
	 * write requests, therefore we lower the packed trigger. In the
	 * opposite case we want to increase the trigger in order to get less
	 * packing events.
	 */
	if (potential >= mean_potential)
		trigger = (trigger <= PCKD_TRGR_LOWER_BOUND) ?
				PCKD_TRGR_LOWER_BOUND : trigger - 1;
	else
		trigger = (trigger >= pckd_trgr_upper_bound) ?
				pckd_trgr_upper_bound : trigger + 1;

	/*
	 * an urgent read request indicates a packed list being interrupted
	 * by this read, therefore we aim for less packing, hence the trigger
	 * gets increased
	 */
	if (req && (req->cmd_flags & REQ_URGENT) && (rq_data_dir(req) == READ))
		trigger += PCKD_TRGR_URGENT_PENALTY;

	return trigger;
}

static void mmc_blk_write_packing_control(struct mmc_queue *mq,
					  struct request *req)
{
	struct mmc_host *host = mq->card->host;
	int data_dir;

	if (!(host->caps2 & MMC_CAP2_PACKED_WR))
		return;

	/* Support for the write packing on eMMC 4.5 or later */
	if (mq->card->ext_csd.rev <= 5)
		return;

	/*
	 * In case the packing control is not supported by the host, it should
	 * not have an effect on the write packing. Therefore we have to enable
	 * the write packing
	 */
	if (!(host->caps2 & MMC_CAP2_PACKED_WR_CONTROL)) {
		mq->wr_packing_enabled = true;
		return;
	}

	if (!req || (req && (req->cmd_flags & REQ_FLUSH))) {
		if (mq->num_of_potential_packed_wr_reqs >
				mq->num_wr_reqs_to_start_packing)
			mq->wr_packing_enabled = true;
		mq->num_wr_reqs_to_start_packing =
			get_packed_trigger(mq->num_of_potential_packed_wr_reqs,
					   mq->card, req,
					   mq->num_wr_reqs_to_start_packing);
		mq->num_of_potential_packed_wr_reqs = 0;
		return;
	}

	data_dir = rq_data_dir(req);

	if (data_dir == READ) {
		mmc_blk_disable_wr_packing(mq);
		mq->num_wr_reqs_to_start_packing =
			get_packed_trigger(mq->num_of_potential_packed_wr_reqs,
					   mq->card, req,
					   mq->num_wr_reqs_to_start_packing);
		mq->num_of_potential_packed_wr_reqs = 0;
		mq->wr_packing_enabled = false;
		return;
	} else if (data_dir == WRITE) {
		mq->num_of_potential_packed_wr_reqs++;
	}

	if (mq->num_of_potential_packed_wr_reqs >
			mq->num_wr_reqs_to_start_packing)
		mq->wr_packing_enabled = true;
}

struct mmc_wr_pack_stats *mmc_blk_get_packed_statistics(struct mmc_card *card)
{
	if (!card)
		return NULL;

	return &card->wr_pack_stats;
}
EXPORT_SYMBOL(mmc_blk_get_packed_statistics);

void mmc_blk_init_packed_statistics(struct mmc_card *card)
{
	int max_num_of_packed_reqs = 0;

	if (!card || !card->wr_pack_stats.packing_events)
		return;

	max_num_of_packed_reqs = card->ext_csd.max_packed_writes;

	spin_lock(&card->wr_pack_stats.lock);
	memset(card->wr_pack_stats.packing_events, 0,
		(max_num_of_packed_reqs + 1) *
	       sizeof(*card->wr_pack_stats.packing_events));
	memset(&card->wr_pack_stats.pack_stop_reason, 0,
		sizeof(card->wr_pack_stats.pack_stop_reason));
	card->wr_pack_stats.enabled = true;
	spin_unlock(&card->wr_pack_stats.lock);
}
EXPORT_SYMBOL(mmc_blk_init_packed_statistics);

static u8 mmc_blk_prep_packed_list(struct mmc_queue *mq, struct request *req)
{
	struct request_queue *q = mq->queue;
	struct mmc_card *card = mq->card;
	struct request *cur = req, *next = NULL;
	struct mmc_blk_data *md = mq->data;
	struct mmc_queue_req *mqrq = mq->mqrq_cur;
	bool en_rel_wr = card->ext_csd.rel_param & EXT_CSD_WR_REL_PARAM_EN;
	unsigned int req_sectors = 0, phys_segments = 0;
	unsigned int max_blk_count, max_phys_segs;
	bool put_back = true;
	u8 max_packed_rw = 0;
	u8 reqs = 0;
	struct mmc_wr_pack_stats *stats = &card->wr_pack_stats;

	if (!(md->flags & MMC_BLK_PACKED_CMD))
		goto no_packed;

	if (!mq->wr_packing_enabled)
		goto no_packed;

	if ((rq_data_dir(cur) == WRITE) &&
	    mmc_host_packed_wr(card->host))
		max_packed_rw = card->ext_csd.max_packed_writes;

	if (max_packed_rw == 0)
		goto no_packed;

	if (mmc_req_rel_wr(cur) &&
	    (md->flags & MMC_BLK_REL_WR) && !en_rel_wr)
		goto no_packed;

	if (mmc_large_sector(card) &&
	    !IS_ALIGNED(blk_rq_sectors(cur), 8))
		goto no_packed;

	if (cur->cmd_flags & REQ_FUA)
		goto no_packed;

	mmc_blk_clear_packed(mqrq);

	max_blk_count = min(card->host->max_blk_count,
			    card->host->max_req_size >> 9);
	if (unlikely(max_blk_count > 0xffff))
		max_blk_count = 0xffff;

	max_phys_segs = queue_max_segments(q);
	req_sectors += blk_rq_sectors(cur);
	phys_segments += cur->nr_phys_segments;

	if (rq_data_dir(cur) == WRITE) {
		req_sectors += mmc_large_sector(card) ? 8 : 1;
		phys_segments += mmc_calc_packed_hdr_segs(q, card);
	}

	spin_lock(&stats->lock);
	do {
		if (reqs >= max_packed_rw - 1) {
			put_back = false;
			break;
		}

		spin_lock_irq(q->queue_lock);
		next = blk_fetch_request(q);
		spin_unlock_irq(q->queue_lock);
		if (!next) {
			MMC_BLK_UPDATE_STOP_REASON(stats, EMPTY_QUEUE);
			put_back = false;
			break;
		}

		if (mmc_large_sector(card) &&
		    !IS_ALIGNED(blk_rq_sectors(next), 8)) {
			MMC_BLK_UPDATE_STOP_REASON(stats, LARGE_SEC_ALIGN);
			break;
		}

		if (next->cmd_flags & REQ_DISCARD ||
		    next->cmd_flags & REQ_FLUSH) {
			MMC_BLK_UPDATE_STOP_REASON(stats, FLUSH_OR_DISCARD);
			break;
		}

		if (next->cmd_flags & REQ_FUA) {
			MMC_BLK_UPDATE_STOP_REASON(stats, FUA);
			break;
		}

		if (rq_data_dir(cur) != rq_data_dir(next)) {
			MMC_BLK_UPDATE_STOP_REASON(stats, WRONG_DATA_DIR);
			break;
		}

		if (mmc_req_rel_wr(next) &&
		    (md->flags & MMC_BLK_REL_WR) && !en_rel_wr) {
			MMC_BLK_UPDATE_STOP_REASON(stats, REL_WRITE);
			break;
		}

		req_sectors += blk_rq_sectors(next);
		if (req_sectors > max_blk_count) {
			if (stats->enabled)
				stats->pack_stop_reason[EXCEEDS_SECTORS]++;
			break;
		}

		phys_segments +=  next->nr_phys_segments;
		if (phys_segments > max_phys_segs) {
			MMC_BLK_UPDATE_STOP_REASON(stats, EXCEEDS_SEGMENTS);
			break;
		}

		if (mq->no_pack_for_random) {
			if ((blk_rq_pos(cur) + blk_rq_sectors(cur)) !=
			    blk_rq_pos(next)) {
				MMC_BLK_UPDATE_STOP_REASON(stats, RANDOM);
				put_back = 1;
				break;
			}
		}

		if (rq_data_dir(next) == WRITE)
			mq->num_of_potential_packed_wr_reqs++;
		list_add_tail(&next->queuelist, &mqrq->packed->list);
		cur = next;
		reqs++;
	} while (1);

	if (put_back) {
		spin_lock_irq(q->queue_lock);
		blk_requeue_request(q, next);
		spin_unlock_irq(q->queue_lock);
	}

	if (stats->enabled) {
		if (reqs + 1 <= card->ext_csd.max_packed_writes)
			stats->packing_events[reqs + 1]++;
		if (reqs + 1 == max_packed_rw)
			MMC_BLK_UPDATE_STOP_REASON(stats, THRESHOLD);
	}

	spin_unlock(&stats->lock);

	if (reqs > 0) {
		list_add(&req->queuelist, &mqrq->packed->list);
		mqrq->packed->nr_entries = ++reqs;
		mqrq->packed->retries = reqs;
		return reqs;
	}

no_packed:
	mqrq->cmd_type = MMC_PACKED_NONE;
	return 0;
}

static void mmc_blk_packed_hdr_wrq_prep(struct mmc_queue_req *mqrq,
					struct mmc_card *card,
					struct mmc_queue *mq)
{
	struct mmc_blk_request *brq = &mqrq->brq;
	struct request *req = mqrq->req;
	struct request *prq;
	struct mmc_blk_data *md = mq->data;
	struct mmc_packed *packed = mqrq->packed;
	bool do_rel_wr, do_data_tag;
	u32 *packed_cmd_hdr;
	u8 hdr_blocks;
	u8 i = 1;

	BUG_ON(!packed);

	mqrq->cmd_type = MMC_PACKED_WRITE;
	packed->blocks = 0;
	packed->idx_failure = MMC_PACKED_NR_IDX;

	packed_cmd_hdr = packed->cmd_hdr;
	memset(packed_cmd_hdr, 0, sizeof(packed->cmd_hdr));
	packed_cmd_hdr[0] = (packed->nr_entries << 16) |
		(PACKED_CMD_WR << 8) | PACKED_CMD_VER;
	hdr_blocks = mmc_large_sector(card) ? 8 : 1;

	/*
	 * Argument for each entry of packed group
	 */
	list_for_each_entry(prq, &packed->list, queuelist) {
		do_rel_wr = mmc_req_rel_wr(prq) && (md->flags & MMC_BLK_REL_WR);
		do_data_tag = (card->ext_csd.data_tag_unit_size) &&
			(prq->cmd_flags & REQ_META) &&
			(rq_data_dir(prq) == WRITE) &&
			((brq->data.blocks * brq->data.blksz) >=
			 card->ext_csd.data_tag_unit_size);
		/* Argument of CMD23 */
		packed_cmd_hdr[(i * 2)] =
			(do_rel_wr ? MMC_CMD23_ARG_REL_WR : 0) |
			(do_data_tag ? MMC_CMD23_ARG_TAG_REQ : 0) |
			blk_rq_sectors(prq);
		/* Argument of CMD18 or CMD25 */
		packed_cmd_hdr[((i * 2)) + 1] =
			mmc_card_blockaddr(card) ?
			blk_rq_pos(prq) : blk_rq_pos(prq) << 9;
		packed->blocks += blk_rq_sectors(prq);
		i++;
	}

	memset(brq, 0, sizeof(struct mmc_blk_request));
	brq->mrq.cmd = &brq->cmd;
	brq->mrq.data = &brq->data;
	brq->mrq.sbc = &brq->sbc;
	brq->mrq.stop = &brq->stop;

	brq->sbc.opcode = MMC_SET_BLOCK_COUNT;
	brq->sbc.arg = MMC_CMD23_ARG_PACKED | (packed->blocks + hdr_blocks);
	brq->sbc.flags = MMC_RSP_R1 | MMC_CMD_AC;

	brq->cmd.opcode = MMC_WRITE_MULTIPLE_BLOCK;
	brq->cmd.arg = blk_rq_pos(req);
	if (!mmc_card_blockaddr(card))
		brq->cmd.arg <<= 9;
	brq->cmd.flags = MMC_RSP_SPI_R1 | MMC_RSP_R1 | MMC_CMD_ADTC;

	brq->data.blksz = 512;
	brq->data.blocks = packed->blocks + hdr_blocks;
	brq->data.flags |= MMC_DATA_WRITE;
	brq->data.fault_injected = false;

	brq->stop.opcode = MMC_STOP_TRANSMISSION;
	brq->stop.arg = 0;
	brq->stop.flags = MMC_RSP_SPI_R1B | MMC_RSP_R1B | MMC_CMD_AC;

	mmc_set_data_timeout(&brq->data, card);

	brq->data.sg = mqrq->sg;
	brq->data.sg_len = mmc_queue_map_sg(mq, mqrq);

	mqrq->mmc_active.mrq = &brq->mrq;

	/*
	 * This is intended for packed commands tests usage - in case these
	 * functions are not in use the respective pointers are NULL
	 */
	if (mq->err_check_fn)
		mqrq->mmc_active.err_check = mq->err_check_fn;
	else
		mqrq->mmc_active.err_check = mmc_blk_packed_err_check;

	if (mq->packed_test_fn)
		mq->packed_test_fn(mq->queue, mqrq);

	mmc_queue_bounce_pre(mqrq);
}

static int mmc_blk_cmd_err(struct mmc_blk_data *md, struct mmc_card *card,
			   struct mmc_blk_request *brq, struct request *req,
			   int ret)
{
	struct mmc_queue_req *mq_rq;
	mq_rq = container_of(brq, struct mmc_queue_req, brq);

	/*
	 * If this is an SD card and we're writing, we can first
	 * mark the known good sectors as ok.
	 *
	 * If the card is not SD, we can still ok written sectors
	 * as reported by the controller (which might be less than
	 * the real number of written sectors, but never more).
	 */
	if (mmc_card_sd(card)) {
		u32 blocks;
		if (!brq->data.fault_injected) {
			blocks = mmc_sd_num_wr_blocks(card);
			if (blocks != (u32)-1)
				ret = blk_end_request(req, 0, blocks << 9);
		} else
			ret = blk_end_request(req, 0, brq->data.bytes_xfered);
	} else {
		if (!mmc_packed_cmd(mq_rq->cmd_type))
			ret = blk_end_request(req, 0, brq->data.bytes_xfered);
	}
	return ret;
}

static int mmc_blk_end_packed_req(struct mmc_queue_req *mq_rq)
{
	struct request *prq;
	struct mmc_packed *packed = mq_rq->packed;
	int idx = packed->idx_failure, i = 0;
	int ret = 0;

	BUG_ON(!packed);

	while (!list_empty(&packed->list)) {
		prq = list_entry_rq(packed->list.next);
		if (idx == i) {
			/* retry from error index */
			packed->nr_entries -= idx;
			mq_rq->req = prq;
			ret = 1;

			if (packed->nr_entries == MMC_PACKED_NR_SINGLE) {
				list_del_init(&prq->queuelist);
				mmc_blk_clear_packed(mq_rq);
			}
			return ret;
		}
		list_del_init(&prq->queuelist);
		blk_end_request(prq, 0, blk_rq_bytes(prq));
		i++;
	}

	mmc_blk_clear_packed(mq_rq);
	return ret;
}

static void mmc_blk_abort_packed_req(struct mmc_queue_req *mq_rq)
{
	struct request *prq;
	struct mmc_packed *packed = mq_rq->packed;

	BUG_ON(!packed);

	while (!list_empty(&packed->list)) {
		prq = list_entry_rq(packed->list.next);
		list_del_init(&prq->queuelist);
		blk_end_request(prq, -EIO, blk_rq_bytes(prq));
	}

	mmc_blk_clear_packed(mq_rq);
}

static void mmc_blk_revert_packed_req(struct mmc_queue *mq,
				      struct mmc_queue_req *mq_rq)
{
	struct request *prq;
	struct request_queue *q = mq->queue;
	struct mmc_packed *packed = mq_rq->packed;

	BUG_ON(!packed);

	while (!list_empty(&packed->list)) {
		prq = list_entry_rq(packed->list.prev);
		if (prq->queuelist.prev != &packed->list) {
			list_del_init(&prq->queuelist);
			spin_lock_irq(q->queue_lock);
			blk_requeue_request(mq->queue, prq);
			spin_unlock_irq(q->queue_lock);
		} else {
			list_del_init(&prq->queuelist);
		}
	}

	mmc_blk_clear_packed(mq_rq);
}

static int mmc_blk_cmdq_start_req(struct mmc_host *host,
				  struct mmc_cmdq_req *cmdq_req)
{
	struct mmc_request *mrq = &cmdq_req->mrq;

	mrq->done = mmc_blk_cmdq_req_done;
	return mmc_cmdq_start_req(host, cmdq_req);
}

/* prepare for non-data commands */
static struct mmc_cmdq_req *mmc_cmdq_prep_dcmd(
		struct mmc_queue_req *mqrq, struct mmc_queue *mq)
{
	struct request *req = mqrq->req;
	struct mmc_cmdq_req *cmdq_req = &mqrq->cmdq_req;

	memset(&mqrq->cmdq_req, 0, sizeof(struct mmc_cmdq_req));

	cmdq_req->mrq.data = NULL;
	cmdq_req->cmd_flags = req->cmd_flags;
	cmdq_req->mrq.req = mqrq->req;
	req->special = mqrq;
	cmdq_req->cmdq_req_flags |= DCMD;
	cmdq_req->mrq.cmdq_req = cmdq_req;

	return &mqrq->cmdq_req;
}


#define IS_RT_CLASS_REQ(x)     \
	(IOPRIO_PRIO_CLASS(req_get_ioprio(x)) == IOPRIO_CLASS_RT)

static struct mmc_cmdq_req *mmc_blk_cmdq_rw_prep(
		struct mmc_queue_req *mqrq, struct mmc_queue *mq)
{
	struct mmc_card *card = mq->card;
	struct request *req = mqrq->req;
	struct mmc_blk_data *md = mq->data;
	bool do_rel_wr = mmc_req_rel_wr(req) && (md->flags & MMC_BLK_REL_WR);
	bool do_data_tag;
	bool read_dir = (rq_data_dir(req) == READ);
	bool prio = IS_RT_CLASS_REQ(req);
	struct mmc_cmdq_req *cmdq_rq = &mqrq->cmdq_req;

	memset(&mqrq->cmdq_req, 0, sizeof(struct mmc_cmdq_req));

	cmdq_rq->tag = req->tag;
	if (read_dir) {
		cmdq_rq->cmdq_req_flags |= DIR;
		cmdq_rq->data.flags = MMC_DATA_READ;
	} else {
		cmdq_rq->data.flags = MMC_DATA_WRITE;
	}
	if (prio)
		cmdq_rq->cmdq_req_flags |= PRIO;

	if (do_rel_wr)
		cmdq_rq->cmdq_req_flags |= REL_WR;

	cmdq_rq->data.blocks = blk_rq_sectors(req);
	cmdq_rq->blk_addr = blk_rq_pos(req);
	cmdq_rq->data.blksz = MMC_CARD_CMDQ_BLK_SIZE;

	mmc_set_data_timeout(&cmdq_rq->data, card);

	do_data_tag = (card->ext_csd.data_tag_unit_size) &&
		(req->cmd_flags & REQ_META) &&
		(rq_data_dir(req) == WRITE) &&
		((cmdq_rq->data.blocks * cmdq_rq->data.blksz) >=
		 card->ext_csd.data_tag_unit_size);
	if (do_data_tag)
		cmdq_rq->cmdq_req_flags |= DAT_TAG;
	cmdq_rq->data.sg = mqrq->sg;
	cmdq_rq->data.sg_len = mmc_queue_map_sg(mq, mqrq);

	/*
	 * Adjust the sg list so it is the same size as the
	 * request.
	 */
	if (cmdq_rq->data.blocks > card->host->max_blk_count)
		cmdq_rq->data.blocks = card->host->max_blk_count;

	if (cmdq_rq->data.blocks != blk_rq_sectors(req)) {
		int i, data_size = cmdq_rq->data.blocks << 9;
		struct scatterlist *sg;

		for_each_sg(cmdq_rq->data.sg, sg, cmdq_rq->data.sg_len, i) {
			data_size -= sg->length;
			if (data_size <= 0) {
				sg->length += data_size;
				i++;
				break;
			}
		}
		cmdq_rq->data.sg_len = i;
	}

	mqrq->cmdq_req.cmd_flags = req->cmd_flags;
	mqrq->cmdq_req.mrq.req = mqrq->req;
	mqrq->cmdq_req.mrq.cmdq_req = &mqrq->cmdq_req;
	mqrq->cmdq_req.mrq.data = &mqrq->cmdq_req.data;
	mqrq->req->special = mqrq;

	pr_debug("%s: %s: mrq: 0x%p req: 0x%p mqrq: 0x%p bytes to xf: %d mmc_cmdq_req: 0x%p card-addr: 0x%08x dir(r-1/w-0): %d\n",
		 mmc_hostname(card->host), __func__, &mqrq->cmdq_req.mrq,
		 mqrq->req, mqrq, (cmdq_rq->data.blocks * cmdq_rq->data.blksz),
		 cmdq_rq, cmdq_rq->blk_addr,
		 (cmdq_rq->cmdq_req_flags & DIR) ? 1 : 0);

	return &mqrq->cmdq_req;
}

static int mmc_blk_cmdq_issue_rw_rq(struct mmc_queue *mq, struct request *req)
{
	struct mmc_queue_req *active_mqrq;
	struct mmc_card *card = mq->card;
	struct mmc_host *host = card->host;
	struct mmc_cmdq_req *mc_rq;
	int ret = 0;

	mmc_deferred_scaling(host);
	mmc_cmdq_clk_scaling_start_busy(host, true);

	BUG_ON((req->tag < 0) || (req->tag > card->ext_csd.cmdq_depth));
	BUG_ON(test_and_set_bit(req->tag, &host->cmdq_ctx.data_active_reqs));
	BUG_ON(test_and_set_bit(req->tag, &host->cmdq_ctx.active_reqs));

	active_mqrq = &mq->mqrq_cmdq[req->tag];
	active_mqrq->req = req;

	mc_rq = mmc_blk_cmdq_rw_prep(active_mqrq, mq);

	ret = mmc_blk_cmdq_start_req(card->host, mc_rq);
	return ret;
}

/*
 * Issues a flush (dcmd) request
 */
int mmc_blk_cmdq_issue_flush_rq(struct mmc_queue *mq, struct request *req)
{
	int err;
	struct mmc_queue_req *active_mqrq;
	struct mmc_card *card = mq->card;
	struct mmc_host *host;
	struct mmc_cmdq_req *cmdq_req;
	struct mmc_cmdq_context_info *ctx_info;

	BUG_ON(!card);
	host = card->host;
	BUG_ON(!host);
	BUG_ON(req->tag > card->ext_csd.cmdq_depth);
	BUG_ON(test_and_set_bit(req->tag, &host->cmdq_ctx.active_reqs));

	ctx_info = &host->cmdq_ctx;

	set_bit(CMDQ_STATE_DCMD_ACTIVE, &ctx_info->curr_state);

	active_mqrq = &mq->mqrq_cmdq[req->tag];
	active_mqrq->req = req;

	cmdq_req = mmc_cmdq_prep_dcmd(active_mqrq, mq);
	cmdq_req->cmdq_req_flags |= QBR;
	cmdq_req->mrq.cmd = &cmdq_req->cmd;
	cmdq_req->tag = req->tag;

	err = mmc_cmdq_prepare_flush(cmdq_req->mrq.cmd);
	if (err) {
		pr_err("%s: failed (%d) preparing flush req\n",
		       mmc_hostname(host), err);
		return err;
	}
	err = mmc_blk_cmdq_start_req(card->host, cmdq_req);
	return err;
}
EXPORT_SYMBOL(mmc_blk_cmdq_issue_flush_rq);

static void mmc_blk_cmdq_reset(struct mmc_host *host, bool clear_all)
{
	if (!host->cmdq_ops->reset)
		return;

	if (!test_bit(CMDQ_STATE_HALT, &host->cmdq_ctx.curr_state)) {
		if (mmc_cmdq_halt(host, true)) {
			pr_err("%s: halt failed\n", mmc_hostname(host));
			goto reset;
		}
	}

	if (clear_all)
		mmc_cmdq_discard_queue(host, 0);
reset:
	mmc_hw_reset(host);
	mmc_host_clk_hold(host);
	host->cmdq_ops->reset(host, true);
	mmc_host_clk_release(host);
	clear_bit(CMDQ_STATE_HALT, &host->cmdq_ctx.curr_state);
}

static void mmc_blk_cmdq_shutdown(struct mmc_queue *mq)
{
	int err;
	struct mmc_card *card = mq->card;
	struct mmc_host *host = card->host;

	mmc_get_card(card);
	mmc_host_clk_hold(host);
	err = mmc_cmdq_halt(host, true);
	if (err) {
		pr_err("%s: halt: failed: %d\n", __func__, err);
		return;
	}

	/* disable CQ mode in card */
	err = mmc_switch(card, EXT_CSD_CMD_SET_NORMAL,
			 EXT_CSD_CMDQ, 0,
			 card->ext_csd.generic_cmd6_time);
	if (err) {
		pr_err("%s: failed to switch card to legacy mode: %d\n",
		       __func__, err);
		goto out;
	} else {
		mmc_card_clr_cmdq(card);
		host->cmdq_ops->disable(host, false);
		host->card->cmdq_init = false;
	}
out:
	mmc_host_clk_release(host);
	mmc_put_card(card);
}

static enum blk_eh_timer_return mmc_blk_cmdq_req_timed_out(struct request *req)
{
	struct mmc_queue *mq = req->q->queuedata;
	struct mmc_host *host = mq->card->host;
	struct mmc_queue_req *mq_rq = req->special;
	struct mmc_request *mrq = &mq_rq->cmdq_req.mrq;
	struct mmc_cmdq_req *cmdq_req = &mq_rq->cmdq_req;

	if (cmdq_req->cmdq_req_flags & DCMD)
		mrq->cmd->error = -ETIMEDOUT;
	else
		mrq->data->error = -ETIMEDOUT;

	host->err_mrq = mrq;
	mrq->done(mrq);

	return BLK_EH_NOT_HANDLED;
}

static void mmc_blk_cmdq_err(struct mmc_queue *mq)
{
	int err;
	int retry = 0;
	int gen_err;
	u32 status;

	struct mmc_host *host = mq->card->host;
	struct mmc_request *mrq = host->err_mrq;
	struct mmc_card *card = mq->card;
	struct mmc_cmdq_context_info *ctx_info = &host->cmdq_ctx;

	pm_runtime_get_sync(&card->dev);
	mmc_host_clk_hold(host);
	host->cmdq_ops->dumpstate(host);
	mmc_host_clk_release(host);

	err = mmc_cmdq_halt(host, true);
	if (err) {
		pr_err("halt: failed: %d\n", err);
		goto reset;
	}

	/* RED error - Fatal: requires reset */
	if (mrq->cmdq_req->resp_err) {
		pr_crit("%s: Response error detected: Device in bad state\n",
			mmc_hostname(host));
		blk_end_request_all(mrq->req, -EIO);
		goto reset;
	}

	if (mrq->data->error) {
		blk_end_request_all(mrq->req, mrq->data->error);
		for (; retry < MAX_RETRIES; retry++) {
			err = get_card_status(card, &status, 0);
			if (!err)
				break;
		}

		if (err) {
			pr_err("%s: No response from card !!!\n",
			       mmc_hostname(host));
			goto reset;
		}

		if (R1_CURRENT_STATE(status) == R1_STATE_DATA ||
		    R1_CURRENT_STATE(status) == R1_STATE_RCV) {
			err =  send_stop(card, MMC_CMDQ_STOP_TIMEOUT_MS,
					 mrq->req, &gen_err, &status);
			if (err) {
				pr_err("%s: error %d sending stop (%d) command\n",
					mrq->req->rq_disk->disk_name,
					err, status);
				goto reset;
			}
		}

		if (mmc_cmdq_discard_queue(host, mrq->req->tag))
			goto reset;
		else
			goto unhalt;
	}

	/* DCMD commands */
	if (mrq->cmd->error)
		blk_end_request_all(mrq->req, mrq->cmd->error);

reset:
	spin_lock_irq(mq->queue->queue_lock);
	blk_queue_invalidate_tags(mrq->req->q);
	spin_unlock_irq(mq->queue->queue_lock);
	mmc_blk_cmdq_reset(host, true);
	goto out;

unhalt:
	mmc_cmdq_halt(host, false);

out:
	pm_runtime_mark_last_busy(&card->dev);
	__mmc_put_card(card);

	if (test_and_clear_bit(0, &ctx_info->req_starved))
		blk_run_queue(mrq->req->q);
}

/* invoked by block layer in softirq context */
void mmc_blk_cmdq_complete_rq(struct request *rq)
{
	struct mmc_queue_req *mq_rq = rq->special;
	struct mmc_request *mrq = &mq_rq->cmdq_req.mrq;
	struct mmc_host *host = mrq->host;
	struct mmc_cmdq_context_info *ctx_info = &host->cmdq_ctx;
	struct mmc_cmdq_req *cmdq_req = &mq_rq->cmdq_req;
	struct mmc_queue *mq = (struct mmc_queue *)rq->q->queuedata;
	int err = 0;
	bool is_dcmd = false;

	if (mrq->cmd && mrq->cmd->error)
		err = mrq->cmd->error;
	else if (mrq->data && mrq->data->error)
		err = mrq->data->error;

	/* clear pending request */
	BUG_ON(!test_and_clear_bit(cmdq_req->tag,
				   &ctx_info->active_reqs));

	if (cmdq_req->cmdq_req_flags & DCMD)
		is_dcmd = true;
	else
		BUG_ON(!test_and_clear_bit(cmdq_req->tag,
			 &ctx_info->data_active_reqs));

	mmc_cmdq_post_req(host, mrq, err);
	if (err) {
		pr_err("%s: %s: txfr error: %d\n", mmc_hostname(mrq->host),
		       __func__, err);
		if (test_bit(CMDQ_STATE_ERR, &ctx_info->curr_state)) {
			pr_err("%s: CQ in error state, ending current req: %d\n",
				__func__, err);
			blk_end_request_all(rq, err);
		} else {
			set_bit(CMDQ_STATE_ERR, &ctx_info->curr_state);
			schedule_work(&mq->cmdq_err_work);
		}
		goto out;
	}

	if (cmdq_req->cmdq_req_flags & DCMD) {
		clear_bit(CMDQ_STATE_DCMD_ACTIVE, &ctx_info->curr_state);
		blk_end_request_all(rq, err);
		goto out;
	}

	blk_end_request(rq, err, cmdq_req->data.bytes_xfered);

out:

	mmc_cmdq_clk_scaling_stop_busy(host, true, is_dcmd);
	if (!test_bit(CMDQ_STATE_ERR, &ctx_info->curr_state) &&
			test_and_clear_bit(0, &ctx_info->req_starved))
		blk_run_queue(mq->queue);

	mmc_put_card(host->card);
	if (!ctx_info->active_reqs)
		wake_up_interruptible(&host->cmdq_ctx.queue_empty_wq);

	if (blk_queue_stopped(mq->queue) && !ctx_info->active_reqs)
		complete(&mq->cmdq_shutdown_complete);
	return;
}

/*
 * Complete reqs from block layer softirq context
 * Invoked in irq context
 */
void mmc_blk_cmdq_req_done(struct mmc_request *mrq)
{
	struct request *req = mrq->req;

	mmc_host_clk_release(mrq->host);
	blk_complete_request(req);
}
EXPORT_SYMBOL(mmc_blk_cmdq_req_done);

static int mmc_blk_issue_rw_rq(struct mmc_queue *mq, struct request *rqc)
{
	struct mmc_blk_data *md = mq->data;
	struct mmc_card *card = md->queue.card;
	struct mmc_blk_request *brq = &mq->mqrq_cur->brq;
	int ret = 1, disable_multi = 0, retry = 0, type;
	enum mmc_blk_status status;
	struct mmc_queue_req *mq_rq;
	struct request *req = rqc;
	struct mmc_async_req *areq;
	const u8 packed_nr = 2;
	u8 reqs = 0;

	if (!rqc && !mq->mqrq_prev->req)
		return 0;

	if (rqc)
		reqs = mmc_blk_prep_packed_list(mq, rqc);

	do {
		if (rqc) {
			/*
			 * When 4KB native sector is enabled, only 8 blocks
			 * multiple read or write is allowed
			 */
			if ((brq->data.blocks & 0x07) &&
			    (card->ext_csd.data_sector_size == 4096)) {
				pr_err("%s: Transfer size is not 4KB sector size aligned\n",
					req->rq_disk->disk_name);
				mq_rq = mq->mqrq_cur;
				goto cmd_abort;
			}

			if (reqs >= packed_nr)
				mmc_blk_packed_hdr_wrq_prep(mq->mqrq_cur,
							    card, mq);
			else
				mmc_blk_rw_rq_prep(mq->mqrq_cur, card, 0, mq);
			areq = &mq->mqrq_cur->mmc_active;
		} else
			areq = NULL;
		areq = mmc_start_req(card->host, areq, (int *) &status);
		if (!areq) {
			if (status == MMC_BLK_NEW_REQUEST)
				set_bit(MMC_QUEUE_NEW_REQUEST, &mq->flags);
			return 0;
		}

		mq_rq = container_of(areq, struct mmc_queue_req, mmc_active);
		brq = &mq_rq->brq;
		req = mq_rq->req;
		type = rq_data_dir(req) == READ ? MMC_BLK_READ : MMC_BLK_WRITE;
		mmc_queue_bounce_post(mq_rq);

		switch (status) {
		case MMC_BLK_SUCCESS:
		case MMC_BLK_PARTIAL:
			/*
			 * A block was successfully transferred.
			 */
			mmc_blk_reset_success(md, type);

			if (mmc_packed_cmd(mq_rq->cmd_type)) {
				ret = mmc_blk_end_packed_req(mq_rq);
				break;
			} else {
				ret = blk_end_request(req, 0,
						brq->data.bytes_xfered);
			}

			/*
			 * If the blk_end_request function returns non-zero even
			 * though all data has been transferred and no errors
			 * were returned by the host controller, it's a bug.
			 */
			if (status == MMC_BLK_SUCCESS && ret) {
				pr_err("%s BUG rq_tot %d d_xfer %d\n",
				       __func__, blk_rq_bytes(req),
				       brq->data.bytes_xfered);
				rqc = NULL;
				goto cmd_abort;
			}
			break;
		case MMC_BLK_CMD_ERR:
			ret = mmc_blk_cmd_err(md, card, brq, req, ret);
<<<<<<< HEAD
			if (!mmc_blk_reset(md, card->host, type)) {
				if (!ret) {
					/*
					 * We have successfully completed block
					 * request and notified to upper layers.
					 * As the reset is successful, assume
					 * h/w is in clean state and proceed
					 * with new request.
					 */
					BUG_ON(card->host->areq);
					goto start_new_req;
				}
				break;
			}
			goto cmd_abort;
=======
			if (mmc_blk_reset(md, card->host, type))
				goto cmd_abort;
			if (!ret)
				goto start_new_req;
			break;
>>>>>>> 400d6865
		case MMC_BLK_RETRY:
			if (retry++ < MMC_BLK_MAX_RETRIES)
				break;
			/* Fall through */
		case MMC_BLK_ABORT:
			if (!mmc_blk_reset(md, card->host, type) &&
					(retry++ < (MMC_BLK_MAX_RETRIES + 1)))
					break;
			goto cmd_abort;
		case MMC_BLK_DATA_ERR: {
			int err;

			err = mmc_blk_reset(md, card->host, type);
			if (!err)
				break;
			goto cmd_abort;
		}
		case MMC_BLK_ECC_ERR:
			if (brq->data.blocks > 1) {
				/* Redo read one sector at a time */
				pr_warn("%s: retrying using single block read\n",
					req->rq_disk->disk_name);
				disable_multi = 1;
				break;
			}
			/*
			 * After an error, we redo I/O one sector at a
			 * time, so we only reach here after trying to
			 * read a single sector.
			 */
			ret = blk_end_request(req, -EIO,
						brq->data.blksz);
			if (!ret)
				goto start_new_req;
			break;
		case MMC_BLK_NOMEDIUM:
			goto cmd_abort;
		default:
			pr_err("%s: Unhandled return value (%d)",
					req->rq_disk->disk_name, status);
			goto cmd_abort;
		}

		if (ret) {
			if (mmc_packed_cmd(mq_rq->cmd_type)) {
				if (!mq_rq->packed->retries)
					goto cmd_abort;
				mmc_blk_packed_hdr_wrq_prep(mq_rq, card, mq);
				mmc_start_req(card->host,
					      &mq_rq->mmc_active, NULL);
			} else {

				/*
				 * In case of a incomplete request
				 * prepare it again and resend.
				 */
				mmc_blk_rw_rq_prep(mq_rq, card,
						disable_multi, mq);
				mmc_start_req(card->host,
						&mq_rq->mmc_active, NULL);
			}
		}
	} while (ret);

	return 1;

 cmd_abort:
	if (mmc_packed_cmd(mq_rq->cmd_type)) {
		mmc_blk_abort_packed_req(mq_rq);
	} else {
		if (mmc_card_removed(card))
			req->cmd_flags |= REQ_QUIET;
		while (ret)
			ret = blk_end_request(req, -EIO,
					blk_rq_cur_bytes(req));
	}

 start_new_req:
	if (rqc) {
		if (mmc_card_removed(card)) {
			rqc->cmd_flags |= REQ_QUIET;
			blk_end_request_all(rqc, -EIO);
		} else {
			/*
			 * If current request is packed, it needs to put back.
			 */
			if (mmc_packed_cmd(mq->mqrq_cur->cmd_type))
				mmc_blk_revert_packed_req(mq, mq->mqrq_cur);

			mmc_blk_rw_rq_prep(mq->mqrq_cur, card, 0, mq);
			mmc_start_req(card->host,
				      &mq->mqrq_cur->mmc_active, NULL);
		}
	}

	return 0;
}

static inline int mmc_blk_cmdq_part_switch(struct mmc_card *card,
				      struct mmc_blk_data *md)
{
	struct mmc_blk_data *main_md = mmc_get_drvdata(card);
	struct mmc_host *host = card->host;
	struct mmc_cmdq_context_info *ctx = &host->cmdq_ctx;
	u8 part_config = card->ext_csd.part_config;

	if ((main_md->part_curr == md->part_type) &&
	    (card->part_curr == md->part_type))
		return 0;

	WARN_ON(!((card->host->caps2 & MMC_CAP2_CMD_QUEUE) &&
		 card->ext_csd.cmdq_support &&
		 (md->flags & MMC_BLK_CMD_QUEUE)));

	if (!test_bit(CMDQ_STATE_HALT, &ctx->curr_state))
		WARN_ON(mmc_cmdq_halt(host, true));

	/* disable CQ mode in card */
	if (mmc_card_cmdq(card)) {
		WARN_ON(mmc_switch(card, EXT_CSD_CMD_SET_NORMAL,
				 EXT_CSD_CMDQ, 0,
				  card->ext_csd.generic_cmd6_time));
		mmc_card_clr_cmdq(card);
	}

	part_config &= ~EXT_CSD_PART_CONFIG_ACC_MASK;
	part_config |= md->part_type;

	WARN_ON(mmc_switch(card, EXT_CSD_CMD_SET_NORMAL,
			 EXT_CSD_PART_CONFIG, part_config,
			  card->ext_csd.part_time));

	card->ext_csd.part_config = part_config;
	card->part_curr = md->part_type;

	main_md->part_curr = md->part_type;

	WARN_ON(mmc_blk_cmdq_switch(card, md, true));
	WARN_ON(mmc_cmdq_halt(host, false));

	return 0;
}

static int mmc_blk_cmdq_issue_rq(struct mmc_queue *mq, struct request *req)
{
	int ret;
	struct mmc_blk_data *md = mq->data;
	struct mmc_card *card = md->queue.card;
	unsigned int cmd_flags = req ? req->cmd_flags : 0;

	mmc_get_card(card);
	ret = mmc_blk_cmdq_part_switch(card, md);
	if (ret) {
		pr_err("%s: %s: partition switch failed %d\n",
				md->disk->disk_name, __func__, ret);
		if (req)
			blk_end_request_all(req, ret);
		mmc_put_card(card);
		goto switch_failure;
	}

	if (req) {
		if (cmd_flags & REQ_DISCARD) {
			if (cmd_flags & REQ_SECURE &&
			   !(card->quirks & MMC_QUIRK_SEC_ERASE_TRIM_BROKEN))
				ret = mmc_blk_cmdq_issue_secdiscard_rq(mq, req);
			else
				ret = mmc_blk_cmdq_issue_discard_rq(mq, req);
		} else if (cmd_flags & REQ_FLUSH) {
			ret = mmc_blk_cmdq_issue_flush_rq(mq, req);
		} else {
			ret = mmc_blk_cmdq_issue_rw_rq(mq, req);
		}
	}

switch_failure:
	return ret;
}

static int mmc_blk_issue_rq(struct mmc_queue *mq, struct request *req)
{
	int ret;
	struct mmc_blk_data *md = mq->data;
	struct mmc_card *card = md->queue.card;
	struct mmc_host *host = card->host;
	unsigned long flags;
	unsigned int cmd_flags = req ? req->cmd_flags : 0;

	if (req && !mq->mqrq_prev->req) {
		/* claim host only for the first request */
		mmc_get_card(card);

#ifdef CONFIG_MMC_BLOCK_DEFERRED_RESUME
	if (mmc_bus_needs_resume(card->host))
		mmc_resume_bus(card->host);
#endif
		if (mmc_card_doing_bkops(host->card)) {
			ret = mmc_stop_bkops(host->card);
			if (ret)
				goto out;
		}
	}

	ret = mmc_blk_part_switch(card, md);
	if (ret) {
		if (req) {
			blk_end_request_all(req, -EIO);
		}
		ret = 0;
		goto out;
	}

	mmc_blk_write_packing_control(mq, req);

	clear_bit(MMC_QUEUE_NEW_REQUEST, &mq->flags);
	if (cmd_flags & REQ_DISCARD) {
		/* complete ongoing async transfer before issuing discard */
		if (card->host->areq)
			mmc_blk_issue_rw_rq(mq, NULL);
		if (cmd_flags & REQ_SECURE &&
			!(card->quirks & MMC_QUIRK_SEC_ERASE_TRIM_BROKEN))
			ret = mmc_blk_issue_secdiscard_rq(mq, req);
		else
			ret = mmc_blk_issue_discard_rq(mq, req);
	} else if (cmd_flags & (REQ_FLUSH | REQ_BARRIER)) {
		/* complete ongoing async transfer before issuing flush */
		if (card->host->areq)
			mmc_blk_issue_rw_rq(mq, NULL);
		ret = mmc_blk_issue_flush(mq, req);
	} else {
		if (!req && host->areq) {
			spin_lock_irqsave(&host->context_info.lock, flags);
			host->context_info.is_waiting_last_req = true;
			spin_unlock_irqrestore(&host->context_info.lock, flags);
		}
		ret = mmc_blk_issue_rw_rq(mq, req);
	}

out:
	if ((!req && !(test_bit(MMC_QUEUE_NEW_REQUEST, &mq->flags))) ||
	     (cmd_flags & MMC_REQ_SPECIAL_MASK))
		/*
		 * Release host when there are no more requests
		 * and after special request(discard, flush) is done.
		 * In case sepecial request, there is no reentry to
		 * the 'mmc_blk_issue_rq' with 'mqrq_prev->req'.
		 */
		mmc_put_card(card);
	return ret;
}

static inline int mmc_blk_readonly(struct mmc_card *card)
{
	return mmc_card_readonly(card) ||
	       !(card->csd.cmdclass & CCC_BLOCK_WRITE);
}

static struct mmc_blk_data *mmc_blk_alloc_req(struct mmc_card *card,
					      struct device *parent,
					      sector_t size,
					      bool default_ro,
					      const char *subname,
					      int area_type)
{
	struct mmc_blk_data *md;
	int devidx, ret;

	devidx = find_first_zero_bit(dev_use, max_devices);
	if (devidx >= max_devices)
		return ERR_PTR(-ENOSPC);
	__set_bit(devidx, dev_use);

	md = kzalloc(sizeof(struct mmc_blk_data), GFP_KERNEL);
	if (!md) {
		ret = -ENOMEM;
		goto out;
	}

	/*
	 * !subname implies we are creating main mmc_blk_data that will be
	 * associated with mmc_card with mmc_set_drvdata. Due to device
	 * partitions, devidx will not coincide with a per-physical card
	 * index anymore so we keep track of a name index.
	 */
	if (!subname) {
		md->name_idx = find_first_zero_bit(name_use, max_devices);
		__set_bit(md->name_idx, name_use);
	} else
		md->name_idx = ((struct mmc_blk_data *)
				dev_to_disk(parent)->private_data)->name_idx;

	md->area_type = area_type;

	/*
	 * Set the read-only status based on the supported commands
	 * and the write protect switch.
	 */
	md->read_only = mmc_blk_readonly(card);

	md->disk = alloc_disk(perdev_minors);
	if (md->disk == NULL) {
		ret = -ENOMEM;
		goto err_kfree;
	}

	spin_lock_init(&md->lock);
	INIT_LIST_HEAD(&md->part);
	md->usage = 1;

	ret = mmc_init_queue(&md->queue, card, &md->lock, subname, area_type);
	if (ret)
		goto err_putdisk;

	md->queue.issue_fn = mmc_blk_issue_rq;
	md->queue.data = md;

	md->disk->major	= MMC_BLOCK_MAJOR;
	md->disk->first_minor = devidx * perdev_minors;
	md->disk->fops = &mmc_bdops;
	md->disk->private_data = md;
	md->disk->queue = md->queue.queue;
	md->disk->driverfs_dev = parent;
	set_disk_ro(md->disk, md->read_only || default_ro);
	md->disk->flags = GENHD_FL_EXT_DEVT;
	if (area_type & (MMC_BLK_DATA_AREA_RPMB | MMC_BLK_DATA_AREA_BOOT))
		md->disk->flags |= GENHD_FL_NO_PART_SCAN;

	/*
	 * As discussed on lkml, GENHD_FL_REMOVABLE should:
	 *
	 * - be set for removable media with permanent block devices
	 * - be unset for removable block devices with permanent media
	 *
	 * Since MMC block devices clearly fall under the second
	 * case, we do not set GENHD_FL_REMOVABLE.  Userspace
	 * should use the block device creation/destruction hotplug
	 * messages to tell when the card is present.
	 */

	snprintf(md->disk->disk_name, sizeof(md->disk->disk_name),
		 "mmcblk%d%s", md->name_idx, subname ? subname : "");

	if (mmc_card_mmc(card))
		blk_queue_logical_block_size(md->queue.queue,
					     card->ext_csd.data_sector_size);
	else
		blk_queue_logical_block_size(md->queue.queue, 512);

	set_capacity(md->disk, size);

	if (mmc_host_cmd23(card->host)) {
		if (mmc_card_mmc(card) ||
		    (mmc_card_sd(card) &&
		     card->scr.cmds & SD_SCR_CMD23_SUPPORT))
			md->flags |= MMC_BLK_CMD23;
	}

	if (mmc_card_mmc(card) &&
	    md->flags & MMC_BLK_CMD23 &&
	    ((card->ext_csd.rel_param & EXT_CSD_WR_REL_PARAM_EN) ||
	     card->ext_csd.rel_sectors)) {
		md->flags |= MMC_BLK_REL_WR;
		blk_queue_flush(md->queue.queue, REQ_FLUSH | REQ_FUA);
	}

	if (card->cmdq_init) {
		md->flags |= MMC_BLK_CMD_QUEUE;
		md->queue.cmdq_complete_fn = mmc_blk_cmdq_complete_rq;
		md->queue.cmdq_issue_fn = mmc_blk_cmdq_issue_rq;
		md->queue.cmdq_error_fn = mmc_blk_cmdq_err;
		md->queue.cmdq_req_timed_out = mmc_blk_cmdq_req_timed_out;
		md->queue.cmdq_shutdown = mmc_blk_cmdq_shutdown;
	}

	if (mmc_card_mmc(card) && !card->cmdq_init &&
	    (area_type == MMC_BLK_DATA_AREA_MAIN) &&
	    (md->flags & MMC_BLK_CMD23) &&
	    card->ext_csd.packed_event_en) {
		if (!mmc_packed_init(&md->queue, card))
			md->flags |= MMC_BLK_PACKED_CMD;
	}

	return md;

 err_putdisk:
	put_disk(md->disk);
 err_kfree:
	if (!subname)
		__clear_bit(md->name_idx, name_use);
	kfree(md);
 out:
	__clear_bit(devidx, dev_use);
	return ERR_PTR(ret);
}

static struct mmc_blk_data *mmc_blk_alloc(struct mmc_card *card)
{
	sector_t size;
	struct mmc_blk_data *md;

	if (!mmc_card_sd(card) && mmc_card_blockaddr(card)) {
		/*
		 * The EXT_CSD sector count is in number or 512 byte
		 * sectors.
		 */
		size = card->ext_csd.sectors;
	} else {
		/*
		 * The CSD capacity field is in units of read_blkbits.
		 * set_capacity takes units of 512 bytes.
		 */
		size = card->csd.capacity << (card->csd.read_blkbits - 9);
	}

	md = mmc_blk_alloc_req(card, &card->dev, size, false, NULL,
					MMC_BLK_DATA_AREA_MAIN);
	return md;
}

static int mmc_blk_alloc_part(struct mmc_card *card,
			      struct mmc_blk_data *md,
			      unsigned int part_type,
			      sector_t size,
			      bool default_ro,
			      const char *subname,
			      int area_type)
{
	char cap_str[10];
	struct mmc_blk_data *part_md;

	part_md = mmc_blk_alloc_req(card, disk_to_dev(md->disk), size, default_ro,
				    subname, area_type);
	if (IS_ERR(part_md))
		return PTR_ERR(part_md);
	part_md->part_type = part_type;
	list_add(&part_md->part, &md->part);

	string_get_size((u64)get_capacity(part_md->disk) << 9, STRING_UNITS_2,
			cap_str, sizeof(cap_str));
	pr_info("%s: %s %s partition %u %s\n",
	       part_md->disk->disk_name, mmc_card_id(card),
	       mmc_card_name(card), part_md->part_type, cap_str);
	return 0;
}

/* MMC Physical partitions consist of two boot partitions and
 * up to four general purpose partitions.
 * For each partition enabled in EXT_CSD a block device will be allocatedi
 * to provide access to the partition.
 */

static int mmc_blk_alloc_parts(struct mmc_card *card, struct mmc_blk_data *md)
{
	int idx, ret = 0;

	if (!mmc_card_mmc(card))
		return 0;

	for (idx = 0; idx < card->nr_parts; idx++) {
		if (card->part[idx].size) {
			ret = mmc_blk_alloc_part(card, md,
				card->part[idx].part_cfg,
				card->part[idx].size >> 9,
				card->part[idx].force_ro,
				card->part[idx].name,
				card->part[idx].area_type);
			if (ret)
				return ret;
		}
	}

	return ret;
}

static void mmc_blk_remove_req(struct mmc_blk_data *md)
{
	struct mmc_card *card;

	if (md) {
		/*
		 * Flush remaining requests and free queues. It
		 * is freeing the queue that stops new requests
		 * from being accepted.
		 */
		card = md->queue.card;
		mmc_cleanup_queue(&md->queue);
		if (md->flags & MMC_BLK_PACKED_CMD)
			mmc_packed_clean(&md->queue);
		if (md->flags & MMC_BLK_CMD_QUEUE)
			mmc_cmdq_clean(&md->queue, card);
		device_remove_file(disk_to_dev(md->disk),
				   &md->num_wr_reqs_to_start_packing);
		if (md->disk->flags & GENHD_FL_UP) {
			device_remove_file(disk_to_dev(md->disk), &md->force_ro);
			if ((md->area_type & MMC_BLK_DATA_AREA_BOOT) &&
					card->ext_csd.boot_ro_lockable)
				device_remove_file(disk_to_dev(md->disk),
					&md->power_ro_lock);

			del_gendisk(md->disk);
		}
		mmc_blk_put(md);
	}
}

static void mmc_blk_remove_parts(struct mmc_card *card,
				 struct mmc_blk_data *md)
{
	struct list_head *pos, *q;
	struct mmc_blk_data *part_md;

	__clear_bit(md->name_idx, name_use);
	list_for_each_safe(pos, q, &md->part) {
		part_md = list_entry(pos, struct mmc_blk_data, part);
		list_del(pos);
		mmc_blk_remove_req(part_md);
	}
}

static int mmc_add_disk(struct mmc_blk_data *md)
{
	int ret;
	struct mmc_card *card = md->queue.card;

	add_disk(md->disk);
	md->force_ro.show = force_ro_show;
	md->force_ro.store = force_ro_store;
	sysfs_attr_init(&md->force_ro.attr);
	md->force_ro.attr.name = "force_ro";
	md->force_ro.attr.mode = S_IRUGO | S_IWUSR;
	ret = device_create_file(disk_to_dev(md->disk), &md->force_ro);
	if (ret)
		goto force_ro_fail;

	if ((md->area_type & MMC_BLK_DATA_AREA_BOOT) &&
	     card->ext_csd.boot_ro_lockable) {
		umode_t mode;

		if (card->ext_csd.boot_ro_lock & EXT_CSD_BOOT_WP_B_PWR_WP_DIS)
			mode = S_IRUGO;
		else
			mode = S_IRUGO | S_IWUSR;

		md->power_ro_lock.show = power_ro_lock_show;
		md->power_ro_lock.store = power_ro_lock_store;
		sysfs_attr_init(&md->power_ro_lock.attr);
		md->power_ro_lock.attr.mode = mode;
		md->power_ro_lock.attr.name =
					"ro_lock_until_next_power_on";
		ret = device_create_file(disk_to_dev(md->disk),
				&md->power_ro_lock);
		if (ret)
			goto power_ro_lock_fail;
	}

	md->num_wr_reqs_to_start_packing.show =
		num_wr_reqs_to_start_packing_show;
	md->num_wr_reqs_to_start_packing.store =
		num_wr_reqs_to_start_packing_store;
	sysfs_attr_init(&md->num_wr_reqs_to_start_packing.attr);
	md->num_wr_reqs_to_start_packing.attr.name =
		"num_wr_reqs_to_start_packing";
	md->num_wr_reqs_to_start_packing.attr.mode = S_IRUGO | S_IWUSR;
	ret = device_create_file(disk_to_dev(md->disk),
				 &md->num_wr_reqs_to_start_packing);
	if (ret)
		goto num_wr_reqs_to_start_packing_fail;

	md->no_pack_for_random.show = no_pack_for_random_show;
	md->no_pack_for_random.store = no_pack_for_random_store;
	sysfs_attr_init(&md->no_pack_for_random.attr);
	md->no_pack_for_random.attr.name = "no_pack_for_random";
	md->no_pack_for_random.attr.mode = S_IRUGO | S_IWUSR;
	ret = device_create_file(disk_to_dev(md->disk),
				 &md->no_pack_for_random);
	if (ret)
		goto no_pack_for_random_fails;

	return ret;

no_pack_for_random_fails:
	device_remove_file(disk_to_dev(md->disk),
			   &md->num_wr_reqs_to_start_packing);
num_wr_reqs_to_start_packing_fail:
	device_remove_file(disk_to_dev(md->disk), &md->power_ro_lock);
power_ro_lock_fail:
	device_remove_file(disk_to_dev(md->disk), &md->force_ro);
force_ro_fail:
	del_gendisk(md->disk);

	return ret;
}

static const struct mmc_fixup blk_fixups[] =
{
	MMC_FIXUP("SEM02G", CID_MANFID_SANDISK, 0x100, add_quirk,
		  MMC_QUIRK_INAND_CMD38),
	MMC_FIXUP("SEM04G", CID_MANFID_SANDISK, 0x100, add_quirk,
		  MMC_QUIRK_INAND_CMD38),
	MMC_FIXUP("SEM08G", CID_MANFID_SANDISK, 0x100, add_quirk,
		  MMC_QUIRK_INAND_CMD38),
	MMC_FIXUP("SEM16G", CID_MANFID_SANDISK, 0x100, add_quirk,
		  MMC_QUIRK_INAND_CMD38),
	MMC_FIXUP("SEM32G", CID_MANFID_SANDISK, 0x100, add_quirk,
		  MMC_QUIRK_INAND_CMD38),

	/*
	 * Some MMC cards experience performance degradation with CMD23
	 * instead of CMD12-bounded multiblock transfers. For now we'll
	 * black list what's bad...
	 * - Certain Toshiba cards.
	 *
	 * N.B. This doesn't affect SD cards.
	 */
	MMC_FIXUP("MMC08G", CID_MANFID_TOSHIBA, CID_OEMID_ANY, add_quirk_mmc,
		  MMC_QUIRK_BLK_NO_CMD23),
	MMC_FIXUP("MMC16G", CID_MANFID_TOSHIBA, CID_OEMID_ANY, add_quirk_mmc,
		  MMC_QUIRK_BLK_NO_CMD23),
	MMC_FIXUP("MMC32G", CID_MANFID_TOSHIBA, CID_OEMID_ANY, add_quirk_mmc,
		  MMC_QUIRK_BLK_NO_CMD23),

	/*
	 * Some Micron MMC cards needs longer data read timeout than
	 * indicated in CSD.
	 */
	MMC_FIXUP(CID_NAME_ANY, CID_MANFID_MICRON, 0x200, add_quirk_mmc,
		  MMC_QUIRK_LONG_READ_TIME),

	/*
	 * Some Samsung MMC cards need longer data read timeout than
	 * indicated in CSD.
	 */
	MMC_FIXUP("Q7XSAB", CID_MANFID_SAMSUNG, 0x100, add_quirk_mmc,
		  MMC_QUIRK_LONG_READ_TIME),

	/*
	 * On these Samsung MoviNAND parts, performing secure erase or
	 * secure trim can result in unrecoverable corruption due to a
	 * firmware bug.
	 */
	MMC_FIXUP("M8G2FA", CID_MANFID_SAMSUNG, CID_OEMID_ANY, add_quirk_mmc,
		  MMC_QUIRK_SEC_ERASE_TRIM_BROKEN),
	MMC_FIXUP("MAG4FA", CID_MANFID_SAMSUNG, CID_OEMID_ANY, add_quirk_mmc,
		  MMC_QUIRK_SEC_ERASE_TRIM_BROKEN),
	MMC_FIXUP("MBG8FA", CID_MANFID_SAMSUNG, CID_OEMID_ANY, add_quirk_mmc,
		  MMC_QUIRK_SEC_ERASE_TRIM_BROKEN),
	MMC_FIXUP("MCGAFA", CID_MANFID_SAMSUNG, CID_OEMID_ANY, add_quirk_mmc,
		  MMC_QUIRK_SEC_ERASE_TRIM_BROKEN),
	MMC_FIXUP("VAL00M", CID_MANFID_SAMSUNG, CID_OEMID_ANY, add_quirk_mmc,
		  MMC_QUIRK_SEC_ERASE_TRIM_BROKEN),
	MMC_FIXUP("VYL00M", CID_MANFID_SAMSUNG, CID_OEMID_ANY, add_quirk_mmc,
		  MMC_QUIRK_SEC_ERASE_TRIM_BROKEN),
	MMC_FIXUP("KYL00M", CID_MANFID_SAMSUNG, CID_OEMID_ANY, add_quirk_mmc,
		  MMC_QUIRK_SEC_ERASE_TRIM_BROKEN),
	MMC_FIXUP("VZL00M", CID_MANFID_SAMSUNG, CID_OEMID_ANY, add_quirk_mmc,
		  MMC_QUIRK_SEC_ERASE_TRIM_BROKEN),

	/* Some INAND MCP devices advertise incorrect timeout values */
	MMC_FIXUP("SEM04G", 0x45, CID_OEMID_ANY, add_quirk_mmc,
		  MMC_QUIRK_INAND_DATA_TIMEOUT),

	/*
	 * On these Samsung MoviNAND parts, performing secure erase or
	 * secure trim can result in unrecoverable corruption due to a
	 * firmware bug.
	 */
	MMC_FIXUP("M8G2FA", CID_MANFID_SAMSUNG, CID_OEMID_ANY, add_quirk_mmc,
		  MMC_QUIRK_SEC_ERASE_TRIM_BROKEN),
	MMC_FIXUP("MAG4FA", CID_MANFID_SAMSUNG, CID_OEMID_ANY, add_quirk_mmc,
		  MMC_QUIRK_SEC_ERASE_TRIM_BROKEN),
	MMC_FIXUP("MBG8FA", CID_MANFID_SAMSUNG, CID_OEMID_ANY, add_quirk_mmc,
		  MMC_QUIRK_SEC_ERASE_TRIM_BROKEN),
	MMC_FIXUP("MCGAFA", CID_MANFID_SAMSUNG, CID_OEMID_ANY, add_quirk_mmc,
		  MMC_QUIRK_SEC_ERASE_TRIM_BROKEN),
	MMC_FIXUP("VAL00M", CID_MANFID_SAMSUNG, CID_OEMID_ANY, add_quirk_mmc,
		  MMC_QUIRK_SEC_ERASE_TRIM_BROKEN),
	MMC_FIXUP("VYL00M", CID_MANFID_SAMSUNG, CID_OEMID_ANY, add_quirk_mmc,
		  MMC_QUIRK_SEC_ERASE_TRIM_BROKEN),
	MMC_FIXUP("KYL00M", CID_MANFID_SAMSUNG, CID_OEMID_ANY, add_quirk_mmc,
		  MMC_QUIRK_SEC_ERASE_TRIM_BROKEN),
	MMC_FIXUP("VZL00M", CID_MANFID_SAMSUNG, CID_OEMID_ANY, add_quirk_mmc,
		  MMC_QUIRK_SEC_ERASE_TRIM_BROKEN),

	END_FIXUP
};

static int mmc_blk_probe(struct mmc_card *card)
{
	struct mmc_blk_data *md, *part_md;
	char cap_str[10];

	/*
	 * Check that the card supports the command class(es) we need.
	 */
	if (!(card->csd.cmdclass & CCC_BLOCK_READ))
		return -ENODEV;

	mmc_fixup_device(card, blk_fixups);

	md = mmc_blk_alloc(card);
	if (IS_ERR(md))
		return PTR_ERR(md);

	string_get_size((u64)get_capacity(md->disk) << 9, STRING_UNITS_2,
			cap_str, sizeof(cap_str));
	pr_info("%s: %s %s %s %s\n",
		md->disk->disk_name, mmc_card_id(card), mmc_card_name(card),
		cap_str, md->read_only ? "(ro)" : "");

	if (mmc_blk_alloc_parts(card, md))
		goto out;

	mmc_set_drvdata(card, md);

#ifdef CONFIG_MMC_BLOCK_DEFERRED_RESUME
	mmc_set_bus_resume_policy(card->host, 1);
#endif
	if (mmc_add_disk(md))
		goto out;

	list_for_each_entry(part_md, &md->part, part) {
		if (mmc_add_disk(part_md))
			goto out;
	}

	pm_runtime_set_autosuspend_delay(&card->dev, MMC_AUTOSUSPEND_DELAY_MS);
	/*
	 * If there is a runtime_idle function, it should take care of
	 * suspending the card
	 */
	if (card->host->bus_ops->runtime_idle)
		pm_runtime_dont_use_autosuspend(&card->dev);
	else
		pm_runtime_use_autosuspend(&card->dev);

	/*
	 * Don't enable runtime PM for SD-combo cards here. Leave that
	 * decision to be taken during the SDIO init sequence instead.
	 */
	if (card->type != MMC_TYPE_SD_COMBO) {
		pm_runtime_set_active(&card->dev);
		pm_runtime_enable(&card->dev);
	}

	return 0;

 out:
	mmc_blk_remove_parts(card, md);
	mmc_blk_remove_req(md);
	return 0;
}

static void mmc_blk_remove(struct mmc_card *card)
{
	struct mmc_blk_data *md = mmc_get_drvdata(card);

	mmc_blk_remove_parts(card, md);
	pm_runtime_get_sync(&card->dev);
	mmc_claim_host(card->host);
	mmc_blk_part_switch(card, md);
	mmc_release_host(card->host);
	if (card->type != MMC_TYPE_SD_COMBO)
		pm_runtime_disable(&card->dev);
	pm_runtime_put_noidle(&card->dev);
	mmc_blk_remove_req(md);
	mmc_set_drvdata(card, NULL);
#ifdef CONFIG_MMC_BLOCK_DEFERRED_RESUME
	mmc_set_bus_resume_policy(card->host, 0);
#endif
}

static int _mmc_blk_suspend(struct mmc_card *card, bool wait)
{
	struct mmc_blk_data *part_md;
	struct mmc_blk_data *md = mmc_get_drvdata(card);
	int rc = 0;

	if (md) {
		rc = mmc_queue_suspend(&md->queue, wait);
		if (rc)
			goto out;
		list_for_each_entry(part_md, &md->part, part) {
			rc = mmc_queue_suspend(&part_md->queue, wait);
			if (rc)
				goto out_resume;
		}
	}
	goto out;

 out_resume:
	mmc_queue_resume(&md->queue);
	list_for_each_entry(part_md, &md->part, part) {
		mmc_queue_resume(&part_md->queue);
	}
 out:
	return rc;
}

static void mmc_blk_shutdown(struct mmc_card *card)
{
	_mmc_blk_suspend(card, 1);

	/* send power off notification */
	if (mmc_card_mmc(card))
		mmc_send_pon(card);
}

#ifdef CONFIG_PM
static int mmc_blk_suspend(struct mmc_card *card)
{
	return _mmc_blk_suspend(card, 0);
}

static int mmc_blk_resume(struct mmc_card *card)
{
	struct mmc_blk_data *part_md;
	struct mmc_blk_data *md = mmc_get_drvdata(card);

	if (md) {
		/*
		 * Resume involves the card going into idle state,
		 * so current partition is always the main one.
		 */
		md->part_curr = md->part_type;
		mmc_queue_resume(&md->queue);
		list_for_each_entry(part_md, &md->part, part) {
			mmc_queue_resume(&part_md->queue);
		}
	}
	return 0;
}
#else
#define	mmc_blk_suspend	NULL
#define mmc_blk_resume	NULL
#endif

static struct mmc_driver mmc_driver = {
	.drv		= {
		.name	= "mmcblk",
	},
	.probe		= mmc_blk_probe,
	.remove		= mmc_blk_remove,
	.suspend	= mmc_blk_suspend,
	.resume		= mmc_blk_resume,
	.shutdown	= mmc_blk_shutdown,
};

static int __init mmc_blk_init(void)
{
	int res;

	if (perdev_minors != CONFIG_MMC_BLOCK_MINORS)
		pr_info("mmcblk: using %d minors per device\n", perdev_minors);

	max_devices = 256 / perdev_minors;

	res = register_blkdev(MMC_BLOCK_MAJOR, "mmc");
	if (res)
		goto out;

	res = mmc_register_driver(&mmc_driver);
	if (res)
		goto out2;

	return 0;
 out2:
	unregister_blkdev(MMC_BLOCK_MAJOR, "mmc");
 out:
	return res;
}

static void __exit mmc_blk_exit(void)
{
	mmc_unregister_driver(&mmc_driver);
	unregister_blkdev(MMC_BLOCK_MAJOR, "mmc");
}

module_init(mmc_blk_init);
module_exit(mmc_blk_exit);

MODULE_LICENSE("GPL");
MODULE_DESCRIPTION("Multimedia Card (MMC) block device driver");
<|MERGE_RESOLUTION|>--- conflicted
+++ resolved
@@ -294,12 +294,9 @@
 	int ret;
 	struct mmc_blk_data *md = mmc_blk_get(dev_to_disk(dev));
 
-<<<<<<< HEAD
 	if (!md)
 		return -EINVAL;
 
-=======
->>>>>>> 400d6865
 	ret = snprintf(buf, PAGE_SIZE, "%d\n",
 		       get_disk_ro(dev_to_disk(dev)) ^
 		       md->read_only);
@@ -1448,7 +1445,6 @@
 	return false;
 }
 
-<<<<<<< HEAD
 static struct mmc_cmdq_req *mmc_blk_cmdq_prep_discard_req(struct mmc_queue *mq,
 						struct request *req)
 {
@@ -1476,9 +1472,6 @@
 
 static int mmc_blk_cmdq_issue_discard_rq(struct mmc_queue *mq,
 					struct request *req)
-=======
-static int mmc_blk_issue_discard_rq(struct mmc_queue *mq, struct request *req)
->>>>>>> 400d6865
 {
 	struct mmc_blk_data *md = mq->data;
 	struct mmc_card *card = md->queue.card;
@@ -3169,29 +3162,11 @@
 			break;
 		case MMC_BLK_CMD_ERR:
 			ret = mmc_blk_cmd_err(md, card, brq, req, ret);
-<<<<<<< HEAD
-			if (!mmc_blk_reset(md, card->host, type)) {
-				if (!ret) {
-					/*
-					 * We have successfully completed block
-					 * request and notified to upper layers.
-					 * As the reset is successful, assume
-					 * h/w is in clean state and proceed
-					 * with new request.
-					 */
-					BUG_ON(card->host->areq);
-					goto start_new_req;
-				}
-				break;
-			}
-			goto cmd_abort;
-=======
 			if (mmc_blk_reset(md, card->host, type))
 				goto cmd_abort;
 			if (!ret)
 				goto start_new_req;
 			break;
->>>>>>> 400d6865
 		case MMC_BLK_RETRY:
 			if (retry++ < MMC_BLK_MAX_RETRIES)
 				break;
