/*
 *  linux/drivers/mmc/host/sdhci.c - Secure Digital Host Controller Interface driver
 *
 *  Copyright (C) 2005-2008 Pierre Ossman, All Rights Reserved.
 *
 * This program is free software; you can redistribute it and/or modify
 * it under the terms of the GNU General Public License as published by
 * the Free Software Foundation; either version 2 of the License, or (at
 * your option) any later version.
 *
 * Thanks to the following companies for their support:
 *
 *     - JMicron (hardware and technical support)
 */

#include <linux/delay.h>
#include <linux/highmem.h>
#include <linux/io.h>
#include <linux/module.h>
#include <linux/dma-mapping.h>
#include <linux/slab.h>
#include <linux/scatterlist.h>
#include <linux/regulator/consumer.h>
#include <linux/pm_runtime.h>

#include <linux/leds.h>

#include <linux/mmc/mmc.h>
#include <linux/mmc/host.h>
#include <linux/mmc/card.h>
#include <linux/mmc/slot-gpio.h>
#include <linux/mmc/sdio.h>

#include <trace/events/mmc.h>

#include "sdhci.h"
#include "cmdq_hci.h"

#define DRIVER_NAME "sdhci"

#define DBG(f, x...) \
	pr_debug(DRIVER_NAME " [%s()]: " f, __func__,## x)

#if defined(CONFIG_LEDS_CLASS) || (defined(CONFIG_LEDS_CLASS_MODULE) && \
	defined(CONFIG_MMC_SDHCI_MODULE))
#define SDHCI_USE_LEDS_CLASS
#endif

#define MAX_TUNING_LOOP 40

#define ADMA_SIZE	((128 * 2 + 1) * 4)

#define SDHCI_DBG_DUMP_RS_INTERVAL (10 * HZ)
#define SDHCI_DBG_DUMP_RS_BURST 2

static unsigned int debug_quirks = 0;
static unsigned int debug_quirks2;

static void sdhci_finish_data(struct sdhci_host *);

static void sdhci_finish_command(struct sdhci_host *);
static int sdhci_execute_tuning(struct mmc_host *mmc, u32 opcode);
static int sdhci_enhanced_strobe(struct mmc_host *mmc);
static void sdhci_tuning_timer(unsigned long data);
static void sdhci_enable_preset_value(struct sdhci_host *host, bool enable);
static void sdhci_show_adma_error(struct sdhci_host *host);
static bool sdhci_check_state(struct sdhci_host *);

#ifdef CONFIG_PM_RUNTIME
static int sdhci_runtime_pm_get(struct sdhci_host *host);
static int sdhci_runtime_pm_put(struct sdhci_host *host);
static void sdhci_runtime_pm_bus_on(struct sdhci_host *host);
static void sdhci_runtime_pm_bus_off(struct sdhci_host *host);
#else
static inline int sdhci_runtime_pm_get(struct sdhci_host *host)
{
	return 0;
}
static inline int sdhci_runtime_pm_put(struct sdhci_host *host)
{
	return 0;
}
static void sdhci_runtime_pm_bus_on(struct sdhci_host *host)
{
}
static void sdhci_runtime_pm_bus_off(struct sdhci_host *host)
{
}
#endif

static void sdhci_dump_state(struct sdhci_host *host)
{
	struct mmc_host *mmc = host->mmc;

	pr_info("%s: clk: %d clk-gated: %d claimer: %s pwr: %d\n",
		mmc_hostname(mmc), host->clock, mmc->clk_gated,
		mmc->claimer->comm, host->pwr);
	pr_info("%s: rpmstatus[pltfm](runtime-suspend:usage_count:disable_depth)(%d:%d:%d)\n",
		mmc_hostname(mmc), mmc->parent->power.runtime_status,
		atomic_read(&mmc->parent->power.usage_count),
		mmc->parent->power.disable_depth);
}

static void sdhci_dumpregs(struct sdhci_host *host)
{
	pr_info(DRIVER_NAME ": =========== REGISTER DUMP (%s)===========\n",
		mmc_hostname(host->mmc));

	pr_info(DRIVER_NAME ": Sys addr: 0x%08x | Version:  0x%08x\n",
		sdhci_readl(host, SDHCI_DMA_ADDRESS),
		sdhci_readw(host, SDHCI_HOST_VERSION));
	pr_info(DRIVER_NAME ": Blk size: 0x%08x | Blk cnt:  0x%08x\n",
		sdhci_readw(host, SDHCI_BLOCK_SIZE),
		sdhci_readw(host, SDHCI_BLOCK_COUNT));
	pr_info(DRIVER_NAME ": Argument: 0x%08x | Trn mode: 0x%08x\n",
		sdhci_readl(host, SDHCI_ARGUMENT),
		sdhci_readw(host, SDHCI_TRANSFER_MODE));
	pr_info(DRIVER_NAME ": Present:  0x%08x | Host ctl: 0x%08x\n",
		sdhci_readl(host, SDHCI_PRESENT_STATE),
		sdhci_readb(host, SDHCI_HOST_CONTROL));
	pr_info(DRIVER_NAME ": Power:    0x%08x | Blk gap:  0x%08x\n",
		sdhci_readb(host, SDHCI_POWER_CONTROL),
		sdhci_readb(host, SDHCI_BLOCK_GAP_CONTROL));
	pr_info(DRIVER_NAME ": Wake-up:  0x%08x | Clock:    0x%08x\n",
		sdhci_readb(host, SDHCI_WAKE_UP_CONTROL),
		sdhci_readw(host, SDHCI_CLOCK_CONTROL));
	pr_info(DRIVER_NAME ": Timeout:  0x%08x | Int stat: 0x%08x\n",
		sdhci_readb(host, SDHCI_TIMEOUT_CONTROL),
		sdhci_readl(host, SDHCI_INT_STATUS));
	pr_info(DRIVER_NAME ": Int enab: 0x%08x | Sig enab: 0x%08x\n",
		sdhci_readl(host, SDHCI_INT_ENABLE),
		sdhci_readl(host, SDHCI_SIGNAL_ENABLE));
	pr_info(DRIVER_NAME ": AC12 err: 0x%08x | Slot int: 0x%08x\n",
		host->auto_cmd_err_sts,
		sdhci_readw(host, SDHCI_SLOT_INT_STATUS));
	pr_info(DRIVER_NAME ": Caps:     0x%08x | Caps_1:   0x%08x\n",
		sdhci_readl(host, SDHCI_CAPABILITIES),
		sdhci_readl(host, SDHCI_CAPABILITIES_1));
	pr_info(DRIVER_NAME ": Cmd:      0x%08x | Max curr: 0x%08x\n",
		sdhci_readw(host, SDHCI_COMMAND),
		sdhci_readl(host, SDHCI_MAX_CURRENT));
	pr_info(DRIVER_NAME ": Resp 1:   0x%08x | Resp 0:   0x%08x\n",
		sdhci_readl(host, SDHCI_RESPONSE + 0x4),
		sdhci_readl(host, SDHCI_RESPONSE));
	pr_info(DRIVER_NAME ": Resp 3:   0x%08x | Resp 2:   0x%08x\n",
		sdhci_readl(host, SDHCI_RESPONSE + 0xC),
		sdhci_readl(host, SDHCI_RESPONSE + 0x8));
	pr_info(DRIVER_NAME ": Host ctl2: 0x%08x\n",
		sdhci_readw(host, SDHCI_HOST_CONTROL2));

	if (host->flags & SDHCI_USE_ADMA_64BIT) {
		pr_info(DRIVER_NAME ": ADMA Err: 0x%08x\n",
		       readl(host->ioaddr + SDHCI_ADMA_ERROR));
		pr_info(DRIVER_NAME ": ADMA Addr(0:31): 0x%08x | ADMA Addr(32:63): 0x%08x\n",
		       readl(host->ioaddr + SDHCI_ADMA_ADDRESS_LOW),
		       readl(host->ioaddr + SDHCI_ADMA_ADDRESS_HIGH));
	} else if (host->flags & SDHCI_USE_ADMA) {
		pr_info(DRIVER_NAME ": ADMA Err: 0x%08x | ADMA Ptr: 0x%08x\n",
		       readl(host->ioaddr + SDHCI_ADMA_ERROR),
		       readl(host->ioaddr + SDHCI_ADMA_ADDRESS_LOW));
	}

	if (host->ops->dump_vendor_regs)
		host->ops->dump_vendor_regs(host);
	sdhci_dump_state(host);
	pr_info(DRIVER_NAME ": ===========================================\n");
}

#define MAX_PM_QOS_TIMEOUT_VALUE	100000 /* 100 ms */
static ssize_t
show_sdhci_pm_qos_tout(struct device *dev, struct device_attribute *attr,
			char *buf)
{
	struct sdhci_host *host = dev_get_drvdata(dev);

	return snprintf(buf, PAGE_SIZE, "%d us\n", host->pm_qos_timeout_us);
}

static ssize_t
store_sdhci_pm_qos_tout(struct device *dev, struct device_attribute *attr,
		const char *buf, size_t count)
{
	struct sdhci_host *host = dev_get_drvdata(dev);
	uint32_t value;
	unsigned long flags;

	if (!kstrtou32(buf, 0, &value)) {
		spin_lock_irqsave(&host->lock, flags);
		if (value <= MAX_PM_QOS_TIMEOUT_VALUE)
			host->pm_qos_timeout_us = value;
		spin_unlock_irqrestore(&host->lock, flags);
	}
	return count;
}

/*****************************************************************************\
 *                                                                           *
 * Low level functions                                                       *
 *                                                                           *
\*****************************************************************************/

static void sdhci_set_card_detection(struct sdhci_host *host, bool enable)
{
	u32 present;

	if ((host->quirks & SDHCI_QUIRK_BROKEN_CARD_DETECTION) ||
	    (host->mmc->caps & MMC_CAP_NONREMOVABLE))
		return;

	if (enable) {
		present = sdhci_readl(host, SDHCI_PRESENT_STATE) &
				      SDHCI_CARD_PRESENT;

		host->ier |= present ? SDHCI_INT_CARD_REMOVE :
				       SDHCI_INT_CARD_INSERT;
	} else {
		host->ier &= ~(SDHCI_INT_CARD_REMOVE | SDHCI_INT_CARD_INSERT);
	}

	sdhci_writel(host, host->ier, SDHCI_INT_ENABLE);
	sdhci_writel(host, host->ier, SDHCI_SIGNAL_ENABLE);
}

static void sdhci_enable_card_detection(struct sdhci_host *host)
{
	sdhci_set_card_detection(host, true);
}

static void sdhci_disable_card_detection(struct sdhci_host *host)
{
	sdhci_set_card_detection(host, false);
}

void sdhci_reset(struct sdhci_host *host, u8 mask)
{
	unsigned long timeout;

	sdhci_writeb(host, mask, SDHCI_SOFTWARE_RESET);

	if (mask & SDHCI_RESET_ALL) {
		host->clock = 0;
		/* Reset-all turns off SD Bus Power */
		if (host->quirks2 & SDHCI_QUIRK2_CARD_ON_NEEDS_BUS_ON)
			sdhci_runtime_pm_bus_off(host);
	}

	/* Wait max 100 ms */
	timeout = 100000;

	if (host->ops->check_power_status && host->pwr &&
	    (mask & SDHCI_RESET_ALL))
		host->ops->check_power_status(host, REQ_BUS_OFF);

	/* clear pending normal/error interrupt status */
	sdhci_writel(host, sdhci_readl(host, SDHCI_INT_STATUS),
			SDHCI_INT_STATUS);

	/* hw clears the bit when it's done */
	while (sdhci_readb(host, SDHCI_SOFTWARE_RESET) & mask) {
		if (timeout == 0) {
			pr_err("%s: Reset 0x%x never completed.\n",
				mmc_hostname(host->mmc), (int)mask);
			sdhci_dumpregs(host);
			return;
		}
		timeout--;
		mdelay(1);
	}
}
EXPORT_SYMBOL_GPL(sdhci_reset);

static void sdhci_do_reset(struct sdhci_host *host, u8 mask)
{
	if (host->quirks & SDHCI_QUIRK_NO_CARD_NO_RESET) {
		if (!(sdhci_readl(host, SDHCI_PRESENT_STATE) &
			SDHCI_CARD_PRESENT))
			return;
	}

	host->ops->reset(host, mask);

	if (mask & SDHCI_RESET_ALL) {
		if (host->flags & (SDHCI_USE_SDMA | SDHCI_USE_ADMA)) {
			if (host->ops->enable_dma)
				host->ops->enable_dma(host);
		}

		/* Resetting the controller clears many */
		host->preset_enabled = false;
	}
	if (host->is_crypto_en)
		host->crypto_reset_reqd = true;
}

static void sdhci_set_ios(struct mmc_host *mmc, struct mmc_ios *ios);

static void sdhci_init(struct sdhci_host *host, int soft)
{
	if (soft)
		sdhci_do_reset(host, SDHCI_RESET_CMD|SDHCI_RESET_DATA);
	else
		sdhci_do_reset(host, SDHCI_RESET_ALL);

	host->ier = SDHCI_INT_BUS_POWER | SDHCI_INT_DATA_END_BIT |
		    SDHCI_INT_DATA_CRC | SDHCI_INT_DATA_TIMEOUT |
		    SDHCI_INT_INDEX | SDHCI_INT_END_BIT | SDHCI_INT_CRC |
		    SDHCI_INT_TIMEOUT | SDHCI_INT_DATA_END |
		    SDHCI_INT_RESPONSE | SDHCI_INT_AUTO_CMD_ERR;

	sdhci_writel(host, host->ier, SDHCI_INT_ENABLE);
	sdhci_writel(host, host->ier, SDHCI_SIGNAL_ENABLE);

	if (soft) {
		/* force clock reconfiguration */
		host->clock = 0;
		sdhci_set_ios(host->mmc, &host->mmc->ios);
	}
}

static void sdhci_reinit(struct sdhci_host *host)
{
	sdhci_init(host, 0);
	/*
	 * Retuning stuffs are affected by different cards inserted and only
	 * applicable to UHS-I cards. So reset these fields to their initial
	 * value when card is removed.
	 */
	if (host->flags & SDHCI_USING_RETUNING_TIMER) {
		host->flags &= ~SDHCI_USING_RETUNING_TIMER;

		del_timer_sync(&host->tuning_timer);
		host->flags &= ~SDHCI_NEEDS_RETUNING;
		host->mmc->max_blk_count =
			(host->quirks & SDHCI_QUIRK_NO_MULTIBLOCK) ? 1 : 65535;
	}
	sdhci_enable_card_detection(host);
}

static void sdhci_activate_led(struct sdhci_host *host)
{
	u8 ctrl;

	ctrl = sdhci_readb(host, SDHCI_HOST_CONTROL);
	ctrl |= SDHCI_CTRL_LED;
	sdhci_writeb(host, ctrl, SDHCI_HOST_CONTROL);
}

static void sdhci_deactivate_led(struct sdhci_host *host)
{
	u8 ctrl;

	ctrl = sdhci_readb(host, SDHCI_HOST_CONTROL);
	ctrl &= ~SDHCI_CTRL_LED;
	sdhci_writeb(host, ctrl, SDHCI_HOST_CONTROL);
}

#ifdef SDHCI_USE_LEDS_CLASS
static void sdhci_led_control(struct led_classdev *led,
	enum led_brightness brightness)
{
	struct sdhci_host *host = container_of(led, struct sdhci_host, led);
	unsigned long flags;

	if (host->quirks & SDHCI_QUIRK_BROKEN_CARD_DETECTION)
		return;

	spin_lock_irqsave(&host->lock, flags);

	if (host->runtime_suspended || sdhci_check_state(host))
		goto out;

	if (brightness == LED_OFF)
		sdhci_deactivate_led(host);
	else
		sdhci_activate_led(host);
out:
	spin_unlock_irqrestore(&host->lock, flags);
}
#endif

/*****************************************************************************\
 *                                                                           *
 * Core functions                                                            *
 *                                                                           *
\*****************************************************************************/

static void sdhci_read_block_pio(struct sdhci_host *host)
{
	unsigned long flags;
	size_t blksize, len, chunk;
	u32 uninitialized_var(scratch);
	u8 *buf;

	DBG("PIO reading\n");

	blksize = host->data->blksz;
	chunk = 0;

	local_irq_save(flags);

	while (blksize) {
		if (!sg_miter_next(&host->sg_miter))
			BUG();

		len = min(host->sg_miter.length, blksize);

		blksize -= len;
		host->sg_miter.consumed = len;

		buf = host->sg_miter.addr;

		while (len) {
			if (chunk == 0) {
				scratch = sdhci_readl(host, SDHCI_BUFFER);
				chunk = 4;
			}

			*buf = scratch & 0xFF;

			buf++;
			scratch >>= 8;
			chunk--;
			len--;
		}
	}

	sg_miter_stop(&host->sg_miter);

	local_irq_restore(flags);
}

static void sdhci_write_block_pio(struct sdhci_host *host)
{
	unsigned long flags;
	size_t blksize, len, chunk;
	u32 scratch;
	u8 *buf;

	DBG("PIO writing\n");

	blksize = host->data->blksz;
	chunk = 0;
	scratch = 0;

	local_irq_save(flags);

	while (blksize) {
		if (!sg_miter_next(&host->sg_miter))
			BUG();

		len = min(host->sg_miter.length, blksize);

		blksize -= len;
		host->sg_miter.consumed = len;

		buf = host->sg_miter.addr;

		while (len) {
			scratch |= (u32)*buf << (chunk * 8);

			buf++;
			chunk++;
			len--;

			if ((chunk == 4) || ((len == 0) && (blksize == 0))) {
				sdhci_writel(host, scratch, SDHCI_BUFFER);
				chunk = 0;
				scratch = 0;
			}
		}
	}

	sg_miter_stop(&host->sg_miter);

	local_irq_restore(flags);
}

static void sdhci_transfer_pio(struct sdhci_host *host)
{
	u32 mask;

	BUG_ON(!host->data);

	if (host->blocks == 0)
		return;

	if (host->data->flags & MMC_DATA_READ)
		mask = SDHCI_DATA_AVAILABLE;
	else
		mask = SDHCI_SPACE_AVAILABLE;

	/*
	 * Some controllers (JMicron JMB38x) mess up the buffer bits
	 * for transfers < 4 bytes. As long as it is just one block,
	 * we can ignore the bits.
	 */
	if ((host->quirks & SDHCI_QUIRK_BROKEN_SMALL_PIO) &&
		(host->data->blocks == 1))
		mask = ~0;

	while (sdhci_readl(host, SDHCI_PRESENT_STATE) & mask) {
		if (host->quirks & SDHCI_QUIRK_PIO_NEEDS_DELAY)
			udelay(100);

		if (host->data->flags & MMC_DATA_READ)
			sdhci_read_block_pio(host);
		else
			sdhci_write_block_pio(host);

		host->blocks--;
		if (host->blocks == 0)
			break;
	}

	DBG("PIO transfer complete.\n");
}

static char *sdhci_kmap_atomic(struct scatterlist *sg, unsigned long *flags)
{
	local_irq_save(*flags);
	return kmap_atomic(sg_page(sg)) + sg->offset;
}

static void sdhci_kunmap_atomic(void *buffer, unsigned long *flags)
{
	kunmap_atomic(buffer);
	local_irq_restore(*flags);
}

static void sdhci_set_adma_desc(struct sdhci_host *host, u8 *desc,
				dma_addr_t addr, int len, unsigned cmd)
{
	__le16 *cmdlen = (__le16 __force *)desc;

	/*
	 * SDHCI specification says ADMA descriptors should be 4 byte
	 * or 8 byte aligned, so using 16 or 32 or 64bit operations
	 * should be safe.
	 */

	cmdlen[0] = cpu_to_le16(cmd);
	cmdlen[1] = cpu_to_le16(len);

	if (host->flags & SDHCI_USE_ADMA_64BIT) {
		__le64 *dataddr = (__le64 __force *)(desc + 4);
		dataddr[0] = cpu_to_le64(addr);
	} else {
		__le32 *dataddr = (__le32 __force *)(desc + 4);
		dataddr[0] = cpu_to_le32(addr);
	}
}

static int sdhci_pre_dma_transfer(struct sdhci_host *host,
				  struct mmc_data *data,
				  struct sdhci_next *next)
{
	int sg_count;

	if (!next && data->host_cookie &&
	    data->host_cookie != host->next_data.cookie) {
		printk(KERN_WARNING "[%s] invalid cookie: data->host_cookie %d"
		       " host->next_data.cookie %d\n",
		       __func__, data->host_cookie, host->next_data.cookie);
		data->host_cookie = 0;
	}

	/* Check if next job is already prepared */
	if (next ||
	    (!next && data->host_cookie != host->next_data.cookie)) {
		sg_count = dma_map_sg(mmc_dev(host->mmc), data->sg,
				      data->sg_len,
				      (data->flags & MMC_DATA_WRITE) ?
				      DMA_TO_DEVICE : DMA_FROM_DEVICE);
	} else {
		sg_count = host->next_data.sg_count;
		host->next_data.sg_count = 0;
	}

	if (sg_count == 0)
		return -EINVAL;

	if (next) {
		next->sg_count = sg_count;
		data->host_cookie = ++next->cookie < 0 ? 1 : next->cookie;
	} else
		host->sg_count = sg_count;

	return sg_count;
}

static int sdhci_adma_table_pre(struct sdhci_host *host,
	struct mmc_data *data)
{
	u8 *desc;
	u8 *align;
	dma_addr_t addr;
	dma_addr_t align_addr;
	int len, offset;

	struct scatterlist *sg;
	int i;
	char *buffer;
	unsigned long flags;

	/*
	 * The spec does not specify endianness of descriptor table.
	 * We currently guess that it is LE.
	 */

	host->sg_count = sdhci_pre_dma_transfer(host, data, NULL);
	if (host->sg_count < 0)
		goto fail;

	desc = host->adma_desc;
	align = host->align_buffer;

	align_addr = host->align_addr;

	for_each_sg(data->sg, sg, host->sg_count, i) {
		addr = sg_dma_address(sg);
		len = sg_dma_len(sg);

		if (!(host->quirks2 & SDHCI_QUIRK2_ADMA_SKIP_DATA_ALIGNMENT)) {
			/*
			 * The SDHCI specification states that ADMA addresses
			 * must be 32-bit aligned for 32-bit ADMA or 64-bit
			 * aligned for 64-bit ADMA. If they aren't, then we use
			 * a bounce buffer for the (up to three for 32-bit and
			 * up to seven for 64-bit) bytes that screw up the
			 * alignment.
			 */
			offset = (host->align_bytes
				- (addr & (host->align_bytes - 1)))
				& (host->align_bytes - 1);
			if (offset) {
				if (data->flags & MMC_DATA_WRITE) {
					buffer = sdhci_kmap_atomic(sg, &flags);
					/*
					 * This check is intended here to verify
					 * if the page offset plus alignment
					 * bytes is indeed within the same page.
					 */
				WARN_ON(((long)buffer & (PAGE_SIZE - 1)) >
					(PAGE_SIZE - (host->align_bytes - 1)));
					memcpy(align, buffer, offset);
					sdhci_kunmap_atomic(buffer, &flags);
				}

				/* tran, valid */
				sdhci_set_adma_desc(host, desc, align_addr,
						offset, 0x21);

				BUG_ON(offset > 65536);

				align += host->align_bytes;
				align_addr += host->align_bytes;

				desc += host->adma_desc_line_sz;

				addr += offset;
				len -= offset;
			}
		}

		BUG_ON(len > 65536);

		if (len) {
			/* tran, valid */
			sdhci_set_adma_desc(host, desc, addr, len, 0x21);
			desc += host->adma_desc_line_sz;
		}

		/*
		 * If this triggers then we have a calculation bug
		 * somewhere. :/
		 */
		WARN_ON((desc - host->adma_desc) > host->adma_desc_sz);
	}

	if (host->quirks & SDHCI_QUIRK_NO_ENDATTR_IN_NOPDESC) {
		/*
		* Mark the last descriptor as the terminating descriptor
		*/
		if (desc != host->adma_desc) {
			desc -= host->adma_desc_line_sz;
			desc[0] |= 0x2; /* end */
		}
	} else {
		/*
		* Add a terminating entry.
		*/

		/* nop, end, valid */
		sdhci_set_adma_desc(host, desc, 0, 0, 0x3);
	}


	return 0;

fail:
	return -EINVAL;
}

static void sdhci_adma_table_post(struct sdhci_host *host,
	struct mmc_data *data)
{
	int direction = (data->flags & MMC_DATA_WRITE)
				     ? DMA_TO_DEVICE : DMA_FROM_DEVICE;
	struct scatterlist *sg;
	int i, size;
	u8 *align;
	char *buffer;
	unsigned long flags;
	bool has_unaligned = false;
	u32 command = SDHCI_GET_CMD(sdhci_readw(host, SDHCI_COMMAND));

	trace_mmc_adma_table_post(command, data->sg_len);

	if (!(host->quirks2 & SDHCI_QUIRK2_ADMA_SKIP_DATA_ALIGNMENT)
			&& (data->flags & MMC_DATA_READ)) {

		/* Do a quick scan of the SG list for any unaligned mappings */
		for_each_sg(data->sg, sg, host->sg_count, i) {
			if (sg_dma_address(sg) & (host->align_bytes - 1)) {
				has_unaligned = true;
				break;
			}
		}
	}

	if (!(host->quirks2 & SDHCI_QUIRK2_ADMA_SKIP_DATA_ALIGNMENT)
	     && has_unaligned) {
		dma_sync_sg_for_cpu(mmc_dev(host->mmc), data->sg,
			data->sg_len, direction);

		align = host->align_buffer;

		for_each_sg(data->sg, sg, host->sg_count, i) {
			if (sg_dma_address(sg) & (host->align_bytes - 1)) {
				size = host->align_bytes - (sg_dma_address(sg)
					& (host->align_bytes - 1));

				buffer = sdhci_kmap_atomic(sg, &flags);
				/*
				 * This check is intended here to verify if the
				 * page offset plus alignment bytes is indeed
				 * within the same page.
				 */
				WARN_ON(((long)buffer & (PAGE_SIZE - 1)) >
					(PAGE_SIZE - (host->align_bytes - 1)));
				memcpy(buffer, align, size);
				sdhci_kunmap_atomic(buffer, &flags);

				align += host->align_bytes;
			}
		}
	}

	if (!data->host_cookie)
		dma_unmap_sg(mmc_dev(host->mmc), data->sg, data->sg_len,
			     direction);
}

static u8 sdhci_calc_timeout(struct sdhci_host *host, struct mmc_command *cmd)
{
	u8 count;
	struct mmc_data *data = cmd->data;
	unsigned target_timeout, current_timeout;
	u32 curr_clk = 0; /* In KHz */

	/*
	 * If the host controller provides us with an incorrect timeout
	 * value, just skip the check and use 0xE.  The hardware may take
	 * longer to time out, but that's much better than having a too-short
	 * timeout value.
	 */
	if (host->quirks & SDHCI_QUIRK_BROKEN_TIMEOUT_VAL)
		return 0xE;

	/* Unspecified timeout, assume max */
	if (!data && !cmd->busy_timeout)
		return 0xE;

	/* timeout in us */
	if (!data)
		target_timeout = cmd->busy_timeout * 1000;
	else {
		target_timeout = data->timeout_ns / 1000;
		if (host->clock)
			target_timeout += data->timeout_clks / host->clock;
	}

	/*
	 * Figure out needed cycles.
	 * We do this in steps in order to fit inside a 32 bit int.
	 * The first step is the minimum timeout, which will have a
	 * minimum resolution of 6 bits:
	 * (1) 2^13*1000 > 2^22,
	 * (2) host->timeout_clk < 2^16
	 *     =>
	 *     (1) / (2) > 2^6
	 */
	count = 0;
	if (host->quirks2 & SDHCI_QUIRK2_ALWAYS_USE_BASE_CLOCK) {
		curr_clk = host->clock / 1000;
		if (host->quirks2 & SDHCI_QUIRK2_DIVIDE_TOUT_BY_4)
			curr_clk /= 4;
		current_timeout = (1 << 13) * 1000 / curr_clk;
	} else {
		current_timeout = (1 << 13) * 1000 / host->timeout_clk;
	}
	while (current_timeout < target_timeout) {
		count++;
		current_timeout <<= 1;
		if (count >= 0xF)
			break;
	}

	if (!(host->quirks2 & SDHCI_QUIRK2_USE_RESERVED_MAX_TIMEOUT)) {
		if (count >= 0xF) {
			DBG("%s: Too large timeout 0x%x requested for CMD%d!\n",
			    mmc_hostname(host->mmc), count, cmd->opcode);
			count = 0xE;
		}
	}

	return count;
}

static void sdhci_set_transfer_irqs(struct sdhci_host *host)
{
	u32 pio_irqs = SDHCI_INT_DATA_AVAIL | SDHCI_INT_SPACE_AVAIL;
	u32 dma_irqs = SDHCI_INT_DMA_END | SDHCI_INT_ADMA_ERROR;

	if (host->flags & SDHCI_REQ_USE_DMA)
		host->ier = (host->ier & ~pio_irqs) | dma_irqs;
	else
		host->ier = (host->ier & ~dma_irqs) | pio_irqs;

	sdhci_writel(host, host->ier, SDHCI_INT_ENABLE);
	sdhci_writel(host, host->ier, SDHCI_SIGNAL_ENABLE);
}

static void sdhci_set_timeout(struct sdhci_host *host, struct mmc_command *cmd)
{
	u8 count;

	if (host->ops->set_timeout) {
		host->ops->set_timeout(host, cmd);
	} else {
		count = sdhci_calc_timeout(host, cmd);
		sdhci_writeb(host, count, SDHCI_TIMEOUT_CONTROL);
	}
}

static void sdhci_set_blk_size_reg(struct sdhci_host *host, unsigned int blksz,
				   unsigned int sdma_boundary)
{
	if (host->flags & SDHCI_USE_ADMA)
		sdhci_writew(host, SDHCI_MAKE_BLKSZ(0, blksz),
			     SDHCI_BLOCK_SIZE);
	else
		sdhci_writew(host, SDHCI_MAKE_BLKSZ(sdma_boundary, blksz),
			     SDHCI_BLOCK_SIZE);
}

static void sdhci_prepare_data(struct sdhci_host *host, struct mmc_command *cmd)
{
	u8 ctrl;
	struct mmc_data *data = cmd->data;
	int ret;

	WARN_ON(host->data);

	if (data || (cmd->flags & MMC_RSP_BUSY))
		sdhci_set_timeout(host, cmd);

	if (!data)
		return;

	/* Sanity checks */
	BUG_ON(data->blksz * data->blocks > host->mmc->max_req_size);
	BUG_ON(data->blksz > host->mmc->max_blk_size);
	BUG_ON(data->blocks > 65535);

	host->data = data;
	host->data_early = 0;
	host->data->bytes_xfered = 0;

	if (host->flags & (SDHCI_USE_SDMA | SDHCI_USE_ADMA))
		host->flags |= SDHCI_REQ_USE_DMA;

	/*
	 * FIXME: This doesn't account for merging when mapping the
	 * scatterlist.
	 */
	if (host->flags & SDHCI_REQ_USE_DMA) {
		int broken, i;
		struct scatterlist *sg;

		broken = 0;
		if (host->flags & SDHCI_USE_ADMA) {
			if (host->quirks & SDHCI_QUIRK_32BIT_ADMA_SIZE)
				broken = 1;
		} else {
			if (host->quirks & SDHCI_QUIRK_32BIT_DMA_SIZE)
				broken = 1;
		}

		if (unlikely(broken)) {
			for_each_sg(data->sg, sg, data->sg_len, i) {
				if (sg->length & 0x3) {
					DBG("Reverting to PIO because of "
						"transfer size (%d)\n",
						sg->length);
					host->flags &= ~SDHCI_REQ_USE_DMA;
					break;
				}
			}
		}
	}

	/*
	 * The assumption here being that alignment is the same after
	 * translation to device address space.
	 */
	if (host->flags & SDHCI_REQ_USE_DMA) {
		int broken, i;
		struct scatterlist *sg;

		broken = 0;
		if (host->flags & SDHCI_USE_ADMA) {
			/*
			 * As we use 3 byte chunks to work around
			 * alignment problems, we need to check this
			 * quirk.
			 */
			if (host->quirks & SDHCI_QUIRK_32BIT_ADMA_SIZE)
				broken = 1;
		} else {
			if (host->quirks & SDHCI_QUIRK_32BIT_DMA_ADDR)
				broken = 1;
		}

		if (unlikely(broken)) {
			for_each_sg(data->sg, sg, data->sg_len, i) {
				if (sg->offset & 0x3) {
					DBG("Reverting to PIO because of "
						"bad alignment\n");
					host->flags &= ~SDHCI_REQ_USE_DMA;
					break;
				}
			}
		}
	}

	if (host->flags & SDHCI_REQ_USE_DMA) {
		if (host->flags & SDHCI_USE_ADMA) {
			trace_mmc_adma_table_pre(cmd->opcode, data->sg_len);
			ret = sdhci_adma_table_pre(host, data);
			if (ret) {
				/*
				 * This only happens when someone fed
				 * us an invalid request.
				 */
				WARN_ON(1);
				host->flags &= ~SDHCI_REQ_USE_DMA;
			} else {
				if (host->flags & SDHCI_USE_ADMA_64BIT) {
					sdhci_writel(host,
						(u32)host->adma_addr,
						SDHCI_ADMA_ADDRESS_LOW);
					sdhci_writel(host,
					  (u32)((u64)host->adma_addr
						  >> SDHCI_HI_SHIFT),
					  SDHCI_ADMA_ADDRESS_HIGH);
				} else {
					sdhci_writel(host, host->adma_addr,
						SDHCI_ADMA_ADDRESS_LOW);
				}
			}
		} else {
			int sg_cnt;

			sg_cnt = sdhci_pre_dma_transfer(host, data, NULL);
			if (sg_cnt == 0) {
				/*
				 * This only happens when someone fed
				 * us an invalid request.
				 */
				WARN_ON(1);
				host->flags &= ~SDHCI_REQ_USE_DMA;
			} else {
				WARN_ON(sg_cnt != 1);
				sdhci_writel(host, sg_dma_address(data->sg),
					SDHCI_DMA_ADDRESS);
			}
		}
	}

	/*
	 * Always adjust the DMA selection as some controllers
	 * (e.g. JMicron) can't do PIO properly when the selection
	 * is ADMA.
	 */
	if (host->version >= SDHCI_SPEC_200) {
		ctrl = sdhci_readb(host, SDHCI_HOST_CONTROL);
		ctrl &= ~SDHCI_CTRL_DMA_MASK;
		if ((host->flags & SDHCI_REQ_USE_DMA) &&
			(host->flags & SDHCI_USE_ADMA)) {
			if (host->flags & SDHCI_USE_ADMA_64BIT)
				ctrl |= SDHCI_CTRL_ADMA64;
			else
				ctrl |= SDHCI_CTRL_ADMA32;
		} else {
			ctrl |= SDHCI_CTRL_SDMA;
		}
		sdhci_writeb(host, ctrl, SDHCI_HOST_CONTROL);
	}

	if (!(host->flags & SDHCI_REQ_USE_DMA)) {
		int flags;

		flags = SG_MITER_ATOMIC;
		if (host->data->flags & MMC_DATA_READ)
			flags |= SG_MITER_TO_SG;
		else
			flags |= SG_MITER_FROM_SG;
		sg_miter_start(&host->sg_miter, data->sg, data->sg_len, flags);
		host->blocks = data->blocks;
	}

	sdhci_set_transfer_irqs(host);

	/* Set the DMA boundary value and block size */
	sdhci_set_blk_size_reg(host, data->blksz, SDHCI_DEFAULT_BOUNDARY_ARG);
	sdhci_writew(host, data->blocks, SDHCI_BLOCK_COUNT);
}

static void sdhci_set_transfer_mode(struct sdhci_host *host,
	struct mmc_command *cmd)
{
	u16 mode;
	struct mmc_data *data = cmd->data;

	if (data == NULL) {
		/* clear Auto CMD settings for no data CMDs */
		mode = sdhci_readw(host, SDHCI_TRANSFER_MODE);
		sdhci_writew(host, mode & ~(SDHCI_TRNS_AUTO_CMD12 |
				SDHCI_TRNS_AUTO_CMD23), SDHCI_TRANSFER_MODE);
		return;
	}

	WARN_ON(!host->data);

	mode = SDHCI_TRNS_BLK_CNT_EN;
	if (mmc_op_multi(cmd->opcode) || data->blocks > 1) {
		mode |= SDHCI_TRNS_MULTI;
		/*
		 * If we are sending CMD23, CMD12 never gets sent
		 * on successful completion (so no Auto-CMD12).
		 */
		if (!host->mrq->sbc && (host->flags & SDHCI_AUTO_CMD12))
			mode |= SDHCI_TRNS_AUTO_CMD12;
		else if (host->mrq->sbc && (host->flags & SDHCI_AUTO_CMD23)) {
			mode |= SDHCI_TRNS_AUTO_CMD23;
			sdhci_writel(host, host->mrq->sbc->arg, SDHCI_ARGUMENT2);
		}
	}

	if (data->flags & MMC_DATA_READ) {
		mode |= SDHCI_TRNS_READ;
		if (host->ops->toggle_cdr)
			host->ops->toggle_cdr(host, true);
	}
	if (host->ops->toggle_cdr && (data->flags & MMC_DATA_WRITE))
		host->ops->toggle_cdr(host, false);
	if (host->flags & SDHCI_REQ_USE_DMA)
		mode |= SDHCI_TRNS_DMA;

	sdhci_writew(host, mode, SDHCI_TRANSFER_MODE);
}

static void sdhci_finish_data(struct sdhci_host *host)
{
	struct mmc_data *data;

	BUG_ON(!host->data);

	data = host->data;
	host->data = NULL;

	if (host->flags & SDHCI_REQ_USE_DMA) {
		if (host->flags & SDHCI_USE_ADMA)
			sdhci_adma_table_post(host, data);
		else {
			if (!data->host_cookie)
				dma_unmap_sg(mmc_dev(host->mmc), data->sg,
					     data->sg_len,
					     (data->flags & MMC_DATA_READ) ?
					     DMA_FROM_DEVICE : DMA_TO_DEVICE);
		}
	}

	/*
	 * The specification states that the block count register must
	 * be updated, but it does not specify at what point in the
	 * data flow. That makes the register entirely useless to read
	 * back so we have to assume that nothing made it to the card
	 * in the event of an error.
	 */
	if (data->error)
		data->bytes_xfered = 0;
	else
		data->bytes_xfered = data->blksz * data->blocks;

	/*
	 * Need to send CMD12 if -
	 * a) open-ended multiblock transfer (no CMD23)
	 * b) error in multiblock transfer
	 */
	if (data->stop &&
	    (data->error ||
	     !host->mrq->sbc)) {

		/*
		 * The controller needs a reset of internal state machines
		 * upon error conditions.
		 */
		if (data->error) {
			sdhci_do_reset(host, SDHCI_RESET_CMD);
			sdhci_do_reset(host, SDHCI_RESET_DATA);
		}

		sdhci_send_command(host, data->stop);
	} else
		tasklet_schedule(&host->finish_tasklet);
}

void sdhci_send_command(struct sdhci_host *host, struct mmc_command *cmd)
{
	int flags;
	u32 mask;
	unsigned long timeout;

	WARN_ON(host->cmd);

	/* Wait max 10 ms */
	timeout = 10000;

	mask = SDHCI_CMD_INHIBIT;
	if ((cmd->data != NULL) || (cmd->flags & MMC_RSP_BUSY))
		mask |= SDHCI_DATA_INHIBIT;

	/* We shouldn't wait for data inihibit for stop commands, even
	   though they might use busy signaling */
	if (host->mrq->data && (cmd == host->mrq->data->stop))
		mask &= ~SDHCI_DATA_INHIBIT;

	while (sdhci_readl(host, SDHCI_PRESENT_STATE) & mask) {
		if (timeout == 0) {
			pr_err("%s: Controller never released "
				"inhibit bit(s).\n", mmc_hostname(host->mmc));
			sdhci_dumpregs(host);
			cmd->error = -EIO;
			tasklet_schedule(&host->finish_tasklet);
			return;
		}
		timeout--;
		udelay(1);
	}

	timeout = jiffies;
	if (!cmd->data && cmd->busy_timeout > 9000)
		timeout += DIV_ROUND_UP(cmd->busy_timeout, 1000) * HZ + HZ;
	else
		timeout += 10 * HZ;
	mod_timer(&host->timer, timeout);

	host->cmd = cmd;
	host->busy_handle = 0;

	sdhci_prepare_data(host, cmd);

	sdhci_writel(host, cmd->arg, SDHCI_ARGUMENT);

	sdhci_set_transfer_mode(host, cmd);

	if ((cmd->flags & MMC_RSP_136) && (cmd->flags & MMC_RSP_BUSY)) {
		pr_err("%s: Unsupported response type!\n",
			mmc_hostname(host->mmc));
		cmd->error = -EINVAL;
		tasklet_schedule(&host->finish_tasklet);
		return;
	}

	if (!(cmd->flags & MMC_RSP_PRESENT))
		flags = SDHCI_CMD_RESP_NONE;
	else if (cmd->flags & MMC_RSP_136)
		flags = SDHCI_CMD_RESP_LONG;
	else if (cmd->flags & MMC_RSP_BUSY)
		flags = SDHCI_CMD_RESP_SHORT_BUSY;
	else
		flags = SDHCI_CMD_RESP_SHORT;

	if (cmd->flags & MMC_RSP_CRC)
		flags |= SDHCI_CMD_CRC;
	if (cmd->flags & MMC_RSP_OPCODE)
		flags |= SDHCI_CMD_INDEX;

	/* CMD19 is special in that the Data Present Select should be set */
	if (cmd->data || cmd->opcode == MMC_SEND_TUNING_BLOCK ||
	    cmd->opcode == MMC_SEND_TUNING_BLOCK_HS200)
		flags |= SDHCI_CMD_DATA;

	if (cmd->data)
		host->data_start_time = ktime_get();
	trace_mmc_cmd_rw_start(cmd->opcode, cmd->arg, cmd->flags);
	sdhci_writew(host, SDHCI_MAKE_CMD(cmd->opcode, flags), SDHCI_COMMAND);
}
EXPORT_SYMBOL_GPL(sdhci_send_command);

static void sdhci_finish_command(struct sdhci_host *host)
{
	int i;

	BUG_ON(host->cmd == NULL);

	if (host->cmd->flags & MMC_RSP_PRESENT) {
		if (host->cmd->flags & MMC_RSP_136) {
			/* CRC is stripped so we need to do some shifting. */
			for (i = 0;i < 4;i++) {
				host->cmd->resp[i] = sdhci_readl(host,
					SDHCI_RESPONSE + (3-i)*4) << 8;
				if (i != 3)
					host->cmd->resp[i] |=
						sdhci_readb(host,
						SDHCI_RESPONSE + (3-i)*4-1);
			}
		} else {
			host->cmd->resp[0] = sdhci_readl(host, SDHCI_RESPONSE);
		}
	}

	/* Finished CMD23, now send actual command. */
	if (host->cmd == host->mrq->sbc) {
		host->cmd->error = 0;
		host->cmd = NULL;
		sdhci_send_command(host, host->mrq->cmd);
	} else {

		/* Processed actual command. */
		if (host->data && host->data_early)
			sdhci_finish_data(host);

		if (!host->cmd->data)
			tasklet_schedule(&host->finish_tasklet);

		host->cmd = NULL;
	}
}

static u16 sdhci_get_preset_value(struct sdhci_host *host)
{
	u16 preset = 0;

	switch (host->timing) {
	case MMC_TIMING_UHS_SDR12:
		preset = sdhci_readw(host, SDHCI_PRESET_FOR_SDR12);
		break;
	case MMC_TIMING_UHS_SDR25:
		preset = sdhci_readw(host, SDHCI_PRESET_FOR_SDR25);
		break;
	case MMC_TIMING_UHS_SDR50:
		preset = sdhci_readw(host, SDHCI_PRESET_FOR_SDR50);
		break;
	case MMC_TIMING_UHS_SDR104:
	case MMC_TIMING_MMC_HS200:
		preset = sdhci_readw(host, SDHCI_PRESET_FOR_SDR104);
		break;
	case MMC_TIMING_UHS_DDR50:
		preset = sdhci_readw(host, SDHCI_PRESET_FOR_DDR50);
		break;
	case MMC_TIMING_MMC_HS400:
		preset = sdhci_readw(host, SDHCI_PRESET_FOR_HS400);
		break;
	default:
		pr_warn("%s: Invalid UHS-I mode selected\n",
			mmc_hostname(host->mmc));
		preset = sdhci_readw(host, SDHCI_PRESET_FOR_SDR12);
		break;
	}
	return preset;
}

void sdhci_set_clock(struct sdhci_host *host, unsigned int clock)
{
	int div = 0; /* Initialized for compiler warning */
	int real_div = div, clk_mul = 1;
	u16 clk = 0;
	unsigned long timeout;

	host->mmc->actual_clock = 0;

	if (host->clock)
		sdhci_writew(host, 0, SDHCI_CLOCK_CONTROL);

	if (clock == 0)
		return;

	if (host->version >= SDHCI_SPEC_300) {
		if (host->preset_enabled) {
			u16 pre_val;

			clk = sdhci_readw(host, SDHCI_CLOCK_CONTROL);
			pre_val = sdhci_get_preset_value(host);
			div = (pre_val & SDHCI_PRESET_SDCLK_FREQ_MASK)
				>> SDHCI_PRESET_SDCLK_FREQ_SHIFT;
			if (host->clk_mul &&
				(pre_val & SDHCI_PRESET_CLKGEN_SEL_MASK)) {
				clk = SDHCI_PROG_CLOCK_MODE;
				real_div = div + 1;
				clk_mul = host->clk_mul;
			} else {
				real_div = max_t(int, 1, div << 1);
			}
			goto clock_set;
		}

		/*
		 * Check if the Host Controller supports Programmable Clock
		 * Mode.
		 */
		if (host->clk_mul) {
			for (div = 1; div <= 1024; div++) {
				if ((host->max_clk * host->clk_mul / div)
					<= clock)
					break;
			}
			/*
			 * Set Programmable Clock Mode in the Clock
			 * Control register.
			 */
			clk = SDHCI_PROG_CLOCK_MODE;
			real_div = div;
			clk_mul = host->clk_mul;
			div--;
		} else {
			/* Version 3.00 divisors must be a multiple of 2. */
			if (host->max_clk <= clock)
				div = 1;
			else {
				for (div = 2; div < SDHCI_MAX_DIV_SPEC_300;
				     div += 2) {
					if ((host->max_clk / div) <= clock)
						break;
				}
			}
			real_div = div;
			div >>= 1;
		}
	} else {
		/* Version 2.00 divisors must be a power of 2. */
		for (div = 1; div < SDHCI_MAX_DIV_SPEC_200; div *= 2) {
			if ((host->max_clk / div) <= clock)
				break;
		}
		real_div = div;
		div >>= 1;
	}

clock_set:
	if (real_div)
		host->mmc->actual_clock = (host->max_clk * clk_mul) / real_div;

	if (host->quirks2 & SDHCI_QUIRK2_ALWAYS_USE_BASE_CLOCK)
		div = 0;

	clk |= (div & SDHCI_DIV_MASK) << SDHCI_DIVIDER_SHIFT;
	clk |= ((div & SDHCI_DIV_HI_MASK) >> SDHCI_DIV_MASK_LEN)
		<< SDHCI_DIVIDER_HI_SHIFT;
	clk |= SDHCI_CLOCK_INT_EN;
	sdhci_writew(host, clk, SDHCI_CLOCK_CONTROL);

	/* Wait max 20 ms */
	timeout = 20000;
	while (!((clk = sdhci_readw(host, SDHCI_CLOCK_CONTROL))
		& SDHCI_CLOCK_INT_STABLE)) {
		if (timeout == 0) {
			pr_err("%s: Internal clock never "
				"stabilised.\n", mmc_hostname(host->mmc));
			sdhci_dumpregs(host);
			return;
		}
		timeout--;
		udelay(1);
	}

	clk |= SDHCI_CLOCK_CARD_EN;
	sdhci_writew(host, clk, SDHCI_CLOCK_CONTROL);
}
EXPORT_SYMBOL_GPL(sdhci_set_clock);

static void sdhci_set_power(struct sdhci_host *host, unsigned char mode,
			    unsigned short vdd)
{
	struct mmc_host *mmc = host->mmc;
	u8 pwr = 0;

	if (!IS_ERR(mmc->supply.vmmc)) {
		spin_unlock_irq(&host->lock);
		mmc_regulator_set_ocr(mmc, mmc->supply.vmmc, vdd);
		spin_lock_irq(&host->lock);
		return;
	}

	if (mode != MMC_POWER_OFF) {
		switch (1 << vdd) {
		case MMC_VDD_165_195:
			pwr = SDHCI_POWER_180;
			break;
		case MMC_VDD_29_30:
		case MMC_VDD_30_31:
			pwr = SDHCI_POWER_300;
			break;
		case MMC_VDD_32_33:
		case MMC_VDD_33_34:
			pwr = SDHCI_POWER_330;
			break;
		default:
			BUG();
		}
	}

	if (host->pwr == pwr)
		return;

	host->pwr = pwr;

	if (pwr == 0) {
		sdhci_writeb(host, 0, SDHCI_POWER_CONTROL);
		if (host->ops->check_power_status)
			host->ops->check_power_status(host, REQ_BUS_OFF);
		if (host->quirks2 & SDHCI_QUIRK2_CARD_ON_NEEDS_BUS_ON)
			sdhci_runtime_pm_bus_off(host);
		vdd = 0;
	} else {
		/*
		 * Spec says that we should clear the power reg before setting
		 * a new value. Some controllers don't seem to like this though.
		 */
		if (!(host->quirks & SDHCI_QUIRK_SINGLE_POWER_WRITE)) {
			sdhci_writeb(host, 0, SDHCI_POWER_CONTROL);
			if (host->ops->check_power_status)
				host->ops->check_power_status(host, REQ_BUS_OFF);
		}
		/*
		 * At least the Marvell CaFe chip gets confused if we set the
		 * voltage and set turn on power at the same time, so set the
		 * voltage first.
		 */
		if (host->quirks & SDHCI_QUIRK_NO_SIMULT_VDD_AND_POWER) {
			sdhci_writeb(host, pwr, SDHCI_POWER_CONTROL);
			if (host->ops->check_power_status)
				host->ops->check_power_status(host, REQ_BUS_ON);
		}

		pwr |= SDHCI_POWER_ON;

		sdhci_writeb(host, pwr, SDHCI_POWER_CONTROL);
		if (host->ops->check_power_status)
			host->ops->check_power_status(host, REQ_BUS_ON);

		if (host->quirks2 & SDHCI_QUIRK2_CARD_ON_NEEDS_BUS_ON)
			sdhci_runtime_pm_bus_on(host);

		/*
		 * Some controllers need an extra 10ms delay of 10ms before
		 * they can apply clock after applying power
		 */
		if (host->quirks & SDHCI_QUIRK_DELAY_AFTER_POWER)
			mdelay(10);
	}
}

/*****************************************************************************\
 *                                                                           *
 * MMC callbacks                                                             *
 *                                                                           *
\*****************************************************************************/

static int sdhci_enable(struct mmc_host *mmc)
{
	struct sdhci_host *host = mmc_priv(mmc);

	if (host->cpu_dma_latency_us)
		pm_qos_update_request(&host->pm_qos_req_dma,
					host->cpu_dma_latency_us);
	if (host->ops->platform_bus_voting)
		host->ops->platform_bus_voting(host, 1);

	return 0;
}

static int sdhci_disable(struct mmc_host *mmc)
{
	struct sdhci_host *host = mmc_priv(mmc);

	if (host->cpu_dma_latency_us) {
		/*
		 * In performance mode, release QoS vote after a timeout to
		 * make sure back-to-back requests don't suffer from latencies
		 * that are involved to wake CPU from low power modes in cases
		 * where the CPU goes into low power mode as soon as QoS vote is
		 * released.
		 */
		if (host->power_policy == SDHCI_PERFORMANCE_MODE)
			pm_qos_update_request_timeout(&host->pm_qos_req_dma,
					host->cpu_dma_latency_us,
					host->pm_qos_timeout_us);
		else
			pm_qos_update_request(&host->pm_qos_req_dma,
					PM_QOS_DEFAULT_VALUE);
	}

	if (host->ops->platform_bus_voting)
		host->ops->platform_bus_voting(host, 0);

	return 0;
}

static void sdhci_notify_halt(struct mmc_host *mmc, bool halt)
{
	struct sdhci_host *host = mmc_priv(mmc);

	pr_debug("%s: halt notification was sent, halt=%d\n",
		mmc_hostname(mmc), halt);
	if (host->flags & SDHCI_USE_ADMA_64BIT) {
		if (halt)
			host->adma_desc_line_sz = 16;
		else
			host->adma_desc_line_sz = 12;
	}
}

static inline void sdhci_update_power_policy(struct sdhci_host *host,
		enum sdhci_power_policy policy)
{
	host->power_policy = policy;
}

static int sdhci_notify_load(struct mmc_host *mmc, enum mmc_load state)
{
	int err = 0;
	struct sdhci_host *host = mmc_priv(mmc);

	switch (state) {
	case MMC_LOAD_HIGH:
		sdhci_update_power_policy(host, SDHCI_PERFORMANCE_MODE);
		break;
	case MMC_LOAD_LOW:
		sdhci_update_power_policy(host, SDHCI_POWER_SAVE_MODE);
		break;
	default:
		err = -EINVAL;
		break;
	}

	return err;
}

static void sdhci_pre_req(struct mmc_host *mmc, struct mmc_request *mrq,
			  bool is_first_req)
{
	struct sdhci_host *host = mmc_priv(mmc);

	if (mrq->data->host_cookie) {
		mrq->data->host_cookie = 0;
		return;
	}

	if (host->flags & SDHCI_REQ_USE_DMA)
		if (sdhci_pre_dma_transfer(host, mrq->data, &host->next_data) < 0)
			mrq->data->host_cookie = 0;
}

static void sdhci_post_req(struct mmc_host *mmc, struct mmc_request *mrq,
			   int err)
{
	struct sdhci_host *host = mmc_priv(mmc);
	struct mmc_data *data = mrq->data;

	if (host->flags & SDHCI_REQ_USE_DMA) {
		dma_unmap_sg(mmc_dev(host->mmc), data->sg, data->sg_len,
			     (data->flags & MMC_DATA_WRITE) ?
			     DMA_TO_DEVICE : DMA_FROM_DEVICE);
		data->host_cookie = 0;
	}
}

static bool sdhci_check_state(struct sdhci_host *host)
{
	if (!host->clock || !host->pwr)
		return true;
	else
		return false;
}

static bool sdhci_check_auto_tuning(struct sdhci_host *host,
				  struct mmc_command *cmd)
{
	if (((cmd->opcode != MMC_READ_SINGLE_BLOCK) &&
	     (cmd->opcode != MMC_READ_MULTIPLE_BLOCK) &&
	     (cmd->opcode != SD_IO_RW_EXTENDED)) || (host->clock < 100000000))
		return false;
	else if (host->mmc->ios.timing == MMC_TIMING_MMC_HS200 ||
		 host->mmc->ios.timing == MMC_TIMING_UHS_SDR104)
		return true;
	else
		return false;
}

static int sdhci_get_tuning_cmd(struct sdhci_host *host)
{
	if (!host->mmc || !host->mmc->card)
		return 0;
	/*
	 * If we are here, all conditions have already been true
	 * and the card can either be an eMMC or SD/SDIO
	 */
	if (mmc_card_mmc(host->mmc->card))
		return MMC_SEND_TUNING_BLOCK_HS200;
	else
		return MMC_SEND_TUNING_BLOCK;
}

static int sdhci_crypto_cfg(struct sdhci_host *host, struct mmc_request *mrq,
		u32 slot)
{
	int err = 0;

	if (host->crypto_reset_reqd && host->ops->crypto_engine_reset) {
		err = host->ops->crypto_engine_reset(host);
		if (err) {
			pr_err("%s: crypto reset failed\n",
					mmc_hostname(host->mmc));
			goto out;
		}
		host->crypto_reset_reqd = false;
	}

	if (host->ops->crypto_engine_cfg) {
		err = host->ops->crypto_engine_cfg(host, mrq, slot);
		if (err) {
			pr_err("%s: failed to configure crypto\n",
					mmc_hostname(host->mmc));
			goto out;
		}
	}
out:
	return err;
}

static void sdhci_request(struct mmc_host *mmc, struct mmc_request *mrq)
{
	struct sdhci_host *host;
	int present;
	unsigned long flags;
	u32 tuning_opcode;

	host = mmc_priv(mmc);

	sdhci_runtime_pm_get(host);
	if (sdhci_check_state(host)) {
		sdhci_dump_state(host);
		WARN(1, "sdhci in bad state");
		mrq->cmd->error = -EIO;
		if (mrq->data)
			mrq->data->error = -EIO;
		mmc_request_done(host->mmc, mrq);
		sdhci_runtime_pm_put(host);
		return;
	}

	/*
	 * Firstly check card presence from cd-gpio.  The return could
	 * be one of the following possibilities:
	 *     negative: cd-gpio is not available
	 *     zero: cd-gpio is used, and card is removed
	 *     one: cd-gpio is used, and card is present
	 */
	present = mmc_gpio_get_cd(host->mmc);
	if (present < 0) {
		/* If polling, assume that the card is always present. */
		if (host->quirks & SDHCI_QUIRK_BROKEN_CARD_DETECTION)
			present = 1;
		else
			present = sdhci_readl(host, SDHCI_PRESENT_STATE) &
					SDHCI_CARD_PRESENT;
	}

	present = mmc_gpio_get_cd(host->mmc);

	spin_lock_irqsave(&host->lock, flags);

	WARN_ON(host->mrq != NULL);

#ifndef SDHCI_USE_LEDS_CLASS
	sdhci_activate_led(host);
#endif

	/*
	 * Ensure we don't send the STOP for non-SET_BLOCK_COUNTED
	 * requests if Auto-CMD12 is enabled.
	 */
	if (!mrq->sbc && (host->flags & SDHCI_AUTO_CMD12)) {
		if (mrq->stop) {
			mrq->data->stop = NULL;
			mrq->stop = NULL;
		}
	}

	host->mrq = mrq;

<<<<<<< HEAD
=======
	/*
	 * Firstly check card presence from cd-gpio.  The return could
	 * be one of the following possibilities:
	 *     negative: cd-gpio is not available
	 *     zero: cd-gpio is used, and card is removed
	 *     one: cd-gpio is used, and card is present
	 */
	if (present < 0) {
		/* If polling, assume that the card is always present. */
		if (host->quirks & SDHCI_QUIRK_BROKEN_CARD_DETECTION)
			present = 1;
		else
			present = sdhci_readl(host, SDHCI_PRESENT_STATE) &
					SDHCI_CARD_PRESENT;
	}

>>>>>>> 219b188d
	if (!present || host->flags & SDHCI_DEVICE_DEAD) {
		host->mrq->cmd->error = -ENOMEDIUM;
		tasklet_schedule(&host->finish_tasklet);
	} else {
		u32 present_state;

		present_state = sdhci_readl(host, SDHCI_PRESENT_STATE);
		/*
		 * Check if the re-tuning timer has already expired and there
		 * is no on-going data transfer and DAT0 is not busy. If so,
		 * we need to execute tuning procedure before sending command.
		 */
		if ((mrq->cmd->opcode != MMC_SEND_TUNING_BLOCK) &&
		    (mrq->cmd->opcode != MMC_SEND_TUNING_BLOCK_HS200) &&
		    (host->flags & SDHCI_NEEDS_RETUNING) &&
		    !(present_state & (SDHCI_DOING_WRITE | SDHCI_DOING_READ)) &&
		    (present_state & SDHCI_DATA_0_LVL_MASK)) {
			if (mmc->card) {
				/* eMMC uses cmd21 but sd and sdio use cmd19 */
				tuning_opcode =
					mmc->card->type == MMC_TYPE_MMC ?
					MMC_SEND_TUNING_BLOCK_HS200 :
					MMC_SEND_TUNING_BLOCK;

				/* Here we need to set the host->mrq to NULL,
				 * in case the pending finish_tasklet
				 * finishes it incorrectly.
				 */
				host->mrq = NULL;
				host->flags &= ~SDHCI_NEEDS_RETUNING;
				spin_unlock_irqrestore(&host->lock, flags);
				sdhci_execute_tuning(mmc, tuning_opcode);
				spin_lock_irqsave(&host->lock, flags);

				/* Restore original mmc_request structure */
				host->mrq = mrq;
			}
		}

		if (host->ops->config_auto_tuning_cmd) {
			if (sdhci_check_auto_tuning(host, mrq->cmd))
				host->ops->config_auto_tuning_cmd(host, true,
					sdhci_get_tuning_cmd(host));
			else
				host->ops->config_auto_tuning_cmd(host, false,
					sdhci_get_tuning_cmd(host));
		}

		if (host->is_crypto_en) {
			spin_unlock_irqrestore(&host->lock, flags);
			if (sdhci_crypto_cfg(host, mrq, 0))
				goto end_req;
			spin_lock_irqsave(&host->lock, flags);
		}

		if (mrq->sbc && !(host->flags & SDHCI_AUTO_CMD23))
			sdhci_send_command(host, mrq->sbc);
		else
			sdhci_send_command(host, mrq->cmd);
	}

	mmiowb();
	spin_unlock_irqrestore(&host->lock, flags);
	return;
end_req:
	mrq->cmd->error = -EIO;
	if (mrq->data)
		mrq->data->error = -EIO;
	mmc_request_done(host->mmc, mrq);
	sdhci_runtime_pm_put(host);
}

void sdhci_set_bus_width(struct sdhci_host *host, int width)
{
	u8 ctrl;

	ctrl = sdhci_readb(host, SDHCI_HOST_CONTROL);
	if (width == MMC_BUS_WIDTH_8) {
		ctrl &= ~SDHCI_CTRL_4BITBUS;
		if (host->version >= SDHCI_SPEC_300)
			ctrl |= SDHCI_CTRL_8BITBUS;
	} else {
		if (host->version >= SDHCI_SPEC_300)
			ctrl &= ~SDHCI_CTRL_8BITBUS;
		if (width == MMC_BUS_WIDTH_4)
			ctrl |= SDHCI_CTRL_4BITBUS;
		else
			ctrl &= ~SDHCI_CTRL_4BITBUS;
	}
	sdhci_writeb(host, ctrl, SDHCI_HOST_CONTROL);
}
EXPORT_SYMBOL_GPL(sdhci_set_bus_width);

void sdhci_set_uhs_signaling(struct sdhci_host *host, unsigned timing)
{
	u16 ctrl_2;

	ctrl_2 = sdhci_readw(host, SDHCI_HOST_CONTROL2);
	/* Select Bus Speed Mode for host */
	ctrl_2 &= ~SDHCI_CTRL_UHS_MASK;
	if ((timing == MMC_TIMING_MMC_HS200) ||
	    (timing == MMC_TIMING_UHS_SDR104))
		ctrl_2 |= SDHCI_CTRL_UHS_SDR104;
	else if (timing == MMC_TIMING_UHS_SDR12)
		ctrl_2 |= SDHCI_CTRL_UHS_SDR12;
	else if (timing == MMC_TIMING_UHS_SDR25)
		ctrl_2 |= SDHCI_CTRL_UHS_SDR25;
	else if (timing == MMC_TIMING_UHS_SDR50)
		ctrl_2 |= SDHCI_CTRL_UHS_SDR50;
	else if ((timing == MMC_TIMING_UHS_DDR50) ||
		 (timing == MMC_TIMING_MMC_DDR52))
		ctrl_2 |= SDHCI_CTRL_UHS_DDR50;
	else if (timing == MMC_TIMING_MMC_HS400)
		ctrl_2 |= SDHCI_CTRL_HS400; /* Non-standard */
	sdhci_writew(host, ctrl_2, SDHCI_HOST_CONTROL2);
}
EXPORT_SYMBOL_GPL(sdhci_set_uhs_signaling);

static void sdhci_do_set_ios(struct sdhci_host *host, struct mmc_ios *ios)
{
	unsigned long flags;
	u8 ctrl;
	struct mmc_host *mmc = host->mmc;
	int ret;

	if (host->flags & SDHCI_DEVICE_DEAD) {
		if (!IS_ERR(mmc->supply.vmmc) &&
		    ios->power_mode == MMC_POWER_OFF)
			mmc_regulator_set_ocr(mmc, mmc->supply.vmmc, 0);
		return;
	}

	if (host->version >= SDHCI_SPEC_300 &&
		(ios->power_mode == MMC_POWER_UP) &&
		!(host->quirks2 & SDHCI_QUIRK2_PRESET_VALUE_BROKEN))
		sdhci_enable_preset_value(host, false);

	spin_lock_irqsave(&host->lock, flags);
	if (ios->clock &&
	    ((ios->clock != host->clock) || (ios->timing != host->timing))) {
		spin_unlock_irqrestore(&host->lock, flags);
		host->ops->set_clock(host, ios->clock);
		spin_lock_irqsave(&host->lock, flags);
		host->clock = ios->clock;

		if (host->quirks & SDHCI_QUIRK_DATA_TIMEOUT_USES_SDCLK &&
		    host->clock) {
			host->timeout_clk = host->mmc->actual_clock ?
						host->mmc->actual_clock / 1000 :
						host->clock / 1000;
			host->mmc->max_busy_timeout =
				host->ops->get_max_timeout_count ?
				host->ops->get_max_timeout_count(host) :
				1 << 27;
			host->mmc->max_busy_timeout /= host->timeout_clk;
		}
	}
	spin_unlock_irqrestore(&host->lock, flags);

	/*
	 * The controller clocks may be off during power-up and we may end up
	 * enabling card clock before giving power to the card. Hence, during
	 * MMC_POWER_UP enable the controller clock and turn-on the regulators.
	 * The mmc_power_up would provide the necessary delay before turning on
	 * the clocks to the card.
	 */
	if (ios->power_mode & MMC_POWER_UP) {
		if (host->ops->enable_controller_clock) {
			ret = host->ops->enable_controller_clock(host);
			if (ret) {
				pr_err("%s: enabling controller clock: failed: %d\n",
				       mmc_hostname(host->mmc), ret);
			} else {
				sdhci_set_power(host, ios->power_mode, ios->vdd);
			}
		}
	}

	spin_lock_irqsave(&host->lock, flags);
	if (!host->clock) {
		spin_unlock_irqrestore(&host->lock, flags);
		return;
	}
	spin_unlock_irqrestore(&host->lock, flags);

	if (!host->ops->enable_controller_clock && (ios->power_mode &
						    (MMC_POWER_UP |
						     MMC_POWER_ON)))
		sdhci_set_power(host, ios->power_mode, ios->vdd);

	spin_lock_irqsave(&host->lock, flags);

	if (host->ops->platform_send_init_74_clocks)
		host->ops->platform_send_init_74_clocks(host, ios->power_mode);

	host->ops->set_bus_width(host, ios->bus_width);

	ctrl = sdhci_readb(host, SDHCI_HOST_CONTROL);

	if ((ios->timing == MMC_TIMING_SD_HS ||
	     ios->timing == MMC_TIMING_MMC_HS)
	    && !(host->quirks & SDHCI_QUIRK_NO_HISPD_BIT))
		ctrl |= SDHCI_CTRL_HISPD;
	else
		ctrl &= ~SDHCI_CTRL_HISPD;

	if (host->version >= SDHCI_SPEC_300) {
		u16 clk, ctrl_2;

		/* In case of UHS-I modes, set High Speed Enable */
		if ((ios->timing == MMC_TIMING_MMC_HS400) ||
		    (ios->timing == MMC_TIMING_MMC_HS200) ||
		    (ios->timing == MMC_TIMING_MMC_DDR52) ||
		    (ios->timing == MMC_TIMING_UHS_SDR50) ||
		    (ios->timing == MMC_TIMING_UHS_SDR104) ||
		    (ios->timing == MMC_TIMING_UHS_DDR50) ||
		    (ios->timing == MMC_TIMING_UHS_SDR25))
			ctrl |= SDHCI_CTRL_HISPD;

		if (!host->preset_enabled) {
			sdhci_writeb(host, ctrl, SDHCI_HOST_CONTROL);
			/*
			 * We only need to set Driver Strength if the
			 * preset value enable is not set.
			 */
			ctrl_2 = sdhci_readw(host, SDHCI_HOST_CONTROL2);
			ctrl_2 &= ~SDHCI_CTRL_DRV_TYPE_MASK;
			if (ios->drv_type == MMC_SET_DRIVER_TYPE_A)
				ctrl_2 |= SDHCI_CTRL_DRV_TYPE_A;
			else if (ios->drv_type == MMC_SET_DRIVER_TYPE_C)
				ctrl_2 |= SDHCI_CTRL_DRV_TYPE_C;

			sdhci_writew(host, ctrl_2, SDHCI_HOST_CONTROL2);
		} else {
			/*
			 * According to SDHC Spec v3.00, if the Preset Value
			 * Enable in the Host Control 2 register is set, we
			 * need to reset SD Clock Enable before changing High
			 * Speed Enable to avoid generating clock gliches.
			 */

			/* Reset SD Clock Enable */
			clk = sdhci_readw(host, SDHCI_CLOCK_CONTROL);
			clk &= ~SDHCI_CLOCK_CARD_EN;
			sdhci_writew(host, clk, SDHCI_CLOCK_CONTROL);

			sdhci_writeb(host, ctrl, SDHCI_HOST_CONTROL);

			/* Re-enable SD Clock */
			if (ios->clock) {
				spin_unlock_irqrestore(&host->lock, flags);
				host->ops->set_clock(host, host->clock);
				spin_lock_irqsave(&host->lock, flags);
			}
		}

		/* Reset SD Clock Enable */
		clk = sdhci_readw(host, SDHCI_CLOCK_CONTROL);
		clk &= ~SDHCI_CLOCK_CARD_EN;
		sdhci_writew(host, clk, SDHCI_CLOCK_CONTROL);

		host->ops->set_uhs_signaling(host, ios->timing);
		host->timing = ios->timing;

		if (!(host->quirks2 & SDHCI_QUIRK2_PRESET_VALUE_BROKEN) &&
				((ios->timing == MMC_TIMING_UHS_SDR12) ||
				 (ios->timing == MMC_TIMING_UHS_SDR25) ||
				 (ios->timing == MMC_TIMING_UHS_SDR50) ||
				 (ios->timing == MMC_TIMING_UHS_SDR104) ||
				 (ios->timing == MMC_TIMING_UHS_DDR50))) {
			u16 preset;

			sdhci_enable_preset_value(host, true);
			preset = sdhci_get_preset_value(host);
			ios->drv_type = (preset & SDHCI_PRESET_DRV_MASK)
				>> SDHCI_PRESET_DRV_SHIFT;
		}

		/* Re-enable SD Clock */
		if (ios->clock) {
			spin_unlock_irqrestore(&host->lock, flags);
			host->ops->set_clock(host, host->clock);
			spin_lock_irqsave(&host->lock, flags);
		}
	} else
		sdhci_writeb(host, ctrl, SDHCI_HOST_CONTROL);

	spin_unlock_irqrestore(&host->lock, flags);
	/*
	 * Some (ENE) controllers go apeshit on some ios operation,
	 * signalling timeout and CRC errors even on CMD0. Resetting
	 * it on each ios seems to solve the problem.
	 */
	if(host->quirks & SDHCI_QUIRK_RESET_CMD_DATA_ON_IOS)
		sdhci_do_reset(host, SDHCI_RESET_CMD | SDHCI_RESET_DATA);

	/*
	 * Reset the chip on each power off.
	 * Should clear out any weird states.
	 */
	if (ios->power_mode == MMC_POWER_OFF) {
		sdhci_writel(host, 0, SDHCI_SIGNAL_ENABLE);
		sdhci_reinit(host);
		sdhci_set_power(host, ios->power_mode, ios->vdd);
	}
	if (!ios->clock)
		host->ops->set_clock(host, ios->clock);

	mmiowb();
}

static void sdhci_set_ios(struct mmc_host *mmc, struct mmc_ios *ios)
{
	struct sdhci_host *host = mmc_priv(mmc);

	sdhci_runtime_pm_get(host);
	sdhci_do_set_ios(host, ios);
	sdhci_runtime_pm_put(host);
}

static int sdhci_do_get_cd(struct sdhci_host *host)
{
	int gpio_cd = mmc_gpio_get_cd(host->mmc);

	if (host->flags & SDHCI_DEVICE_DEAD)
		return 0;

	/* If polling/nonremovable, assume that the card is always present. */
	if (host->mmc->caps & MMC_CAP_NONREMOVABLE)
		return 1;

	/*
	 * Try slot gpio detect before checking for the broken card detection
	 * quirk. There might be hosts that might have broken card detection
	 * but still provide a gpio for card detection.
	 */
	if (!IS_ERR_VALUE(gpio_cd))
		return !!gpio_cd;

	if (host->quirks & SDHCI_QUIRK_BROKEN_CARD_DETECTION)
		return 1;

	/* Host native card detect */
	return !!(sdhci_readl(host, SDHCI_PRESENT_STATE) & SDHCI_CARD_PRESENT);
}

static int sdhci_get_cd(struct mmc_host *mmc)
{
	struct sdhci_host *host = mmc_priv(mmc);
	int ret;

	sdhci_runtime_pm_get(host);
	ret = sdhci_do_get_cd(host);
	sdhci_runtime_pm_put(host);
	return ret;
}

static int sdhci_check_ro(struct sdhci_host *host)
{
	unsigned long flags;
	int is_readonly;

	spin_lock_irqsave(&host->lock, flags);

	if (host->flags & SDHCI_DEVICE_DEAD)
		is_readonly = 0;
	else if (host->ops->get_ro)
		is_readonly = host->ops->get_ro(host);
	else
		is_readonly = !(sdhci_readl(host, SDHCI_PRESENT_STATE)
				& SDHCI_WRITE_PROTECT);

	spin_unlock_irqrestore(&host->lock, flags);

	/* This quirk needs to be replaced by a callback-function later */
	return host->quirks & SDHCI_QUIRK_INVERTED_WRITE_PROTECT ?
		!is_readonly : is_readonly;
}

#define SAMPLE_COUNT	5

static int sdhci_do_get_ro(struct sdhci_host *host)
{
	int i, ro_count;

	if (!(host->quirks & SDHCI_QUIRK_UNSTABLE_RO_DETECT))
		return sdhci_check_ro(host);

	ro_count = 0;
	for (i = 0; i < SAMPLE_COUNT; i++) {
		if (sdhci_check_ro(host)) {
			if (++ro_count > SAMPLE_COUNT / 2)
				return 1;
		}
		msleep(30);
	}
	return 0;
}

static void sdhci_hw_reset(struct mmc_host *mmc)
{
	struct sdhci_host *host = mmc_priv(mmc);

	if (host->ops && host->ops->hw_reset)
		host->ops->hw_reset(host);
}

static int sdhci_get_ro(struct mmc_host *mmc)
{
	struct sdhci_host *host = mmc_priv(mmc);
	int ret;

	sdhci_runtime_pm_get(host);
	ret = sdhci_do_get_ro(host);
	sdhci_runtime_pm_put(host);
	return ret;
}

static void sdhci_enable_sdio_irq_nolock(struct sdhci_host *host, int enable)
{
	if (!(host->flags & SDHCI_DEVICE_DEAD)) {
		if (enable)
			host->ier |= SDHCI_INT_CARD_INT;
		else
			host->ier &= ~SDHCI_INT_CARD_INT;

		sdhci_writel(host, host->ier, SDHCI_INT_ENABLE);
		sdhci_writel(host, host->ier, SDHCI_SIGNAL_ENABLE);
		mmiowb();
	}
}

static void sdhci_enable_sdio_irq(struct mmc_host *mmc, int enable)
{
	struct sdhci_host *host = mmc_priv(mmc);
	unsigned long flags;

	sdhci_runtime_pm_get(host);

	spin_lock_irqsave(&host->lock, flags);
	if (enable)
		host->flags |= SDHCI_SDIO_IRQ_ENABLED;
	else
		host->flags &= ~SDHCI_SDIO_IRQ_ENABLED;

	sdhci_enable_sdio_irq_nolock(host, enable);
	spin_unlock_irqrestore(&host->lock, flags);

	sdhci_runtime_pm_put(host);
}

static int sdhci_do_start_signal_voltage_switch(struct sdhci_host *host,
						struct mmc_ios *ios)
{
	struct mmc_host *mmc = host->mmc;
	u16 ctrl;
	int ret;

	/*
	 * Signal Voltage Switching is only applicable for Host Controllers
	 * v3.00 and above.
	 */
	if (host->version < SDHCI_SPEC_300)
		return 0;

	ctrl = sdhci_readw(host, SDHCI_HOST_CONTROL2);

	switch (ios->signal_voltage) {
	case MMC_SIGNAL_VOLTAGE_330:
		/* Set 1.8V Signal Enable in the Host Control2 register to 0 */
		ctrl &= ~SDHCI_CTRL_VDD_180;
		sdhci_writew(host, ctrl, SDHCI_HOST_CONTROL2);
		if (host->ops->check_power_status)
			host->ops->check_power_status(host, REQ_IO_HIGH);

		if (!IS_ERR(mmc->supply.vqmmc)) {
			ret = regulator_set_voltage(mmc->supply.vqmmc, 2700000,
						    3600000);
			if (ret) {
				pr_warn("%s: Switching to 3.3V signalling voltage failed\n",
					mmc_hostname(mmc));
				return -EIO;
			}
		}
		/* Wait for 5ms */
		usleep_range(5000, 5500);

		/* 3.3V regulator output should be stable within 5 ms */
		ctrl = sdhci_readw(host, SDHCI_HOST_CONTROL2);
		if (!(ctrl & SDHCI_CTRL_VDD_180))
			return 0;

		pr_warn("%s: 3.3V regulator output did not became stable\n",
			mmc_hostname(mmc));

		return -EAGAIN;
	case MMC_SIGNAL_VOLTAGE_180:
		if (!IS_ERR(mmc->supply.vqmmc)) {
			ret = regulator_set_voltage(mmc->supply.vqmmc,
					1700000, 1950000);
			if (ret) {
				pr_warn("%s: Switching to 1.8V signalling voltage failed\n",
					mmc_hostname(mmc));
				return -EIO;
			}
		}

		/*
		 * Enable 1.8V Signal Enable in the Host Control2
		 * register
		 */
		ctrl |= SDHCI_CTRL_VDD_180;
		sdhci_writew(host, ctrl, SDHCI_HOST_CONTROL2);
		if (host->ops->check_power_status)
			host->ops->check_power_status(host, REQ_IO_LOW);

		/* 1.8V regulator output should be stable within 5 ms */
		ctrl = sdhci_readw(host, SDHCI_HOST_CONTROL2);
		if (ctrl & SDHCI_CTRL_VDD_180)
			return 0;

		pr_warn("%s: 1.8V regulator output did not became stable\n",
			mmc_hostname(mmc));

		return -EAGAIN;
	case MMC_SIGNAL_VOLTAGE_120:
		if (!IS_ERR(mmc->supply.vqmmc)) {
			ret = regulator_set_voltage(mmc->supply.vqmmc, 1100000,
						    1300000);
			if (ret) {
				pr_warn("%s: Switching to 1.2V signalling voltage failed\n",
					mmc_hostname(mmc));
				return -EIO;
			}
		}
		return 0;
	default:
		/* No signal voltage switch required */
		return 0;
	}
}

static int sdhci_start_signal_voltage_switch(struct mmc_host *mmc,
	struct mmc_ios *ios)
{
	struct sdhci_host *host = mmc_priv(mmc);
	int err;

	if (host->version < SDHCI_SPEC_300)
		return 0;
	sdhci_runtime_pm_get(host);
	err = sdhci_do_start_signal_voltage_switch(host, ios);
	sdhci_runtime_pm_put(host);
	return err;
}

static int sdhci_card_busy(struct mmc_host *mmc)
{
	struct sdhci_host *host = mmc_priv(mmc);
	u32 present_state;

	sdhci_runtime_pm_get(host);
	/* Check whether DAT[3:0] is 0000 */
	present_state = sdhci_readl(host, SDHCI_PRESENT_STATE);
	sdhci_runtime_pm_put(host);

	return !(present_state & SDHCI_DATA_LVL_MASK);
}

static int sdhci_enhanced_strobe(struct mmc_host *mmc)
{
	struct sdhci_host *host = mmc_priv(mmc);
	int err = 0;

	sdhci_runtime_pm_get(host);
	if (host->ops->enhanced_strobe)
		err = host->ops->enhanced_strobe(host);
	sdhci_runtime_pm_put(host);

	return err;
}

static int sdhci_execute_tuning(struct mmc_host *mmc, u32 opcode)
{
	struct sdhci_host *host = mmc_priv(mmc);
	u16 ctrl;
	int tuning_loop_counter = MAX_TUNING_LOOP;
	int err = 0;
	unsigned long flags;

	sdhci_runtime_pm_get(host);
	spin_lock_irqsave(&host->lock, flags);

	/*
	 * The Host Controller needs tuning only in case of SDR104 mode
	 * and for SDR50 mode when Use Tuning for SDR50 is set in the
	 * Capabilities register.
	 * If the Host Controller supports the HS200 mode then the
	 * tuning function has to be executed.
	 */
	switch (host->timing) {
	case MMC_TIMING_MMC_HS400:
	case MMC_TIMING_MMC_HS200:
	case MMC_TIMING_UHS_SDR104:
		break;

	case MMC_TIMING_UHS_SDR50:
		if (host->flags & SDHCI_SDR50_NEEDS_TUNING ||
		    host->flags & SDHCI_SDR104_NEEDS_TUNING)
			break;
		/* FALLTHROUGH */

	default:
		spin_unlock_irqrestore(&host->lock, flags);
		sdhci_runtime_pm_put(host);
		return 0;
	}

	if (host->ops->platform_execute_tuning) {
		spin_unlock_irqrestore(&host->lock, flags);
		err = host->ops->platform_execute_tuning(host, opcode);
		sdhci_runtime_pm_put(host);
		return err;
	}

	ctrl = sdhci_readw(host, SDHCI_HOST_CONTROL2);
	ctrl |= SDHCI_CTRL_EXEC_TUNING;
	sdhci_writew(host, ctrl, SDHCI_HOST_CONTROL2);

	/*
	 * As per the Host Controller spec v3.00, tuning command
	 * generates Buffer Read Ready interrupt, so enable that.
	 *
	 * Note: The spec clearly says that when tuning sequence
	 * is being performed, the controller does not generate
	 * interrupts other than Buffer Read Ready interrupt. But
	 * to make sure we don't hit a controller bug, we _only_
	 * enable Buffer Read Ready interrupt here.
	 */
	sdhci_writel(host, SDHCI_INT_DATA_AVAIL, SDHCI_INT_ENABLE);
	sdhci_writel(host, SDHCI_INT_DATA_AVAIL, SDHCI_SIGNAL_ENABLE);

	/*
	 * Issue CMD19 repeatedly till Execute Tuning is set to 0 or the number
	 * of loops reaches 40 times or a timeout of 150ms occurs.
	 */
	do {
		struct mmc_command cmd = {0};
		struct mmc_request mrq = {NULL};

		cmd.opcode = opcode;
		cmd.arg = 0;
		cmd.flags = MMC_RSP_R1 | MMC_CMD_ADTC;
		cmd.retries = 0;
		cmd.data = NULL;
		cmd.error = 0;

		if (tuning_loop_counter-- == 0)
			break;

		mrq.cmd = &cmd;
		host->mrq = &mrq;

		/*
		 * In response to CMD19, the card sends 64 bytes of tuning
		 * block to the Host Controller. So we set the block size
		 * to 64 here.
		 */
		if (cmd.opcode == MMC_SEND_TUNING_BLOCK_HS200) {
			if (mmc->ios.bus_width == MMC_BUS_WIDTH_8)
				sdhci_set_blk_size_reg(host, 128, 7);
			else if (mmc->ios.bus_width == MMC_BUS_WIDTH_4)
				sdhci_set_blk_size_reg(host, 64, 7);
		} else {
			sdhci_set_blk_size_reg(host, 64, 7);
		}

		/*
		 * The tuning block is sent by the card to the host controller.
		 * So we set the TRNS_READ bit in the Transfer Mode register.
		 * This also takes care of setting DMA Enable and Multi Block
		 * Select in the same register to 0.
		 */
		sdhci_writew(host, SDHCI_TRNS_READ, SDHCI_TRANSFER_MODE);

		sdhci_send_command(host, &cmd);

		host->cmd = NULL;
		host->mrq = NULL;

		spin_unlock_irqrestore(&host->lock, flags);
		/* Wait for Buffer Read Ready interrupt */
		wait_event_interruptible_timeout(host->buf_ready_int,
					(host->tuning_done == 1),
					msecs_to_jiffies(50));
		spin_lock_irqsave(&host->lock, flags);

		if (!host->tuning_done) {
			pr_info(DRIVER_NAME ": Timeout waiting for "
				"Buffer Read Ready interrupt during tuning "
				"procedure, falling back to fixed sampling "
				"clock\n");
			ctrl = sdhci_readw(host, SDHCI_HOST_CONTROL2);
			ctrl &= ~SDHCI_CTRL_TUNED_CLK;
			ctrl &= ~SDHCI_CTRL_EXEC_TUNING;
			sdhci_writew(host, ctrl, SDHCI_HOST_CONTROL2);

			err = -EIO;
			goto out;
		}

		host->tuning_done = 0;

		ctrl = sdhci_readw(host, SDHCI_HOST_CONTROL2);

		/* eMMC spec does not require a delay between tuning cycles */
		if (opcode == MMC_SEND_TUNING_BLOCK)
			mdelay(1);
	} while (ctrl & SDHCI_CTRL_EXEC_TUNING);

	/*
	 * The Host Driver has exhausted the maximum number of loops allowed,
	 * so use fixed sampling frequency.
	 */
	if (tuning_loop_counter < 0) {
		ctrl &= ~SDHCI_CTRL_TUNED_CLK;
		sdhci_writew(host, ctrl, SDHCI_HOST_CONTROL2);
	}
	if (!(ctrl & SDHCI_CTRL_TUNED_CLK)) {
		pr_info(DRIVER_NAME ": Tuning procedure"
			" failed, falling back to fixed sampling"
			" clock\n");
		err = -EIO;
	}

out:
	/*
	 * If this is the very first time we are here, we start the retuning
	 * timer. Since only during the first time, SDHCI_NEEDS_RETUNING
	 * flag won't be set, we check this condition before actually starting
	 * the timer.
	 */
	if (!(host->flags & SDHCI_NEEDS_RETUNING) && host->tuning_count &&
	    (host->tuning_mode == SDHCI_TUNING_MODE_1)) {
		host->flags |= SDHCI_USING_RETUNING_TIMER;
		mod_timer(&host->tuning_timer, jiffies +
			host->tuning_count * HZ);
		/* Tuning mode 1 limits the maximum data length to 4MB */
		mmc->max_blk_count = (4 * 1024 * 1024) / mmc->max_blk_size;
	} else if (host->flags & SDHCI_USING_RETUNING_TIMER) {
		host->flags &= ~SDHCI_NEEDS_RETUNING;
		/* Reload the new initial value for timer */
		mod_timer(&host->tuning_timer, jiffies +
			  host->tuning_count * HZ);
	}

	/*
	 * In case tuning fails, host controllers which support re-tuning can
	 * try tuning again at a later time, when the re-tuning timer expires.
	 * So for these controllers, we return 0. Since there might be other
	 * controllers who do not have this capability, we return error for
	 * them. SDHCI_USING_RETUNING_TIMER means the host is currently using
	 * a retuning timer to do the retuning for the card.
	 */
	if (err && (host->flags & SDHCI_USING_RETUNING_TIMER))
		err = 0;

	sdhci_writel(host, host->ier, SDHCI_INT_ENABLE);
	sdhci_writel(host, host->ier, SDHCI_SIGNAL_ENABLE);
	spin_unlock_irqrestore(&host->lock, flags);
	sdhci_runtime_pm_put(host);

	return err;
}


static void sdhci_enable_preset_value(struct sdhci_host *host, bool enable)
{
	/* Host Controller v3.00 defines preset value registers */
	if (host->version < SDHCI_SPEC_300)
		return;

	if (host->quirks2 & SDHCI_QUIRK2_BROKEN_PRESET_VALUE)
		return;

	/*
	 * We only enable or disable Preset Value if they are not already
	 * enabled or disabled respectively. Otherwise, we bail out.
	 */
	if (host->preset_enabled != enable) {
		u16 ctrl = sdhci_readw(host, SDHCI_HOST_CONTROL2);

		if (enable)
			ctrl |= SDHCI_CTRL_PRESET_VAL_ENABLE;
		else
			ctrl &= ~SDHCI_CTRL_PRESET_VAL_ENABLE;

		sdhci_writew(host, ctrl, SDHCI_HOST_CONTROL2);

		if (enable)
			host->flags |= SDHCI_PV_ENABLED;
		else
			host->flags &= ~SDHCI_PV_ENABLED;

		host->preset_enabled = enable;
	}
}

static void sdhci_card_event(struct mmc_host *mmc)
{
	struct sdhci_host *host = mmc_priv(mmc);
	unsigned long flags;
	int present;

	/* First check if client has provided their own card event */
	if (host->ops->card_event)
		host->ops->card_event(host);

	present = sdhci_do_get_cd(host);

	spin_lock_irqsave(&host->lock, flags);

	/* Check host->mrq first in case we are runtime suspended */
	if (host->mrq && !present) {
		pr_err("%s: Card removed during transfer!\n",
			mmc_hostname(host->mmc));
		pr_err("%s: Resetting controller.\n",
			mmc_hostname(host->mmc));

		sdhci_do_reset(host, SDHCI_RESET_CMD);
		sdhci_do_reset(host, SDHCI_RESET_DATA);

		host->mrq->cmd->error = -ENOMEDIUM;
		tasklet_schedule(&host->finish_tasklet);
	}

	spin_unlock_irqrestore(&host->lock, flags);
}

static const struct mmc_host_ops sdhci_ops = {
	.pre_req	= sdhci_pre_req,
	.post_req	= sdhci_post_req,
	.request	= sdhci_request,
	.set_ios	= sdhci_set_ios,
	.get_cd		= sdhci_get_cd,
	.get_ro		= sdhci_get_ro,
	.hw_reset	= sdhci_hw_reset,
	.enable_sdio_irq = sdhci_enable_sdio_irq,
	.start_signal_voltage_switch	= sdhci_start_signal_voltage_switch,
	.execute_tuning			= sdhci_execute_tuning,
	.enhanced_strobe		= sdhci_enhanced_strobe,
	.card_event			= sdhci_card_event,
	.card_busy	= sdhci_card_busy,
	.enable		= sdhci_enable,
	.disable	= sdhci_disable,
	.notify_load	= sdhci_notify_load,
	.notify_halt	= sdhci_notify_halt,
};

/*****************************************************************************\
 *                                                                           *
 * Tasklets                                                                  *
 *                                                                           *
\*****************************************************************************/

static void sdhci_tasklet_finish(unsigned long param)
{
	struct sdhci_host *host;
	unsigned long flags;
	struct mmc_request *mrq;

	host = (struct sdhci_host*)param;

	spin_lock_irqsave(&host->lock, flags);

        /*
         * If this tasklet gets rescheduled while running, it will
         * be run again afterwards but without any active request.
         */
	if (!host->mrq) {
		spin_unlock_irqrestore(&host->lock, flags);
		return;
	}

	del_timer(&host->timer);

	mrq = host->mrq;

	/*
	 * The controller needs a reset of internal state machines
	 * upon error conditions.
	 */
	if (!(host->flags & SDHCI_DEVICE_DEAD) &&
	    ((mrq->cmd && mrq->cmd->error) ||
		 (mrq->data && (mrq->data->error ||
		  (mrq->data->stop && mrq->data->stop->error))) ||
		   (host->quirks & SDHCI_QUIRK_RESET_AFTER_REQUEST))) {

		/* Some controllers need this kick or reset won't work here */
		if (host->quirks & SDHCI_QUIRK_CLOCK_BEFORE_RESET)
			/* This is to force an update */
			host->ops->set_clock(host, host->clock);

		/* Spec says we should do both at the same time, but Ricoh
		   controllers do not like that. */
		sdhci_do_reset(host, SDHCI_RESET_CMD);
		sdhci_do_reset(host, SDHCI_RESET_DATA);
	} else {
		if (host->quirks2 & SDHCI_QUIRK2_RDWR_TX_ACTIVE_EOT)
			sdhci_reset(host, SDHCI_RESET_DATA);
	}

	host->mrq = NULL;
	host->cmd = NULL;
	host->data = NULL;
	host->auto_cmd_err_sts = 0;

#ifndef SDHCI_USE_LEDS_CLASS
	sdhci_deactivate_led(host);
#endif

	mmiowb();
	spin_unlock_irqrestore(&host->lock, flags);

	mmc_request_done(host->mmc, mrq);
	sdhci_runtime_pm_put(host);
}

static void sdhci_timeout_timer(unsigned long data)
{
	struct sdhci_host *host;
	unsigned long flags;

	host = (struct sdhci_host*)data;

	spin_lock_irqsave(&host->lock, flags);

	if (host->mrq) {
		pr_err("%s: Timeout waiting for hardware "
			"interrupt.\n", mmc_hostname(host->mmc));
		if (host->data)
			sdhci_show_adma_error(host);
		else
			sdhci_dumpregs(host);

		if (host->data) {
			pr_info("%s: bytes to transfer: %d transferred: %d\n",
				mmc_hostname(host->mmc),
				(host->data->blksz * host->data->blocks),
				(sdhci_readw(host, SDHCI_BLOCK_SIZE) & 0xFFF) *
				sdhci_readw(host, SDHCI_BLOCK_COUNT));
			host->data->error = -ETIMEDOUT;
			sdhci_finish_data(host);
		} else {
			if (host->cmd)
				host->cmd->error = -ETIMEDOUT;
			else
				host->mrq->cmd->error = -ETIMEDOUT;

			tasklet_schedule(&host->finish_tasklet);
		}
	}

	mmiowb();
	spin_unlock_irqrestore(&host->lock, flags);
}

static void sdhci_tuning_timer(unsigned long data)
{
	struct sdhci_host *host;
	unsigned long flags;

	host = (struct sdhci_host *)data;

	spin_lock_irqsave(&host->lock, flags);

	host->flags |= SDHCI_NEEDS_RETUNING;

	spin_unlock_irqrestore(&host->lock, flags);
}

/*****************************************************************************\
 *                                                                           *
 * Interrupt handling                                                        *
 *                                                                           *
\*****************************************************************************/

static void sdhci_cmd_irq(struct sdhci_host *host, u32 intmask, u32 *mask)
{
	u16 auto_cmd_status;
	u32 command;
	BUG_ON(intmask == 0);

	if (!host->cmd) {
		pr_err("%s: Got command interrupt 0x%08x even "
			"though no command operation was in progress.\n",
			mmc_hostname(host->mmc), (unsigned)intmask);
		sdhci_dumpregs(host);
		return;
	}

	trace_mmc_cmd_rw_end(host->cmd->opcode, intmask,
				sdhci_readl(host, SDHCI_RESPONSE));

	if (intmask & SDHCI_INT_TIMEOUT)
		host->cmd->error = -ETIMEDOUT;
	else if (intmask & (SDHCI_INT_CRC | SDHCI_INT_END_BIT |
			SDHCI_INT_INDEX))
		host->cmd->error = -EILSEQ;

	if (intmask & SDHCI_INT_AUTO_CMD_ERR) {
		auto_cmd_status = host->auto_cmd_err_sts;
		pr_err("%s: %s: AUTO CMD err sts 0x%08x\n",
			mmc_hostname(host->mmc), __func__, auto_cmd_status);
		if (auto_cmd_status & (SDHCI_AUTO_CMD12_NOT_EXEC |
				       SDHCI_AUTO_CMD_INDEX_ERR |
				       SDHCI_AUTO_CMD_ENDBIT_ERR))
			host->cmd->error = -EIO;
		else if (auto_cmd_status & SDHCI_AUTO_CMD_TIMEOUT_ERR)
			host->cmd->error = -ETIMEDOUT;
		else if (auto_cmd_status & SDHCI_AUTO_CMD_CRC_ERR)
			host->cmd->error = -EILSEQ;
	}

	if (host->cmd->error) {
		command = SDHCI_GET_CMD(sdhci_readw(host,
						    SDHCI_COMMAND));
		if (host->cmd->error == -EILSEQ &&
		    (command != MMC_SEND_TUNING_BLOCK_HS200) &&
		    (command != MMC_SEND_TUNING_BLOCK))
				host->flags |= SDHCI_NEEDS_RETUNING;
		tasklet_schedule(&host->finish_tasklet);
		return;
	}

	/*
	 * The host can send and interrupt when the busy state has
	 * ended, allowing us to wait without wasting CPU cycles.
	 * Unfortunately this is overloaded on the "data complete"
	 * interrupt, so we need to take some care when handling
	 * it.
	 *
	 * Note: The 1.0 specification is a bit ambiguous about this
	 *       feature so there might be some problems with older
	 *       controllers.
	 */
	if (host->cmd->flags & MMC_RSP_BUSY) {
		if (host->cmd->data)
			DBG("Cannot wait for busy signal when also "
				"doing a data transfer");
		else if (!(host->quirks & SDHCI_QUIRK_NO_BUSY_IRQ)
				&& !host->busy_handle) {
			/* Mark that command complete before busy is ended */
			host->busy_handle = 1;
			return;
		}

		/* The controller does not support the end-of-busy IRQ,
		 * fall through and take the SDHCI_INT_RESPONSE */
	} else if ((host->quirks2 & SDHCI_QUIRK2_STOP_WITH_TC) &&
		   host->cmd->opcode == MMC_STOP_TRANSMISSION && !host->data) {
		*mask &= ~SDHCI_INT_DATA_END;
	}

	if (intmask & SDHCI_INT_RESPONSE)
		sdhci_finish_command(host);
}

#ifdef CONFIG_MMC_DEBUG
static void sdhci_show_adma_error(struct sdhci_host *host)
{
	const char *name = mmc_hostname(host->mmc);
	u8 *desc = host->adma_desc;
	__le16 *len;
	u8 attr;

	sdhci_dumpregs(host);

	while (true) {
		len = (__le16 *)(desc + 2);
		attr = *desc;

		if (host->flags & SDHCI_USE_ADMA_64BIT) {
			__le64 *dma = (__le64 *)(desc + 4);
			pr_info("%s: %p: DMA %llx, LEN 0x%04x, Attr=0x%02x\n",
			    name, desc, (long long)le64_to_cpu(*dma),
			    le16_to_cpu(*len), attr);
		} else {
			__le32 *dma = (__le32 *)(desc + 4);
			pr_info("%s: %p: DMA 0x%08x, LEN 0x%04x, Attr=0x%02x\n",
			    name, desc, le32_to_cpu(*dma), le16_to_cpu(*len),
			    attr);
		}

		desc += host->adma_desc_line_sz;

		if (attr & 2)
			break;
	}
}
#else
static void sdhci_show_adma_error(struct sdhci_host *host) { }
#endif

static void sdhci_data_irq(struct sdhci_host *host, u32 intmask)
{
	u32 command;
	bool pr_msg = false;
	BUG_ON(intmask == 0);

	command = SDHCI_GET_CMD(sdhci_readw(host, SDHCI_COMMAND));
	trace_mmc_data_rw_end(command, intmask);

	/* CMD19 generates _only_ Buffer Read Ready interrupt */
	if (intmask & SDHCI_INT_DATA_AVAIL) {
		if (command == MMC_SEND_TUNING_BLOCK ||
		    command == MMC_SEND_TUNING_BLOCK_HS200) {
			host->tuning_done = 1;
			wake_up(&host->buf_ready_int);
			return;
		}
	}

	if (!host->data) {
		/*
		 * The "data complete" interrupt is also used to
		 * indicate that a busy state has ended. See comment
		 * above in sdhci_cmd_irq().
		 */
		if (host->cmd && (host->cmd->flags & MMC_RSP_BUSY)) {
			if (intmask & SDHCI_INT_DATA_TIMEOUT) {
				host->cmd->error = -ETIMEDOUT;
				tasklet_schedule(&host->finish_tasklet);
				return;
			}
			if (intmask & SDHCI_INT_DATA_END) {
				/*
				 * Some cards handle busy-end interrupt
				 * before the command completed, so make
				 * sure we do things in the proper order.
				 */
				if (host->busy_handle)
					sdhci_finish_command(host);
				else
					host->busy_handle = 1;
				return;
			}
			if (host->quirks2 &
				SDHCI_QUIRK2_IGNORE_DATATOUT_FOR_R1BCMD)
				return;
		}

		pr_err("%s: Got data interrupt 0x%08x even "
			"though no data operation was in progress.\n",
			mmc_hostname(host->mmc), (unsigned)intmask);
		sdhci_dumpregs(host);

		return;
	}

	if (intmask & SDHCI_INT_DATA_TIMEOUT)
		host->data->error = -ETIMEDOUT;
	else if (intmask & SDHCI_INT_DATA_END_BIT)
		host->data->error = -EILSEQ;
	else if ((intmask & SDHCI_INT_DATA_CRC) &&
		(command != MMC_BUS_TEST_R))
		host->data->error = -EILSEQ;
	else if (intmask & SDHCI_INT_ADMA_ERROR) {
		pr_err("%s: ADMA error\n", mmc_hostname(host->mmc));
		sdhci_show_adma_error(host);
		host->data->error = -EIO;
		if (host->ops->adma_workaround)
			host->ops->adma_workaround(host, intmask);
	}
	if (host->data->error) {
		if (intmask & (SDHCI_INT_DATA_CRC | SDHCI_INT_DATA_TIMEOUT)) {
			command = SDHCI_GET_CMD(sdhci_readw(host,
							    SDHCI_COMMAND));
			if ((command != MMC_SEND_TUNING_BLOCK_HS200) &&
			    (command != MMC_SEND_TUNING_BLOCK)) {
				pr_msg = true;
				if (intmask & SDHCI_INT_DATA_CRC)
					host->flags |= SDHCI_NEEDS_RETUNING;
			}
		} else {
			pr_msg = true;
		}
		if (pr_msg && __ratelimit(&host->dbg_dump_rs)) {
			pr_err("%s: data txfr (0x%08x) error: %d after %lld ms\n",
			       mmc_hostname(host->mmc), intmask,
			       host->data->error, ktime_to_ms(ktime_sub(
			       ktime_get(), host->data_start_time)));
			sdhci_dumpregs(host);
		}
		sdhci_finish_data(host);
	} else {
		if (intmask & (SDHCI_INT_DATA_AVAIL | SDHCI_INT_SPACE_AVAIL))
			sdhci_transfer_pio(host);

		/*
		 * We currently don't do anything fancy with DMA
		 * boundaries, but as we can't disable the feature
		 * we need to at least restart the transfer.
		 *
		 * According to the spec sdhci_readl(host, SDHCI_DMA_ADDRESS)
		 * should return a valid address to continue from, but as
		 * some controllers are faulty, don't trust them.
		 */
		if (intmask & SDHCI_INT_DMA_END) {
			u32 dmastart, dmanow;
			dmastart = sg_dma_address(host->data->sg);
			dmanow = dmastart + host->data->bytes_xfered;
			/*
			 * Force update to the next DMA block boundary.
			 */
			dmanow = (dmanow &
				~(SDHCI_DEFAULT_BOUNDARY_SIZE - 1)) +
				SDHCI_DEFAULT_BOUNDARY_SIZE;
			host->data->bytes_xfered = dmanow - dmastart;
			DBG("%s: DMA base 0x%08x, transferred 0x%06x bytes,"
				" next 0x%08x\n",
				mmc_hostname(host->mmc), dmastart,
				host->data->bytes_xfered, dmanow);
			sdhci_writel(host, dmanow, SDHCI_DMA_ADDRESS);
		}

		if (intmask & SDHCI_INT_DATA_END) {
			if (host->cmd) {
				/*
				 * Data managed to finish before the
				 * command completed. Make sure we do
				 * things in the proper order.
				 */
				host->data_early = 1;
			} else {
				sdhci_finish_data(host);
			}
		}
	}
}

#ifdef CONFIG_MMC_CQ_HCI
static int sdhci_get_cmd_err(u32 intmask)
{
	if (intmask & SDHCI_INT_TIMEOUT)
		return -ETIMEDOUT;
	else if (intmask & (SDHCI_INT_CRC | SDHCI_INT_END_BIT |
			    SDHCI_INT_INDEX))
		return -EILSEQ;
	return 0;
}

static int sdhci_get_data_err(u32 intmask)
{
	if (intmask & SDHCI_INT_DATA_TIMEOUT)
		return -ETIMEDOUT;
	else if (intmask & (SDHCI_INT_DATA_END_BIT | SDHCI_INT_DATA_CRC))
		return -EILSEQ;
	else if (intmask & SDHCI_INT_ADMA_ERROR)
		return -EIO;
	return 0;
}

static irqreturn_t sdhci_cmdq_irq(struct mmc_host *mmc, u32 intmask)
{
	int err = 0;

	if (intmask & SDHCI_INT_CMD_MASK)
		err = sdhci_get_cmd_err(intmask);
	else if (intmask & SDHCI_INT_DATA_MASK)
		err = sdhci_get_data_err(intmask);

	return cmdq_irq(mmc, err);
}

#else
static irqreturn_t sdhci_cmdq_irq(struct mmc_host *mmc, u32 intmask)
{
	pr_err("%s: rxd cmdq-irq when disabled !!!!\n", mmc_hostname(mmc));
	return IRQ_NONE;
}
#endif

static irqreturn_t sdhci_irq(int irq, void *dev_id)
{
	irqreturn_t result = IRQ_NONE;
	struct sdhci_host *host = dev_id;
	u32 intmask, mask, unexpected = 0;
	int max_loops = 16;

	spin_lock(&host->lock);

	if (host->runtime_suspended && !sdhci_sdio_irq_enabled(host)) {
		spin_unlock(&host->lock);
		return IRQ_NONE;
	}

	intmask = sdhci_readl(host, SDHCI_INT_STATUS);
	if (!intmask || intmask == 0xffffffff) {
		result = IRQ_NONE;
		goto out;
	}

	do {
		if (host->mmc->card && mmc_card_cmdq(host->mmc->card) &&
		    !mmc_host_halt(host->mmc)) {
			pr_debug("*** %s: cmdq intr: 0x%08x\n",
					mmc_hostname(host->mmc),
					intmask);
			result = sdhci_cmdq_irq(host->mmc, intmask);
			if (result == IRQ_HANDLED)
				goto out;
		}

		if (intmask & SDHCI_INT_AUTO_CMD_ERR)
			host->auto_cmd_err_sts = sdhci_readw(host,
					SDHCI_AUTO_CMD_ERR);
		/* Clear selected interrupts. */
		mask = intmask & (SDHCI_INT_CMD_MASK | SDHCI_INT_DATA_MASK |
				  SDHCI_INT_BUS_POWER);
		sdhci_writel(host, mask, SDHCI_INT_STATUS);

		DBG("*** %s got interrupt: 0x%08x\n",
			mmc_hostname(host->mmc), intmask);

		if (intmask & (SDHCI_INT_CARD_INSERT | SDHCI_INT_CARD_REMOVE)) {
			u32 present = sdhci_readl(host, SDHCI_PRESENT_STATE) &
				      SDHCI_CARD_PRESENT;

			/*
			 * There is a observation on i.mx esdhc.  INSERT
			 * bit will be immediately set again when it gets
			 * cleared, if a card is inserted.  We have to mask
			 * the irq to prevent interrupt storm which will
			 * freeze the system.  And the REMOVE gets the
			 * same situation.
			 *
			 * More testing are needed here to ensure it works
			 * for other platforms though.
			 */
			host->ier &= ~(SDHCI_INT_CARD_INSERT |
				       SDHCI_INT_CARD_REMOVE);
			host->ier |= present ? SDHCI_INT_CARD_REMOVE :
					       SDHCI_INT_CARD_INSERT;
			sdhci_writel(host, host->ier, SDHCI_INT_ENABLE);
			sdhci_writel(host, host->ier, SDHCI_SIGNAL_ENABLE);

			sdhci_writel(host, intmask & (SDHCI_INT_CARD_INSERT |
				     SDHCI_INT_CARD_REMOVE), SDHCI_INT_STATUS);

			host->thread_isr |= intmask & (SDHCI_INT_CARD_INSERT |
						       SDHCI_INT_CARD_REMOVE);
			result = IRQ_WAKE_THREAD;
		}

		if (intmask & SDHCI_INT_CMD_MASK) {
			if ((host->quirks2 & SDHCI_QUIRK2_SLOW_INT_CLR) &&
				(host->clock <= 400000))
				udelay(40);
			sdhci_cmd_irq(host, intmask & SDHCI_INT_CMD_MASK,
				      &intmask);
		}

		if (intmask & SDHCI_INT_DATA_MASK) {
			if ((host->quirks2 & SDHCI_QUIRK2_SLOW_INT_CLR) &&
			    (host->clock <= 400000))
				udelay(40);
			sdhci_data_irq(host, intmask & SDHCI_INT_DATA_MASK);
		}

		if (intmask & SDHCI_INT_BUS_POWER)
			pr_err("%s: Card is consuming too much power!\n",
				mmc_hostname(host->mmc));

		if (intmask & SDHCI_INT_CARD_INT) {
			sdhci_enable_sdio_irq_nolock(host, false);
			host->thread_isr |= SDHCI_INT_CARD_INT;
			result = IRQ_WAKE_THREAD;
		}

		intmask &= ~(SDHCI_INT_CARD_INSERT | SDHCI_INT_CARD_REMOVE |
			     SDHCI_INT_CMD_MASK | SDHCI_INT_DATA_MASK |
			     SDHCI_INT_ERROR | SDHCI_INT_BUS_POWER |
			     SDHCI_INT_CARD_INT);

		if (intmask) {
			unexpected |= intmask;
			sdhci_writel(host, intmask, SDHCI_INT_STATUS);
		}

		if (result == IRQ_NONE)
			result = IRQ_HANDLED;

		intmask = sdhci_readl(host, SDHCI_INT_STATUS);
	} while (intmask && --max_loops);
out:
	spin_unlock(&host->lock);

	if (unexpected) {
		pr_err("%s: Unexpected interrupt 0x%08x.\n",
			   mmc_hostname(host->mmc), unexpected);
		sdhci_dumpregs(host);
	}

	return result;
}

static irqreturn_t sdhci_thread_irq(int irq, void *dev_id)
{
	struct sdhci_host *host = dev_id;
	unsigned long flags;
	u32 isr;

	spin_lock_irqsave(&host->lock, flags);
	isr = host->thread_isr;
	host->thread_isr = 0;
	spin_unlock_irqrestore(&host->lock, flags);

	if (isr & (SDHCI_INT_CARD_INSERT | SDHCI_INT_CARD_REMOVE)) {
		sdhci_card_event(host->mmc);
		mmc_detect_change(host->mmc, msecs_to_jiffies(200));
	}

	if (isr & SDHCI_INT_CARD_INT) {
		sdio_run_irqs(host->mmc);

		spin_lock_irqsave(&host->lock, flags);
		if (host->flags & SDHCI_SDIO_IRQ_ENABLED)
			sdhci_enable_sdio_irq_nolock(host, true);
		spin_unlock_irqrestore(&host->lock, flags);
	}

	return isr ? IRQ_HANDLED : IRQ_NONE;
}

/*****************************************************************************\
 *                                                                           *
 * Suspend/resume                                                            *
 *                                                                           *
\*****************************************************************************/

#ifdef CONFIG_PM
void sdhci_enable_irq_wakeups(struct sdhci_host *host)
{
	u8 val;
	u8 mask = SDHCI_WAKE_ON_INSERT | SDHCI_WAKE_ON_REMOVE
			| SDHCI_WAKE_ON_INT;

	val = sdhci_readb(host, SDHCI_WAKE_UP_CONTROL);
	val |= mask ;
	/* Avoid fake wake up */
	if (host->quirks & SDHCI_QUIRK_BROKEN_CARD_DETECTION)
		val &= ~(SDHCI_WAKE_ON_INSERT | SDHCI_WAKE_ON_REMOVE);
	sdhci_writeb(host, val, SDHCI_WAKE_UP_CONTROL);
}
EXPORT_SYMBOL_GPL(sdhci_enable_irq_wakeups);

static void sdhci_disable_irq_wakeups(struct sdhci_host *host)
{
	u8 val;
	u8 mask = SDHCI_WAKE_ON_INSERT | SDHCI_WAKE_ON_REMOVE
			| SDHCI_WAKE_ON_INT;

	val = sdhci_readb(host, SDHCI_WAKE_UP_CONTROL);
	val &= ~mask;
	sdhci_writeb(host, val, SDHCI_WAKE_UP_CONTROL);
}

int sdhci_suspend_host(struct sdhci_host *host)
{
	sdhci_disable_card_detection(host);

	/* Disable tuning since we are suspending */
	if (host->flags & SDHCI_USING_RETUNING_TIMER) {
		del_timer_sync(&host->tuning_timer);
		host->flags &= ~SDHCI_NEEDS_RETUNING;
	}

	if (!device_may_wakeup(mmc_dev(host->mmc))) {
		host->ier = 0;
		sdhci_writel(host, 0, SDHCI_INT_ENABLE);
		sdhci_writel(host, 0, SDHCI_SIGNAL_ENABLE);
		free_irq(host->irq, host);
	} else {
		sdhci_enable_irq_wakeups(host);
		enable_irq_wake(host->irq);
	}
	return 0;
}

EXPORT_SYMBOL_GPL(sdhci_suspend_host);

int sdhci_resume_host(struct sdhci_host *host)
{
	int ret = 0;

	if (host->flags & (SDHCI_USE_SDMA | SDHCI_USE_ADMA)) {
		if (host->ops->enable_dma)
			host->ops->enable_dma(host);
	}

	if (!device_may_wakeup(mmc_dev(host->mmc))) {
		ret = request_threaded_irq(host->irq, sdhci_irq,
					   sdhci_thread_irq, IRQF_SHARED,
					   mmc_hostname(host->mmc), host);
		if (ret)
			return ret;
	} else {
		sdhci_disable_irq_wakeups(host);
		disable_irq_wake(host->irq);
	}

	if ((host->mmc->pm_flags & MMC_PM_KEEP_POWER) &&
	    (host->quirks2 & SDHCI_QUIRK2_HOST_OFF_CARD_ON)) {
		/* Card keeps power but host controller does not */
		sdhci_init(host, 0);
		host->pwr = 0;
		host->clock = 0;
		sdhci_do_set_ios(host, &host->mmc->ios);
	} else {
		sdhci_init(host, (host->mmc->pm_flags & MMC_PM_KEEP_POWER));
		mmiowb();
	}

	sdhci_enable_card_detection(host);

	/* Set the re-tuning expiration flag */
	if (host->flags & SDHCI_USING_RETUNING_TIMER)
		host->flags |= SDHCI_NEEDS_RETUNING;

	return ret;
}

EXPORT_SYMBOL_GPL(sdhci_resume_host);
#endif /* CONFIG_PM */

#ifdef CONFIG_PM_RUNTIME

static int sdhci_runtime_pm_get(struct sdhci_host *host)
{
	return pm_runtime_get_sync(host->mmc->parent);
}

static int sdhci_runtime_pm_put(struct sdhci_host *host)
{
	pm_runtime_mark_last_busy(host->mmc->parent);
	return pm_runtime_put_autosuspend(host->mmc->parent);
}

static void sdhci_runtime_pm_bus_on(struct sdhci_host *host)
{
	if (host->runtime_suspended || host->bus_on)
		return;
	host->bus_on = true;
	pm_runtime_get_noresume(host->mmc->parent);
}

static void sdhci_runtime_pm_bus_off(struct sdhci_host *host)
{
	if (host->runtime_suspended || !host->bus_on)
		return;
	host->bus_on = false;
	pm_runtime_put_noidle(host->mmc->parent);
}

int sdhci_runtime_suspend_host(struct sdhci_host *host)
{
	unsigned long flags;

	/* Disable tuning since we are suspending */
	if (host->flags & SDHCI_USING_RETUNING_TIMER) {
		del_timer_sync(&host->tuning_timer);
		host->flags &= ~SDHCI_NEEDS_RETUNING;
	}

	spin_lock_irqsave(&host->lock, flags);
	host->ier &= SDHCI_INT_CARD_INT;
	sdhci_writel(host, host->ier, SDHCI_INT_ENABLE);
	sdhci_writel(host, host->ier, SDHCI_SIGNAL_ENABLE);
	spin_unlock_irqrestore(&host->lock, flags);

	synchronize_hardirq(host->irq);

	spin_lock_irqsave(&host->lock, flags);
	host->runtime_suspended = true;
	spin_unlock_irqrestore(&host->lock, flags);

	return 0;
}
EXPORT_SYMBOL_GPL(sdhci_runtime_suspend_host);

int sdhci_runtime_resume_host(struct sdhci_host *host)
{
	unsigned long flags;
	int host_flags = host->flags;

	if (host_flags & (SDHCI_USE_SDMA | SDHCI_USE_ADMA)) {
		if (host->ops->enable_dma)
			host->ops->enable_dma(host);
	}

	sdhci_init(host, 0);

	/* Force clock and power re-program */
	host->pwr = 0;
	host->clock = 0;
	sdhci_do_set_ios(host, &host->mmc->ios);

	sdhci_do_start_signal_voltage_switch(host, &host->mmc->ios);
	if ((host_flags & SDHCI_PV_ENABLED) &&
		!(host->quirks2 & SDHCI_QUIRK2_PRESET_VALUE_BROKEN)) {
		spin_lock_irqsave(&host->lock, flags);
		sdhci_enable_preset_value(host, true);
		spin_unlock_irqrestore(&host->lock, flags);
	}

	/* Set the re-tuning expiration flag */
	if (host->flags & SDHCI_USING_RETUNING_TIMER)
		host->flags |= SDHCI_NEEDS_RETUNING;

	spin_lock_irqsave(&host->lock, flags);

	host->runtime_suspended = false;

	/* Enable SDIO IRQ */
	if (host->flags & SDHCI_SDIO_IRQ_ENABLED)
		sdhci_enable_sdio_irq_nolock(host, true);

	/* Enable Card Detection */
	sdhci_enable_card_detection(host);

	spin_unlock_irqrestore(&host->lock, flags);

	return 0;
}
EXPORT_SYMBOL_GPL(sdhci_runtime_resume_host);

#endif

/*****************************************************************************\
 *                                                                           *
 * Device allocation/registration                                            *
 *                                                                           *
\*****************************************************************************/

struct sdhci_host *sdhci_alloc_host(struct device *dev,
	size_t priv_size)
{
	struct mmc_host *mmc;
	struct sdhci_host *host;

	WARN_ON(dev == NULL);

	mmc = mmc_alloc_host(sizeof(struct sdhci_host) + priv_size, dev);
	if (!mmc)
		return ERR_PTR(-ENOMEM);

	host = mmc_priv(mmc);
	host->mmc = mmc;

	spin_lock_init(&host->lock);
	ratelimit_state_init(&host->dbg_dump_rs, SDHCI_DBG_DUMP_RS_INTERVAL,
			SDHCI_DBG_DUMP_RS_BURST);

	return host;
}

EXPORT_SYMBOL_GPL(sdhci_alloc_host);

#ifdef CONFIG_ARCH_DMA_ADDR_T_64BIT
static int sdhci_is_adma2_64bit(struct sdhci_host *host)
{
	u32 caps;

	caps = (host->quirks & SDHCI_QUIRK_MISSING_CAPS) ? host->caps :
		sdhci_readl(host, SDHCI_CAPABILITIES);

	if (caps & SDHCI_CAN_64BIT)
		return 1;
	return 0;
}
#else
static int sdhci_is_adma2_64bit(struct sdhci_host *host)
{
	return 0;
}
#endif

#ifdef CONFIG_SMP
static void sdhci_set_pmqos_req_type(struct sdhci_host *host)
{
	/*
	 * The default request type PM_QOS_REQ_ALL_CORES is
	 * applicable to all CPU cores that are online and
	 * this would have a power impact when there are more
	 * number of CPUs. This new PM_QOS_REQ_AFFINE_IRQ request
	 * type shall update/apply the vote only to that CPU to
	 * which this IRQ's affinity is set to.
	 * PM_QOS_REQ_AFFINE_CORES request type is used for targets that have
	 * little cluster and will update/apply the vote to all the cores in
	 * the little cluster.
	 */
	if (host->pm_qos_req_dma.type == PM_QOS_REQ_AFFINE_CORES)
		host->pm_qos_req_dma.cpus_affine.bits[0] = 0x0F;
	else if (host->pm_qos_req_dma.type == PM_QOS_REQ_AFFINE_IRQ)
		host->pm_qos_req_dma.irq = host->irq;
}
#else
static void sdhci_set_pmqos_req_type(struct sdhci_host *host)
{
}
#endif

#ifdef CONFIG_MMC_CQ_HCI
static void sdhci_cmdq_clear_set_irqs(struct mmc_host *mmc, bool clear)
{
	struct sdhci_host *host = mmc_priv(mmc);
	u32 ier = 0;

	ier &= ~SDHCI_INT_ALL_MASK;

	if (clear) {
		ier = SDHCI_INT_CMDQ_EN | SDHCI_INT_ERROR_MASK;
		sdhci_writel(host, ier, SDHCI_INT_ENABLE);
		sdhci_writel(host, ier, SDHCI_SIGNAL_ENABLE);
	} else {
		ier = SDHCI_INT_BUS_POWER | SDHCI_INT_DATA_END_BIT |
			     SDHCI_INT_DATA_CRC | SDHCI_INT_DATA_TIMEOUT |
			     SDHCI_INT_INDEX | SDHCI_INT_END_BIT |
			     SDHCI_INT_CRC | SDHCI_INT_TIMEOUT |
			     SDHCI_INT_DATA_END | SDHCI_INT_RESPONSE |
			     SDHCI_INT_AUTO_CMD_ERR;
		sdhci_writel(host, ier, SDHCI_INT_ENABLE);
		sdhci_writel(host, ier, SDHCI_SIGNAL_ENABLE);
	}
}

static void sdhci_cmdq_set_data_timeout(struct mmc_host *mmc, u32 val)
{
	struct sdhci_host *host = mmc_priv(mmc);

	sdhci_writeb(host, val, SDHCI_TIMEOUT_CONTROL);
}

static void sdhci_cmdq_dump_vendor_regs(struct mmc_host *mmc)
{
	struct sdhci_host *host = mmc_priv(mmc);

	sdhci_dumpregs(host);
}

static int sdhci_cmdq_init(struct sdhci_host *host, struct mmc_host *mmc,
			   bool dma64)
{
	return cmdq_init(host->cq_host, mmc, dma64);
}

static void sdhci_cmdq_set_block_size(struct mmc_host *mmc)
{
	struct sdhci_host *host = mmc_priv(mmc);

	sdhci_set_blk_size_reg(host, 512, 0);
}

static void sdhci_cmdq_clear_set_dumpregs(struct mmc_host *mmc, bool set)
{
	struct sdhci_host *host = mmc_priv(mmc);

	if (host->ops->clear_set_dumpregs)
		host->ops->clear_set_dumpregs(host, set);
}
static int sdhci_cmdq_crypto_cfg(struct mmc_host *mmc,
		struct mmc_request *mrq, u32 slot)
{
	struct sdhci_host *host = mmc_priv(mmc);

	if (!host->is_crypto_en)
		return 0;

	return sdhci_crypto_cfg(host, mrq, slot);
}

static void sdhci_cmdq_post_cqe_halt(struct mmc_host *mmc)
{
	struct sdhci_host *host = mmc_priv(mmc);

	sdhci_writel(host, sdhci_readl(host, SDHCI_INT_ENABLE) |
			SDHCI_INT_RESPONSE, SDHCI_INT_ENABLE);
	sdhci_writel(host, SDHCI_INT_RESPONSE, SDHCI_INT_STATUS);
}
#else
static void sdhci_cmdq_clear_set_irqs(struct mmc_host *mmc, bool clear)
{

}

static void sdhci_cmdq_set_data_timeout(struct mmc_host *mmc, u32 val)
{

}

static void sdhci_cmdq_dump_vendor_regs(struct mmc_host *mmc)
{

}

static int sdhci_cmdq_init(struct sdhci_host *host, struct mmc_host *mmc,
			   bool dma64)
{
	return -ENOSYS;
}

static void sdhci_cmdq_set_block_size(struct mmc_host *mmc)
{

}

static void sdhci_cmdq_clear_set_dumpregs(struct mmc_host *mmc, bool set)
{

}
static int sdhci_cmdq_crypto_cfg(struct mmc_host *mmc,
		struct mmc_request *mrq, u32 slot)
{
	return 0;
}

static void sdhci_cmdq_post_cqe_halt(struct mmc_host *mmc)
{
}
#endif

static const struct cmdq_host_ops sdhci_cmdq_ops = {
	.clear_set_irqs = sdhci_cmdq_clear_set_irqs,
	.set_data_timeout = sdhci_cmdq_set_data_timeout,
	.dump_vendor_regs = sdhci_cmdq_dump_vendor_regs,
	.set_block_size = sdhci_cmdq_set_block_size,
	.clear_set_dumpregs = sdhci_cmdq_clear_set_dumpregs,
	.crypto_cfg	= sdhci_cmdq_crypto_cfg,
	.post_cqe_halt = sdhci_cmdq_post_cqe_halt,
};

int sdhci_add_host(struct sdhci_host *host)
{
	struct mmc_host *mmc;
	u32 caps[2] = {0, 0};
	u32 max_current_caps;
	unsigned int ocr_avail;
	unsigned int override_timeout_clk;
	int ret;

	WARN_ON(host == NULL);
	if (host == NULL)
		return -EINVAL;

	mmc = host->mmc;

	if (debug_quirks)
		host->quirks = debug_quirks;
	if (debug_quirks2)
		host->quirks2 = debug_quirks2;

	override_timeout_clk = host->timeout_clk;

	sdhci_do_reset(host, SDHCI_RESET_ALL);

	host->version = sdhci_readw(host, SDHCI_HOST_VERSION);
	host->version = (host->version & SDHCI_SPEC_VER_MASK)
				>> SDHCI_SPEC_VER_SHIFT;
	if (host->version > SDHCI_SPEC_300) {
		pr_err("%s: Unknown controller version (%d). "
			"You may experience problems.\n", mmc_hostname(mmc),
			host->version);
	}

	caps[0] = (host->quirks & SDHCI_QUIRK_MISSING_CAPS) ? host->caps :
		sdhci_readl(host, SDHCI_CAPABILITIES);

	if (host->version >= SDHCI_SPEC_300)
		caps[1] = (host->quirks & SDHCI_QUIRK_MISSING_CAPS) ?
			host->caps1 :
			sdhci_readl(host, SDHCI_CAPABILITIES_1);

	if (host->quirks & SDHCI_QUIRK_FORCE_DMA)
		host->flags |= SDHCI_USE_SDMA;
	else if (!(caps[0] & SDHCI_CAN_DO_SDMA))
		DBG("Controller doesn't have SDMA capability\n");
	else
		host->flags |= SDHCI_USE_SDMA;

	if ((host->quirks & SDHCI_QUIRK_BROKEN_DMA) &&
		(host->flags & SDHCI_USE_SDMA)) {
		DBG("Disabling DMA as it is marked broken\n");
		host->flags &= ~SDHCI_USE_SDMA;
	}

	if ((host->version >= SDHCI_SPEC_200) &&
		(caps[0] & SDHCI_CAN_DO_ADMA2)) {
		host->flags |= SDHCI_USE_ADMA;
		if (sdhci_is_adma2_64bit(host))
			host->flags |= SDHCI_USE_ADMA_64BIT;
	}

	if ((host->quirks & SDHCI_QUIRK_BROKEN_ADMA) &&
		(host->flags & SDHCI_USE_ADMA)) {
		DBG("Disabling ADMA as it is marked broken\n");
		host->flags &= ~SDHCI_USE_ADMA;
	}

	if (host->flags & (SDHCI_USE_SDMA | SDHCI_USE_ADMA)) {
		if (host->ops->enable_dma) {
			if (host->ops->enable_dma(host)) {
				pr_warn("%s: No suitable DMA available - falling back to PIO\n",
					mmc_hostname(mmc));
				host->flags &=
					~(SDHCI_USE_SDMA | SDHCI_USE_ADMA);
			}
		}
	}

	if (host->flags & SDHCI_USE_ADMA) {
		/*
		 * We need to allocate descriptors for all sg entries
		 * (128/max_segments) and potentially one alignment transfer for
		 * each of those entries.
		 */
		if (host->ops->get_max_segments) {
			host->adma_max_desc = host->ops->get_max_segments();
			host->adma_desc_sz = (host->adma_max_desc * 2 + 1) * 4;
		} else {
			host->adma_max_desc = 128;
			host->adma_desc_sz = ADMA_SIZE;
		}

		if (host->flags & SDHCI_USE_ADMA_64BIT) {
			host->adma_desc_line_sz = 12;
			host->align_bytes = 8;
		} else {
			host->adma_desc_line_sz = 8;
			host->align_bytes = 4;
		}

		host->adma_desc_sz = (host->adma_max_desc * 2 + 1) *
						host->adma_desc_line_sz;
		host->align_buf_sz = host->adma_max_desc * host->align_bytes;

		pr_debug("%s: %s: dma_desc_size: %d\n",
			mmc_hostname(host->mmc), __func__, host->adma_desc_sz);
		host->adma_desc = dma_alloc_coherent(mmc_dev(host->mmc),
						host->adma_desc_sz,
						&host->adma_addr,
						GFP_KERNEL);

		host->align_buffer = dma_alloc_coherent(mmc_dev(host->mmc),
							host->align_buf_sz,
							&host->align_addr,
							GFP_KERNEL);
		if (!host->adma_desc || !host->align_buffer) {
			dma_free_coherent(mmc_dev(host->mmc),
					host->adma_desc_sz,
					host->adma_desc, host->adma_addr);
			dma_free_coherent(mmc_dev(host->mmc),
					  host->align_buf_sz,
					  host->align_buffer,
					  host->align_addr);
			pr_warning("%s: Unable to allocate ADMA "
				"buffers. Falling back to standard DMA.\n",
				mmc_hostname(mmc));
			host->flags &= ~SDHCI_USE_ADMA;
			host->adma_desc = NULL;
			host->align_buffer = NULL;
		} else if (host->adma_addr & 3) {
			pr_warn("%s: unable to allocate aligned ADMA descriptor\n",
				mmc_hostname(mmc));
			host->flags &= ~SDHCI_USE_ADMA;
			dma_free_coherent(mmc_dev(host->mmc),
					host->adma_desc_sz,
					host->adma_desc,
					host->adma_addr);
			dma_free_coherent(mmc_dev(host->mmc),
					  host->align_buf_sz,
					  host->align_buffer,
					  host->align_addr);
			host->adma_desc = NULL;
			host->align_buffer = NULL;
		}
	}

	host->next_data.cookie = 1;

	/*
	 * If we use DMA, then it's up to the caller to set the DMA
	 * mask, but PIO does not need the hw shim so we set a new
	 * mask here in that case.
	 */
	if (!(host->flags & (SDHCI_USE_SDMA | SDHCI_USE_ADMA))) {
		host->dma_mask = DMA_BIT_MASK(64);
		mmc_dev(mmc)->dma_mask = &host->dma_mask;
	}

	if (host->version >= SDHCI_SPEC_300)
		host->max_clk = (caps[0] & SDHCI_CLOCK_V3_BASE_MASK)
			>> SDHCI_CLOCK_BASE_SHIFT;
	else
		host->max_clk = (caps[0] & SDHCI_CLOCK_BASE_MASK)
			>> SDHCI_CLOCK_BASE_SHIFT;

	host->max_clk *= 1000000;
	if (host->max_clk == 0 || host->quirks &
			SDHCI_QUIRK_CAP_CLOCK_BASE_BROKEN) {
		if (!host->ops->get_max_clock) {
			pr_err("%s: Hardware doesn't specify base clock "
			       "frequency.\n", mmc_hostname(mmc));
			return -ENODEV;
		}
		host->max_clk = host->ops->get_max_clock(host);
	}

	/*
	 * In case of Host Controller v3.00, find out whether clock
	 * multiplier is supported.
	 */
	host->clk_mul = (caps[1] & SDHCI_CLOCK_MUL_MASK) >>
			SDHCI_CLOCK_MUL_SHIFT;

	/*
	 * In case the value in Clock Multiplier is 0, then programmable
	 * clock mode is not supported, otherwise the actual clock
	 * multiplier is one more than the value of Clock Multiplier
	 * in the Capabilities Register.
	 */
	if (host->clk_mul)
		host->clk_mul += 1;

	/*
	 * Set host parameters.
	 */
	mmc->ops = &sdhci_ops;
	mmc->f_max = host->max_clk;
	if (host->ops->get_min_clock)
		mmc->f_min = host->ops->get_min_clock(host);
	else if (host->version >= SDHCI_SPEC_300) {
		if (host->clk_mul) {
			mmc->f_min = (host->max_clk * host->clk_mul) / 1024;
			mmc->f_max = host->max_clk * host->clk_mul;
		} else
			mmc->f_min = host->max_clk / SDHCI_MAX_DIV_SPEC_300;
	} else
		mmc->f_min = host->max_clk / SDHCI_MAX_DIV_SPEC_200;

	if (!(host->quirks & SDHCI_QUIRK_DATA_TIMEOUT_USES_SDCLK)) {
		host->timeout_clk = (caps[0] & SDHCI_TIMEOUT_CLK_MASK) >>
					SDHCI_TIMEOUT_CLK_SHIFT;
		if (host->timeout_clk == 0) {
			if (host->ops->get_timeout_clock) {
				host->timeout_clk =
					host->ops->get_timeout_clock(host);
			} else {
				pr_err("%s: Hardware doesn't specify timeout clock frequency.\n",
					mmc_hostname(mmc));
				return -ENODEV;
			}
		}

		if (caps[0] & SDHCI_TIMEOUT_CLK_UNIT)
			host->timeout_clk *= 1000;

		mmc->max_busy_timeout = host->ops->get_max_timeout_count ?
			host->ops->get_max_timeout_count(host) : 1 << 27;
		mmc->max_busy_timeout /= host->timeout_clk;
	}

	if (override_timeout_clk)
		host->timeout_clk = override_timeout_clk;


	if (!(host->quirks2 & SDHCI_QUIRK2_USE_MAX_DISCARD_SIZE))
		mmc->max_busy_timeout = (1 << 27) / host->timeout_clk;

	mmc->caps |= MMC_CAP_SDIO_IRQ | MMC_CAP_ERASE | MMC_CAP_CMD23;
	mmc->caps2 |= MMC_CAP2_SDIO_IRQ_NOTHREAD;

	if (host->quirks & SDHCI_QUIRK_MULTIBLOCK_READ_ACMD12)
		host->flags |= SDHCI_AUTO_CMD12;

	/* Auto-CMD23 stuff only works in ADMA or PIO. */
	if ((host->version >= SDHCI_SPEC_300) &&
	    ((host->flags & SDHCI_USE_ADMA) ||
	     !(host->flags & SDHCI_USE_SDMA))) {
		host->flags |= SDHCI_AUTO_CMD23;
		DBG("%s: Auto-CMD23 available\n", mmc_hostname(mmc));
	} else {
		DBG("%s: Auto-CMD23 unavailable\n", mmc_hostname(mmc));
	}

	/*
	 * A controller may support 8-bit width, but the board itself
	 * might not have the pins brought out.  Boards that support
	 * 8-bit width must set "mmc->caps |= MMC_CAP_8_BIT_DATA;" in
	 * their platform code before calling sdhci_add_host(), and we
	 * won't assume 8-bit width for hosts without that CAP.
	 */
	if (!(host->quirks & SDHCI_QUIRK_FORCE_1_BIT_DATA))
		mmc->caps |= MMC_CAP_4_BIT_DATA;

	if (host->quirks2 & SDHCI_QUIRK2_HOST_NO_CMD23)
		mmc->caps &= ~MMC_CAP_CMD23;

	if (caps[0] & SDHCI_CAN_DO_HISPD)
		mmc->caps |= MMC_CAP_SD_HIGHSPEED | MMC_CAP_MMC_HIGHSPEED;

	/*
	 * Enable polling on when card detection is broken and no card detect
	 * gpio is present.
	 */
	if ((host->quirks & SDHCI_QUIRK_BROKEN_CARD_DETECTION) &&
	    !(mmc->caps & MMC_CAP_NONREMOVABLE) &&
	    (mmc_gpio_get_cd(host->mmc) < 0) &&
	    !(mmc->caps2 & MMC_CAP2_NONHOTPLUG))
		mmc->caps |= MMC_CAP_NEEDS_POLL;

	/* If there are external regulators, get them */
	if (mmc_regulator_get_supply(mmc) == -EPROBE_DEFER)
		return -EPROBE_DEFER;

	/* If vqmmc regulator and no 1.8V signalling, then there's no UHS */
	if (!IS_ERR(mmc->supply.vqmmc)) {
		ret = regulator_enable(mmc->supply.vqmmc);
		if (!regulator_is_supported_voltage(mmc->supply.vqmmc, 1700000,
						    1950000))
			caps[1] &= ~(SDHCI_SUPPORT_SDR104 |
					SDHCI_SUPPORT_SDR50 |
					SDHCI_SUPPORT_DDR50);
		if (ret) {
			pr_warn("%s: Failed to enable vqmmc regulator: %d\n",
				mmc_hostname(mmc), ret);
			mmc->supply.vqmmc = NULL;
		}
	}

	if (host->quirks2 & SDHCI_QUIRK2_NO_1_8_V)
		caps[1] &= ~(SDHCI_SUPPORT_SDR104 | SDHCI_SUPPORT_SDR50 |
		       SDHCI_SUPPORT_DDR50);

	/* Any UHS-I mode in caps implies SDR12 and SDR25 support. */
	if (caps[1] & (SDHCI_SUPPORT_SDR104 | SDHCI_SUPPORT_SDR50 |
		       SDHCI_SUPPORT_DDR50))
		mmc->caps |= MMC_CAP_UHS_SDR12 | MMC_CAP_UHS_SDR25;

	/* SDR104 supports also implies SDR50 support */
	if (caps[1] & SDHCI_SUPPORT_SDR104) {
		mmc->caps |= MMC_CAP_UHS_SDR104 | MMC_CAP_UHS_SDR50;
		/* SD3.0: SDR104 is supported so (for eMMC) the caps2
		 * field can be promoted to support HS200.
		 */
		if (!(host->quirks2 & SDHCI_QUIRK2_BROKEN_HS200)) {
			mmc->caps2 |= MMC_CAP2_HS200;
			if (IS_ERR(mmc->supply.vqmmc) ||
					!regulator_is_supported_voltage
					(mmc->supply.vqmmc, 1100000, 1300000))
				mmc->caps2 &= ~MMC_CAP2_HS200_1_2V_SDR;
		}
	} else if (caps[1] & SDHCI_SUPPORT_SDR50)
		mmc->caps |= MMC_CAP_UHS_SDR50;

	if (host->quirks2 & SDHCI_QUIRK2_CAPS_BIT63_FOR_HS400 &&
	    (caps[1] & SDHCI_SUPPORT_HS400))
		mmc->caps2 |= MMC_CAP2_HS400;

	if ((caps[1] & SDHCI_SUPPORT_DDR50) &&
		!(host->quirks2 & SDHCI_QUIRK2_BROKEN_DDR50))
		mmc->caps |= MMC_CAP_UHS_DDR50;

	/* Does the host need tuning for SDR50? */
	if (caps[1] & SDHCI_USE_SDR50_TUNING)
		host->flags |= SDHCI_SDR50_NEEDS_TUNING;

	/* Does the host need tuning for SDR104 / HS200? */
	if (mmc->caps2 & MMC_CAP2_HS200)
		host->flags |= SDHCI_SDR104_NEEDS_TUNING;

	/* Driver Type(s) (A, C, D) supported by the host */
	if (caps[1] & SDHCI_DRIVER_TYPE_A)
		mmc->caps |= MMC_CAP_DRIVER_TYPE_A;
	if (caps[1] & SDHCI_DRIVER_TYPE_C)
		mmc->caps |= MMC_CAP_DRIVER_TYPE_C;
	if (caps[1] & SDHCI_DRIVER_TYPE_D)
		mmc->caps |= MMC_CAP_DRIVER_TYPE_D;

	/* Initial value for re-tuning timer count */
	host->tuning_count = (caps[1] & SDHCI_RETUNING_TIMER_COUNT_MASK) >>
			      SDHCI_RETUNING_TIMER_COUNT_SHIFT;

	/*
	 * In case Re-tuning Timer is not disabled, the actual value of
	 * re-tuning timer will be 2 ^ (n - 1).
	 */
	if (host->tuning_count)
		host->tuning_count = 1 << (host->tuning_count - 1);

	/* Re-tuning mode supported by the Host Controller */
	host->tuning_mode = (caps[1] & SDHCI_RETUNING_MODE_MASK) >>
			     SDHCI_RETUNING_MODE_SHIFT;

	ocr_avail = 0;

	/*
	 * According to SD Host Controller spec v3.00, if the Host System
	 * can afford more than 150mA, Host Driver should set XPC to 1. Also
	 * the value is meaningful only if Voltage Support in the Capabilities
	 * register is set. The actual current value is 4 times the register
	 * value.
	 */
	max_current_caps = sdhci_readl(host, SDHCI_MAX_CURRENT);
	if (!max_current_caps && !IS_ERR(mmc->supply.vmmc)) {
		int curr = regulator_get_current_limit(mmc->supply.vmmc);
		if (curr > 0) {

			/* convert to SDHCI_MAX_CURRENT format */
			curr = curr/1000;  /* convert to mA */
			curr = curr/SDHCI_MAX_CURRENT_MULTIPLIER;

			curr = min_t(u32, curr, SDHCI_MAX_CURRENT_LIMIT);
			max_current_caps =
				(curr << SDHCI_MAX_CURRENT_330_SHIFT) |
				(curr << SDHCI_MAX_CURRENT_300_SHIFT) |
				(curr << SDHCI_MAX_CURRENT_180_SHIFT);
		}
	}

	if (caps[0] & SDHCI_CAN_VDD_330) {
		ocr_avail |= MMC_VDD_32_33 | MMC_VDD_33_34;

		mmc->max_current_330 = ((max_current_caps &
				   SDHCI_MAX_CURRENT_330_MASK) >>
				   SDHCI_MAX_CURRENT_330_SHIFT) *
				   SDHCI_MAX_CURRENT_MULTIPLIER;
	}
	if (caps[0] & SDHCI_CAN_VDD_300) {
		ocr_avail |= MMC_VDD_29_30 | MMC_VDD_30_31;

		mmc->max_current_300 = ((max_current_caps &
				   SDHCI_MAX_CURRENT_300_MASK) >>
				   SDHCI_MAX_CURRENT_300_SHIFT) *
				   SDHCI_MAX_CURRENT_MULTIPLIER;
	}
	if (caps[0] & SDHCI_CAN_VDD_180) {
		ocr_avail |= MMC_VDD_165_195;

		mmc->max_current_180 = ((max_current_caps &
				   SDHCI_MAX_CURRENT_180_MASK) >>
				   SDHCI_MAX_CURRENT_180_SHIFT) *
				   SDHCI_MAX_CURRENT_MULTIPLIER;
	}

	/* If OCR set by external regulators, use it instead */
	if (mmc->ocr_avail)
		ocr_avail = mmc->ocr_avail;

	if (host->ocr_mask)
		ocr_avail &= host->ocr_mask;

	mmc->ocr_avail = ocr_avail;
	mmc->ocr_avail_sdio = ocr_avail;
	if (host->ocr_avail_sdio)
		mmc->ocr_avail_sdio &= host->ocr_avail_sdio;
	mmc->ocr_avail_sd = ocr_avail;
	if (host->ocr_avail_sd)
		mmc->ocr_avail_sd &= host->ocr_avail_sd;
	else /* normal SD controllers don't support 1.8V */
		mmc->ocr_avail_sd &= ~MMC_VDD_165_195;
	mmc->ocr_avail_mmc = ocr_avail;
	if (host->ocr_avail_mmc)
		mmc->ocr_avail_mmc &= host->ocr_avail_mmc;

	if (mmc->ocr_avail == 0) {
		pr_err("%s: Hardware doesn't report any "
			"support voltages.\n", mmc_hostname(mmc));
		return -ENODEV;
	}

	/*
	 * Maximum number of segments. Depends on if the hardware
	 * can do scatter/gather or not.
	 */
	if (host->flags & SDHCI_USE_ADMA)
		mmc->max_segs = host->adma_max_desc;
	else if (host->flags & SDHCI_USE_SDMA)
		mmc->max_segs = 1;
	else/* PIO */
		mmc->max_segs = 128;

	/*
	 * Maximum number of sectors in one transfer. Limited by DMA boundary
	 * size (512KiB), unless specified by platform specific driver. Each
	 * descriptor can transfer a maximum of 64KB.
	 */
	if (host->flags & SDHCI_USE_ADMA)
		mmc->max_req_size = (host->adma_max_desc * 65536);
	else
		mmc->max_req_size = 524288;

	/*
	 * Maximum segment size. Could be one segment with the maximum number
	 * of bytes. When doing hardware scatter/gather, each entry cannot
	 * be larger than 64 KiB though.
	 */
	if (host->flags & SDHCI_USE_ADMA) {
		if (host->quirks & SDHCI_QUIRK_BROKEN_ADMA_ZEROLEN_DESC)
			mmc->max_seg_size = 65535;
		else
			mmc->max_seg_size = 65536;
	} else {
		mmc->max_seg_size = mmc->max_req_size;
	}

	/*
	 * Maximum block size. This varies from controller to controller and
	 * is specified in the capabilities register.
	 */
	if (host->quirks & SDHCI_QUIRK_FORCE_BLK_SZ_2048) {
		mmc->max_blk_size = 2;
	} else {
		mmc->max_blk_size = (caps[0] & SDHCI_MAX_BLOCK_MASK) >>
				SDHCI_MAX_BLOCK_SHIFT;
		if (mmc->max_blk_size >= 3) {
			pr_warn("%s: Invalid maximum block size, assuming 512 bytes\n",
				mmc_hostname(mmc));
			mmc->max_blk_size = 0;
		}
	}

	mmc->max_blk_size = 512 << mmc->max_blk_size;

	/*
	 * Maximum block count.
	 */
	mmc->max_blk_count = (host->quirks & SDHCI_QUIRK_NO_MULTIBLOCK) ? 1 : 65535;

	/*
	 * Init tasklets.
	 */
	tasklet_init(&host->finish_tasklet,
		sdhci_tasklet_finish, (unsigned long)host);

	setup_timer(&host->timer, sdhci_timeout_timer, (unsigned long)host);

	if (host->version >= SDHCI_SPEC_300) {
		init_waitqueue_head(&host->buf_ready_int);

		/* Initialize re-tuning timer */
		init_timer(&host->tuning_timer);
		host->tuning_timer.data = (unsigned long)host;
		host->tuning_timer.function = sdhci_tuning_timer;
	}

	sdhci_init(host, 0);

	ret = request_threaded_irq(host->irq, sdhci_irq, sdhci_thread_irq,
				   IRQF_SHARED,	mmc_hostname(mmc), host);
	if (ret) {
		pr_err("%s: Failed to request IRQ %d: %d\n",
		       mmc_hostname(mmc), host->irq, ret);
		goto untasklet;
	}

#ifdef CONFIG_MMC_DEBUG
	sdhci_dumpregs(host);
#endif

#ifdef SDHCI_USE_LEDS_CLASS
	snprintf(host->led_name, sizeof(host->led_name),
		"%s::", mmc_hostname(mmc));
	host->led.name = host->led_name;
	host->led.brightness = LED_OFF;
	host->led.default_trigger = mmc_hostname(mmc);
	host->led.brightness_set = sdhci_led_control;

	ret = led_classdev_register(mmc_dev(mmc), &host->led);
	if (ret) {
		pr_err("%s: Failed to register LED device: %d\n",
		       mmc_hostname(mmc), ret);
		goto reset;
	}
#endif

	mmiowb();

	if (host->cpu_dma_latency_us) {
		host->pm_qos_timeout_us = 10000; /* default value */
		sdhci_set_pmqos_req_type(host);
		pm_qos_add_request(&host->pm_qos_req_dma,
				PM_QOS_CPU_DMA_LATENCY, PM_QOS_DEFAULT_VALUE);

		host->pm_qos_tout.show = show_sdhci_pm_qos_tout;
		host->pm_qos_tout.store = store_sdhci_pm_qos_tout;
		sysfs_attr_init(&host->pm_qos_tout.attr);
		host->pm_qos_tout.attr.name = "pm_qos_unvote_delay";
		host->pm_qos_tout.attr.mode = S_IRUGO | S_IWUSR;
		ret = device_create_file(mmc_dev(mmc), &host->pm_qos_tout);
		if (ret)
			pr_err("%s: cannot create pm_qos_unvote_delay %d\n",
					mmc_hostname(mmc), ret);
	}

	mmc_add_host(mmc);

	if (host->quirks2 & SDHCI_QUIRK2_IGN_DATA_END_BIT_ERROR) {
		host->ier = (host->ier & ~SDHCI_INT_DATA_END_BIT);
		sdhci_writel(host, host->ier, SDHCI_INT_ENABLE);
		sdhci_writel(host, host->ier, SDHCI_SIGNAL_ENABLE);
	}

	if (mmc->caps2 &  MMC_CAP2_CMD_QUEUE) {
		bool dma64 = (host->flags & SDHCI_USE_ADMA_64BIT) ?
			true : false;
		ret = sdhci_cmdq_init(host, mmc, dma64);
		if (ret)
			pr_err("%s: CMDQ init: failed (%d)\n",
			       mmc_hostname(host->mmc), ret);
		else
			host->cq_host->ops = &sdhci_cmdq_ops;
	}
	pr_info("%s: SDHCI controller on %s [%s] using %s in %s mode\n",
		mmc_hostname(mmc), host->hw_name, dev_name(mmc_dev(mmc)),
		(host->flags & SDHCI_USE_ADMA) ?
		((host->flags & SDHCI_USE_ADMA_64BIT) ?
		"64-bit ADMA" : "32-bit ADMA") :
		((host->flags & SDHCI_USE_SDMA) ? "DMA" : "PIO"),
		((mmc->caps2 &  MMC_CAP2_CMD_QUEUE) && !ret) ?
		"CMDQ" : "legacy");

	sdhci_enable_card_detection(host);

	return 0;

#ifdef SDHCI_USE_LEDS_CLASS
reset:
	sdhci_do_reset(host, SDHCI_RESET_ALL);
	sdhci_writel(host, 0, SDHCI_INT_ENABLE);
	sdhci_writel(host, 0, SDHCI_SIGNAL_ENABLE);
	free_irq(host->irq, host);
#endif
untasklet:
	tasklet_kill(&host->finish_tasklet);

	return ret;
}

EXPORT_SYMBOL_GPL(sdhci_add_host);

void sdhci_remove_host(struct sdhci_host *host, int dead)
{
	struct mmc_host *mmc = host->mmc;
	unsigned long flags;

	if (dead) {
		spin_lock_irqsave(&host->lock, flags);

		host->flags |= SDHCI_DEVICE_DEAD;

		if (host->mrq) {
			pr_err("%s: Controller removed during "
				" transfer!\n", mmc_hostname(mmc));

			host->mrq->cmd->error = -ENOMEDIUM;
			tasklet_schedule(&host->finish_tasklet);
		}

		spin_unlock_irqrestore(&host->lock, flags);
	}

	sdhci_disable_card_detection(host);

	if (host->cpu_dma_latency_us)
		pm_qos_remove_request(&host->pm_qos_req_dma);
	mmc_remove_host(host->mmc);

#ifdef SDHCI_USE_LEDS_CLASS
	led_classdev_unregister(&host->led);
#endif

	if (!dead)
		sdhci_do_reset(host, SDHCI_RESET_ALL);

	sdhci_writel(host, 0, SDHCI_INT_ENABLE);
	sdhci_writel(host, 0, SDHCI_SIGNAL_ENABLE);
	free_irq(host->irq, host);

	del_timer_sync(&host->timer);

	tasklet_kill(&host->finish_tasklet);

	if (!IS_ERR(mmc->supply.vmmc))
		regulator_disable(mmc->supply.vmmc);

	if (!IS_ERR(mmc->supply.vqmmc))
		regulator_disable(mmc->supply.vqmmc);

	if (host->adma_desc)
		dma_free_coherent(mmc_dev(host->mmc), host->adma_desc_sz,
				  host->adma_desc, host->adma_addr);
	if (host->align_buffer)
		dma_free_coherent(mmc_dev(host->mmc), host->align_buf_sz,
				  host->align_buffer, host->align_addr);

	host->adma_desc = NULL;
	host->align_buffer = NULL;
}

EXPORT_SYMBOL_GPL(sdhci_remove_host);

void sdhci_free_host(struct sdhci_host *host)
{
	mmc_free_host(host->mmc);
}

EXPORT_SYMBOL_GPL(sdhci_free_host);

/*****************************************************************************\
 *                                                                           *
 * Driver init/exit                                                          *
 *                                                                           *
\*****************************************************************************/

static int __init sdhci_drv_init(void)
{
	pr_info(DRIVER_NAME
		": Secure Digital Host Controller Interface driver\n");
	pr_info(DRIVER_NAME ": Copyright(c) Pierre Ossman\n");

	return 0;
}

static void __exit sdhci_drv_exit(void)
{
}

module_init(sdhci_drv_init);
module_exit(sdhci_drv_exit);

module_param(debug_quirks, uint, 0444);
module_param(debug_quirks2, uint, 0444);

MODULE_AUTHOR("Pierre Ossman <pierre@ossman.eu>");
MODULE_DESCRIPTION("Secure Digital Host Controller Interface core driver");
MODULE_LICENSE("GPL");

MODULE_PARM_DESC(debug_quirks, "Force certain quirks.");
MODULE_PARM_DESC(debug_quirks2, "Force certain other quirks.");<|MERGE_RESOLUTION|>--- conflicted
+++ resolved
@@ -1699,8 +1699,6 @@
 					SDHCI_CARD_PRESENT;
 	}
 
-	present = mmc_gpio_get_cd(host->mmc);
-
 	spin_lock_irqsave(&host->lock, flags);
 
 	WARN_ON(host->mrq != NULL);
@@ -1722,8 +1720,6 @@
 
 	host->mrq = mrq;
 
-<<<<<<< HEAD
-=======
 	/*
 	 * Firstly check card presence from cd-gpio.  The return could
 	 * be one of the following possibilities:
@@ -1740,7 +1736,6 @@
 					SDHCI_CARD_PRESENT;
 	}
 
->>>>>>> 219b188d
 	if (!present || host->flags & SDHCI_DEVICE_DEAD) {
 		host->mrq->cmd->error = -ENOMEDIUM;
 		tasklet_schedule(&host->finish_tasklet);
