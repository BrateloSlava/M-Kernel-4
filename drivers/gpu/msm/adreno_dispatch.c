--- conflicted
+++ resolved
@@ -374,9 +374,6 @@
 		}
 	}
 
-<<<<<<< HEAD
-	rcu_read_lock();
-=======
 	return cmdbatch;
 }
 
@@ -409,13 +406,7 @@
 			(!test_bit(CMDBATCH_FLAG_SKIP, &cmdbatch->priv)))
 		pending = true;
 
-	/*
-	 * We may have cmdbatch timer running, which also uses same lock,
-	 * take a lock with software interrupt disabled (bh) to avoid
-	 * spin lock recursion.
-	 */
-	spin_lock_bh(&cmdbatch->lock);
->>>>>>> 89704d3c
+	rcu_read_lock();
 	if (!list_empty(&cmdbatch->synclist))
 		pending = true;
 	rcu_read_unlock();
