/*
 * Device access for Dialog DA9052 PMICs.
 *
 * Copyright(c) 2011 Dialog Semiconductor Ltd.
 *
 * Author: David Dajun Chen <dchen@diasemi.com>
 *
 *  This program is free software; you can redistribute  it and/or modify it
 *  under  the terms of  the GNU General  Public License as published by the
 *  Free Software Foundation;  either version 2 of the  License, or (at your
 *  option) any later version.
 */

#include <linux/device.h>
#include <linux/delay.h>
#include <linux/input.h>
#include <linux/interrupt.h>
#include <linux/mfd/core.h>
#include <linux/slab.h>
#include <linux/module.h>

#include <linux/mfd/da9052/da9052.h>
#include <linux/mfd/da9052/pdata.h>
#include <linux/mfd/da9052/reg.h>

static bool da9052_reg_readable(struct device *dev, unsigned int reg)
{
	switch (reg) {
	case DA9052_PAGE0_CON_REG:
	case DA9052_STATUS_A_REG:
	case DA9052_STATUS_B_REG:
	case DA9052_STATUS_C_REG:
	case DA9052_STATUS_D_REG:
	case DA9052_EVENT_A_REG:
	case DA9052_EVENT_B_REG:
	case DA9052_EVENT_C_REG:
	case DA9052_EVENT_D_REG:
	case DA9052_FAULTLOG_REG:
	case DA9052_IRQ_MASK_A_REG:
	case DA9052_IRQ_MASK_B_REG:
	case DA9052_IRQ_MASK_C_REG:
	case DA9052_IRQ_MASK_D_REG:
	case DA9052_CONTROL_A_REG:
	case DA9052_CONTROL_B_REG:
	case DA9052_CONTROL_C_REG:
	case DA9052_CONTROL_D_REG:
	case DA9052_PDDIS_REG:
	case DA9052_INTERFACE_REG:
	case DA9052_RESET_REG:
	case DA9052_GPIO_0_1_REG:
	case DA9052_GPIO_2_3_REG:
	case DA9052_GPIO_4_5_REG:
	case DA9052_GPIO_6_7_REG:
	case DA9052_GPIO_14_15_REG:
	case DA9052_ID_0_1_REG:
	case DA9052_ID_2_3_REG:
	case DA9052_ID_4_5_REG:
	case DA9052_ID_6_7_REG:
	case DA9052_ID_8_9_REG:
	case DA9052_ID_10_11_REG:
	case DA9052_ID_12_13_REG:
	case DA9052_ID_14_15_REG:
	case DA9052_ID_16_17_REG:
	case DA9052_ID_18_19_REG:
	case DA9052_ID_20_21_REG:
	case DA9052_SEQ_STATUS_REG:
	case DA9052_SEQ_A_REG:
	case DA9052_SEQ_B_REG:
	case DA9052_SEQ_TIMER_REG:
	case DA9052_BUCKA_REG:
	case DA9052_BUCKB_REG:
	case DA9052_BUCKCORE_REG:
	case DA9052_BUCKPRO_REG:
	case DA9052_BUCKMEM_REG:
	case DA9052_BUCKPERI_REG:
	case DA9052_LDO1_REG:
	case DA9052_LDO2_REG:
	case DA9052_LDO3_REG:
	case DA9052_LDO4_REG:
	case DA9052_LDO5_REG:
	case DA9052_LDO6_REG:
	case DA9052_LDO7_REG:
	case DA9052_LDO8_REG:
	case DA9052_LDO9_REG:
	case DA9052_LDO10_REG:
	case DA9052_SUPPLY_REG:
	case DA9052_PULLDOWN_REG:
	case DA9052_CHGBUCK_REG:
	case DA9052_WAITCONT_REG:
	case DA9052_ISET_REG:
	case DA9052_BATCHG_REG:
	case DA9052_CHG_CONT_REG:
	case DA9052_INPUT_CONT_REG:
	case DA9052_CHG_TIME_REG:
	case DA9052_BBAT_CONT_REG:
	case DA9052_BOOST_REG:
	case DA9052_LED_CONT_REG:
	case DA9052_LEDMIN123_REG:
	case DA9052_LED1_CONF_REG:
	case DA9052_LED2_CONF_REG:
	case DA9052_LED3_CONF_REG:
	case DA9052_LED1CONT_REG:
	case DA9052_LED2CONT_REG:
	case DA9052_LED3CONT_REG:
	case DA9052_LED_CONT_4_REG:
	case DA9052_LED_CONT_5_REG:
	case DA9052_ADC_MAN_REG:
	case DA9052_ADC_CONT_REG:
	case DA9052_ADC_RES_L_REG:
	case DA9052_ADC_RES_H_REG:
	case DA9052_VDD_RES_REG:
	case DA9052_VDD_MON_REG:
	case DA9052_ICHG_AV_REG:
	case DA9052_ICHG_THD_REG:
	case DA9052_ICHG_END_REG:
	case DA9052_TBAT_RES_REG:
	case DA9052_TBAT_HIGHP_REG:
	case DA9052_TBAT_HIGHN_REG:
	case DA9052_TBAT_LOW_REG:
	case DA9052_T_OFFSET_REG:
	case DA9052_ADCIN4_RES_REG:
	case DA9052_AUTO4_HIGH_REG:
	case DA9052_AUTO4_LOW_REG:
	case DA9052_ADCIN5_RES_REG:
	case DA9052_AUTO5_HIGH_REG:
	case DA9052_AUTO5_LOW_REG:
	case DA9052_ADCIN6_RES_REG:
	case DA9052_AUTO6_HIGH_REG:
	case DA9052_AUTO6_LOW_REG:
	case DA9052_TJUNC_RES_REG:
	case DA9052_TSI_CONT_A_REG:
	case DA9052_TSI_CONT_B_REG:
	case DA9052_TSI_X_MSB_REG:
	case DA9052_TSI_Y_MSB_REG:
	case DA9052_TSI_LSB_REG:
	case DA9052_TSI_Z_MSB_REG:
	case DA9052_COUNT_S_REG:
	case DA9052_COUNT_MI_REG:
	case DA9052_COUNT_H_REG:
	case DA9052_COUNT_D_REG:
	case DA9052_COUNT_MO_REG:
	case DA9052_COUNT_Y_REG:
	case DA9052_ALARM_MI_REG:
	case DA9052_ALARM_H_REG:
	case DA9052_ALARM_D_REG:
	case DA9052_ALARM_MO_REG:
	case DA9052_ALARM_Y_REG:
	case DA9052_SECOND_A_REG:
	case DA9052_SECOND_B_REG:
	case DA9052_SECOND_C_REG:
	case DA9052_SECOND_D_REG:
	case DA9052_PAGE1_CON_REG:
		return true;
	default:
		return false;
	}
}

static bool da9052_reg_writeable(struct device *dev, unsigned int reg)
{
	switch (reg) {
	case DA9052_PAGE0_CON_REG:
	case DA9052_EVENT_A_REG:
	case DA9052_EVENT_B_REG:
	case DA9052_EVENT_C_REG:
	case DA9052_EVENT_D_REG:
	case DA9052_IRQ_MASK_A_REG:
	case DA9052_IRQ_MASK_B_REG:
	case DA9052_IRQ_MASK_C_REG:
	case DA9052_IRQ_MASK_D_REG:
	case DA9052_CONTROL_A_REG:
	case DA9052_CONTROL_B_REG:
	case DA9052_CONTROL_C_REG:
	case DA9052_CONTROL_D_REG:
	case DA9052_PDDIS_REG:
	case DA9052_RESET_REG:
	case DA9052_GPIO_0_1_REG:
	case DA9052_GPIO_2_3_REG:
	case DA9052_GPIO_4_5_REG:
	case DA9052_GPIO_6_7_REG:
	case DA9052_GPIO_14_15_REG:
	case DA9052_ID_0_1_REG:
	case DA9052_ID_2_3_REG:
	case DA9052_ID_4_5_REG:
	case DA9052_ID_6_7_REG:
	case DA9052_ID_8_9_REG:
	case DA9052_ID_10_11_REG:
	case DA9052_ID_12_13_REG:
	case DA9052_ID_14_15_REG:
	case DA9052_ID_16_17_REG:
	case DA9052_ID_18_19_REG:
	case DA9052_ID_20_21_REG:
	case DA9052_SEQ_STATUS_REG:
	case DA9052_SEQ_A_REG:
	case DA9052_SEQ_B_REG:
	case DA9052_SEQ_TIMER_REG:
	case DA9052_BUCKA_REG:
	case DA9052_BUCKB_REG:
	case DA9052_BUCKCORE_REG:
	case DA9052_BUCKPRO_REG:
	case DA9052_BUCKMEM_REG:
	case DA9052_BUCKPERI_REG:
	case DA9052_LDO1_REG:
	case DA9052_LDO2_REG:
	case DA9052_LDO3_REG:
	case DA9052_LDO4_REG:
	case DA9052_LDO5_REG:
	case DA9052_LDO6_REG:
	case DA9052_LDO7_REG:
	case DA9052_LDO8_REG:
	case DA9052_LDO9_REG:
	case DA9052_LDO10_REG:
	case DA9052_SUPPLY_REG:
	case DA9052_PULLDOWN_REG:
	case DA9052_CHGBUCK_REG:
	case DA9052_WAITCONT_REG:
	case DA9052_ISET_REG:
	case DA9052_BATCHG_REG:
	case DA9052_CHG_CONT_REG:
	case DA9052_INPUT_CONT_REG:
	case DA9052_BBAT_CONT_REG:
	case DA9052_BOOST_REG:
	case DA9052_LED_CONT_REG:
	case DA9052_LEDMIN123_REG:
	case DA9052_LED1_CONF_REG:
	case DA9052_LED2_CONF_REG:
	case DA9052_LED3_CONF_REG:
	case DA9052_LED1CONT_REG:
	case DA9052_LED2CONT_REG:
	case DA9052_LED3CONT_REG:
	case DA9052_LED_CONT_4_REG:
	case DA9052_LED_CONT_5_REG:
	case DA9052_ADC_MAN_REG:
	case DA9052_ADC_CONT_REG:
	case DA9052_ADC_RES_L_REG:
	case DA9052_ADC_RES_H_REG:
	case DA9052_VDD_RES_REG:
	case DA9052_VDD_MON_REG:
	case DA9052_ICHG_THD_REG:
	case DA9052_ICHG_END_REG:
	case DA9052_TBAT_HIGHP_REG:
	case DA9052_TBAT_HIGHN_REG:
	case DA9052_TBAT_LOW_REG:
	case DA9052_T_OFFSET_REG:
	case DA9052_AUTO4_HIGH_REG:
	case DA9052_AUTO4_LOW_REG:
	case DA9052_AUTO5_HIGH_REG:
	case DA9052_AUTO5_LOW_REG:
	case DA9052_AUTO6_HIGH_REG:
	case DA9052_AUTO6_LOW_REG:
	case DA9052_TSI_CONT_A_REG:
	case DA9052_TSI_CONT_B_REG:
	case DA9052_COUNT_S_REG:
	case DA9052_COUNT_MI_REG:
	case DA9052_COUNT_H_REG:
	case DA9052_COUNT_D_REG:
	case DA9052_COUNT_MO_REG:
	case DA9052_COUNT_Y_REG:
	case DA9052_ALARM_MI_REG:
	case DA9052_ALARM_H_REG:
	case DA9052_ALARM_D_REG:
	case DA9052_ALARM_MO_REG:
	case DA9052_ALARM_Y_REG:
	case DA9052_PAGE1_CON_REG:
		return true;
	default:
		return false;
	}
}

static bool da9052_reg_volatile(struct device *dev, unsigned int reg)
{
	switch (reg) {
	case DA9052_STATUS_A_REG:
	case DA9052_STATUS_B_REG:
	case DA9052_STATUS_C_REG:
	case DA9052_STATUS_D_REG:
	case DA9052_EVENT_A_REG:
	case DA9052_EVENT_B_REG:
	case DA9052_EVENT_C_REG:
	case DA9052_EVENT_D_REG:
	case DA9052_FAULTLOG_REG:
	case DA9052_CHG_TIME_REG:
	case DA9052_ADC_RES_L_REG:
	case DA9052_ADC_RES_H_REG:
	case DA9052_VDD_RES_REG:
	case DA9052_ICHG_AV_REG:
	case DA9052_TBAT_RES_REG:
	case DA9052_ADCIN4_RES_REG:
	case DA9052_ADCIN5_RES_REG:
	case DA9052_ADCIN6_RES_REG:
	case DA9052_TJUNC_RES_REG:
	case DA9052_TSI_X_MSB_REG:
	case DA9052_TSI_Y_MSB_REG:
	case DA9052_TSI_LSB_REG:
	case DA9052_TSI_Z_MSB_REG:
	case DA9052_COUNT_S_REG:
	case DA9052_COUNT_MI_REG:
	case DA9052_COUNT_H_REG:
	case DA9052_COUNT_D_REG:
	case DA9052_COUNT_MO_REG:
	case DA9052_COUNT_Y_REG:
	case DA9052_ALARM_MI_REG:
		return true;
	default:
		return false;
	}
}

/*
 * TBAT look-up table is computed from the R90 reg (8 bit register)
 * reading as below. The battery temperature is in milliCentigrade
 * TBAT = (1/(t1+1/298) - 273) * 1000 mC
 * where t1 = (1/B)* ln(( ADCval * 2.5)/(R25*ITBAT*255))
 * Default values are R25 = 10e3, B = 3380, ITBAT = 50e-6
 * Example:
 * R25=10E3, B=3380, ITBAT=50e-6, ADCVAL=62d calculates
 * TBAT = 20015 mili degrees Centrigrade
 *
*/
static const int32_t tbat_lookup[255] = {
	183258, 144221, 124334, 111336, 101826, 94397, 88343, 83257,
	78889, 75071, 71688, 68656, 65914, 63414, 61120, 59001,
	570366, 55204, 53490, 51881, 50364, 48931, 47574, 46285,
	45059, 43889, 42772, 41703, 40678, 39694, 38748, 37838,
	36961, 36115, 35297, 34507, 33743, 33002, 32284, 31588,
	30911, 30254, 29615, 28994, 28389, 27799, 27225, 26664,
	26117, 25584, 25062, 24553, 24054, 23567, 23091, 22624,
	22167, 21719, 21281, 20851, 20429, 20015, 19610, 19211,
	18820, 18436, 18058, 17688, 17323, 16965, 16612, 16266,
	15925, 15589, 15259, 14933, 14613, 14298, 13987, 13681,
	13379, 13082, 12788, 12499, 12214, 11933, 11655, 11382,
	11112, 10845, 10582, 10322, 10066, 9812, 9562, 9315,
	9071, 8830, 8591, 8356, 8123, 7893, 7665, 7440,
	7218, 6998, 6780, 6565, 6352, 6141, 5933, 5726,
	5522, 5320, 5120, 4922, 4726, 4532, 4340, 4149,
	3961, 3774, 3589, 3406, 3225, 3045, 2867, 2690,
	2516, 2342, 2170, 2000, 1831, 1664, 1498, 1334,
	1171, 1009, 849, 690, 532, 376, 221, 67,
	-84, -236, -386, -535, -683, -830, -975, -1119,
	-1263, -1405, -1546, -1686, -1825, -1964, -2101, -2237,
	-2372, -2506, -2639, -2771, -2902, -3033, -3162, -3291,
	-3418, -3545, -3671, -3796, -3920, -4044, -4166, -4288,
	-4409, -4529, -4649, -4767, -4885, -5002, -5119, -5235,
	-5349, -5464, -5577, -5690, -5802, -5913, -6024, -6134,
	-6244, -6352, -6461, -6568, -6675, -6781, -6887, -6992,
	-7096, -7200, -7303, -7406, -7508, -7609, -7710, -7810,
	-7910, -8009, -8108, -8206, -8304, -8401, -8497, -8593,
	-8689, -8784, -8878, -8972, -9066, -9159, -9251, -9343,
	-9435, -9526, -9617, -9707, -9796, -9886, -9975, -10063,
	-10151, -10238, -10325, -10412, -10839, -10923, -11007, -11090,
	-11173, -11256, -11338, -11420, -11501, -11583, -11663, -11744,
	-11823, -11903, -11982
};

static const u8 chan_mux[DA9052_ADC_VBBAT + 1] = {
	[DA9052_ADC_VDDOUT]	= DA9052_ADC_MAN_MUXSEL_VDDOUT,
	[DA9052_ADC_ICH]	= DA9052_ADC_MAN_MUXSEL_ICH,
	[DA9052_ADC_TBAT]	= DA9052_ADC_MAN_MUXSEL_TBAT,
	[DA9052_ADC_VBAT]	= DA9052_ADC_MAN_MUXSEL_VBAT,
	[DA9052_ADC_IN4]	= DA9052_ADC_MAN_MUXSEL_AD4,
	[DA9052_ADC_IN5]	= DA9052_ADC_MAN_MUXSEL_AD5,
	[DA9052_ADC_IN6]	= DA9052_ADC_MAN_MUXSEL_AD6,
	[DA9052_ADC_VBBAT]	= DA9052_ADC_MAN_MUXSEL_VBBAT
};

int da9052_adc_manual_read(struct da9052 *da9052, unsigned char channel)
{
	int ret;
	unsigned short calc_data;
	unsigned short data;
	unsigned char mux_sel;

	if (channel > DA9052_ADC_VBBAT)
		return -EINVAL;

	mutex_lock(&da9052->auxadc_lock);

	/* Channel gets activated on enabling the Conversion bit */
	mux_sel = chan_mux[channel] | DA9052_ADC_MAN_MAN_CONV;

	ret = da9052_reg_write(da9052, DA9052_ADC_MAN_REG, mux_sel);
	if (ret < 0)
		goto err;

	/* Wait for an interrupt */
	if (!wait_for_completion_timeout(&da9052->done,
					 msecs_to_jiffies(500))) {
		dev_err(da9052->dev,
			"timeout waiting for ADC conversion interrupt\n");
		ret = -ETIMEDOUT;
		goto err;
	}

	ret = da9052_reg_read(da9052, DA9052_ADC_RES_H_REG);
	if (ret < 0)
		goto err;

	calc_data = (unsigned short)ret;
	data = calc_data << 2;

	ret = da9052_reg_read(da9052, DA9052_ADC_RES_L_REG);
	if (ret < 0)
		goto err;

	calc_data = (unsigned short)(ret & DA9052_ADC_RES_LSB);
	data |= calc_data;

	ret = data;

err:
	mutex_unlock(&da9052->auxadc_lock);
	return ret;
}
EXPORT_SYMBOL_GPL(da9052_adc_manual_read);

int da9052_adc_read_temp(struct da9052 *da9052)
{
	int tbat;

	tbat = da9052_reg_read(da9052, DA9052_TBAT_RES_REG);
	if (tbat <= 0)
		return tbat;

	/* ARRAY_SIZE check is not needed since TBAT is a 8-bit register */
	return tbat_lookup[tbat - 1];
}
EXPORT_SYMBOL_GPL(da9052_adc_read_temp);

<<<<<<< HEAD
static struct resource da9052_rtc_resource = {
	.name = "ALM",
	.start = DA9052_IRQ_ALARM,
	.end   = DA9052_IRQ_ALARM,
	.flags = IORESOURCE_IRQ,
};

static struct resource da9052_onkey_resource = {
	.name = "ONKEY",
	.start = DA9052_IRQ_NONKEY,
	.end   = DA9052_IRQ_NONKEY,
	.flags = IORESOURCE_IRQ,
};

static struct resource da9052_bat_resources[] = {
	{
		.name = "BATT TEMP",
		.start = DA9052_IRQ_TBAT,
		.end   = DA9052_IRQ_TBAT,
		.flags = IORESOURCE_IRQ,
	},
	{
		.name = "DCIN DET",
		.start = DA9052_IRQ_DCIN,
		.end   = DA9052_IRQ_DCIN,
		.flags = IORESOURCE_IRQ,
	},
	{
		.name = "DCIN REM",
		.start = DA9052_IRQ_DCINREM,
		.end   = DA9052_IRQ_DCINREM,
		.flags = IORESOURCE_IRQ,
	},
	{
		.name = "VBUS DET",
		.start = DA9052_IRQ_VBUS,
		.end   = DA9052_IRQ_VBUS,
		.flags = IORESOURCE_IRQ,
	},
	{
		.name = "VBUS REM",
		.start = DA9052_IRQ_VBUSREM,
		.end   = DA9052_IRQ_VBUSREM,
		.flags = IORESOURCE_IRQ,
	},
	{
		.name = "CHG END",
		.start = DA9052_IRQ_CHGEND,
		.end   = DA9052_IRQ_CHGEND,
		.flags = IORESOURCE_IRQ,
	},
};

static struct resource da9052_tsi_resources[] = {
	{
		.name = "PENDWN",
		.start = DA9052_IRQ_PENDOWN,
		.end   = DA9052_IRQ_PENDOWN,
		.flags = IORESOURCE_IRQ,
	},
	{
		.name = "TSIRDY",
		.start = DA9052_IRQ_TSIREADY,
		.end   = DA9052_IRQ_TSIREADY,
		.flags = IORESOURCE_IRQ,
	},
};

static struct mfd_cell da9052_subdev_info[] = {
=======
static struct mfd_cell __devinitdata da9052_subdev_info[] = {
>>>>>>> 1881b68b
	{
		.name = "da9052-regulator",
		.id = 1,
	},
	{
		.name = "da9052-regulator",
		.id = 2,
	},
	{
		.name = "da9052-regulator",
		.id = 3,
	},
	{
		.name = "da9052-regulator",
		.id = 4,
	},
	{
		.name = "da9052-regulator",
		.id = 5,
	},
	{
		.name = "da9052-regulator",
		.id = 6,
	},
	{
		.name = "da9052-regulator",
		.id = 7,
	},
	{
		.name = "da9052-regulator",
		.id = 8,
	},
	{
		.name = "da9052-regulator",
		.id = 9,
	},
	{
		.name = "da9052-regulator",
		.id = 10,
	},
	{
		.name = "da9052-regulator",
		.id = 11,
	},
	{
		.name = "da9052-regulator",
		.id = 12,
	},
	{
		.name = "da9052-regulator",
		.id = 13,
	},
	{
		.name = "da9052-regulator",
		.id = 14,
	},
	{
		.name = "da9052-onkey",
	},
	{
		.name = "da9052-rtc",
	},
	{
		.name = "da9052-gpio",
	},
	{
		.name = "da9052-hwmon",
	},
	{
		.name = "da9052-leds",
	},
	{
		.name = "da9052-wled1",
	},
	{
		.name = "da9052-wled2",
	},
	{
		.name = "da9052-wled3",
	},
	{
		.name = "da9052-tsi",
	},
	{
		.name = "da9052-bat",
	},
	{
		.name = "da9052-watchdog",
	},
};

struct regmap_config da9052_regmap_config = {
	.reg_bits = 8,
	.val_bits = 8,

	.cache_type = REGCACHE_RBTREE,

	.max_register = DA9052_PAGE1_CON_REG,
	.readable_reg = da9052_reg_readable,
	.writeable_reg = da9052_reg_writeable,
	.volatile_reg = da9052_reg_volatile,
};
EXPORT_SYMBOL_GPL(da9052_regmap_config);

int da9052_device_init(struct da9052 *da9052, u8 chip_id)
{
	struct da9052_pdata *pdata = da9052->dev->platform_data;
	int ret;

	mutex_init(&da9052->auxadc_lock);
	init_completion(&da9052->done);

	if (pdata && pdata->init != NULL)
		pdata->init(da9052);

	da9052->chip_id = chip_id;

	ret = da9052_irq_init(da9052);
	if (ret != 0) {
		dev_err(da9052->dev, "da9052_irq_init failed: %d\n", ret);
		return ret;
	}

	ret = mfd_add_devices(da9052->dev, -1, da9052_subdev_info,
			      ARRAY_SIZE(da9052_subdev_info), NULL, 0, NULL);
	if (ret) {
		dev_err(da9052->dev, "mfd_add_devices failed: %d\n", ret);
		goto err;
	}

	return 0;

err:
	da9052_irq_exit(da9052);

	return ret;
}

void da9052_device_exit(struct da9052 *da9052)
{
	mfd_remove_devices(da9052->dev);
	da9052_irq_exit(da9052);
}

MODULE_AUTHOR("David Dajun Chen <dchen@diasemi.com>");
MODULE_DESCRIPTION("DA9052 MFD Core");
MODULE_LICENSE("GPL");<|MERGE_RESOLUTION|>--- conflicted
+++ resolved
@@ -427,79 +427,7 @@
 }
 EXPORT_SYMBOL_GPL(da9052_adc_read_temp);
 
-<<<<<<< HEAD
-static struct resource da9052_rtc_resource = {
-	.name = "ALM",
-	.start = DA9052_IRQ_ALARM,
-	.end   = DA9052_IRQ_ALARM,
-	.flags = IORESOURCE_IRQ,
-};
-
-static struct resource da9052_onkey_resource = {
-	.name = "ONKEY",
-	.start = DA9052_IRQ_NONKEY,
-	.end   = DA9052_IRQ_NONKEY,
-	.flags = IORESOURCE_IRQ,
-};
-
-static struct resource da9052_bat_resources[] = {
-	{
-		.name = "BATT TEMP",
-		.start = DA9052_IRQ_TBAT,
-		.end   = DA9052_IRQ_TBAT,
-		.flags = IORESOURCE_IRQ,
-	},
-	{
-		.name = "DCIN DET",
-		.start = DA9052_IRQ_DCIN,
-		.end   = DA9052_IRQ_DCIN,
-		.flags = IORESOURCE_IRQ,
-	},
-	{
-		.name = "DCIN REM",
-		.start = DA9052_IRQ_DCINREM,
-		.end   = DA9052_IRQ_DCINREM,
-		.flags = IORESOURCE_IRQ,
-	},
-	{
-		.name = "VBUS DET",
-		.start = DA9052_IRQ_VBUS,
-		.end   = DA9052_IRQ_VBUS,
-		.flags = IORESOURCE_IRQ,
-	},
-	{
-		.name = "VBUS REM",
-		.start = DA9052_IRQ_VBUSREM,
-		.end   = DA9052_IRQ_VBUSREM,
-		.flags = IORESOURCE_IRQ,
-	},
-	{
-		.name = "CHG END",
-		.start = DA9052_IRQ_CHGEND,
-		.end   = DA9052_IRQ_CHGEND,
-		.flags = IORESOURCE_IRQ,
-	},
-};
-
-static struct resource da9052_tsi_resources[] = {
-	{
-		.name = "PENDWN",
-		.start = DA9052_IRQ_PENDOWN,
-		.end   = DA9052_IRQ_PENDOWN,
-		.flags = IORESOURCE_IRQ,
-	},
-	{
-		.name = "TSIRDY",
-		.start = DA9052_IRQ_TSIREADY,
-		.end   = DA9052_IRQ_TSIREADY,
-		.flags = IORESOURCE_IRQ,
-	},
-};
-
 static struct mfd_cell da9052_subdev_info[] = {
-=======
-static struct mfd_cell __devinitdata da9052_subdev_info[] = {
->>>>>>> 1881b68b
 	{
 		.name = "da9052-regulator",
 		.id = 1,
