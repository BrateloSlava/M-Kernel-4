/*
 * This file is subject to the terms and conditions of the GNU General Public
 * License.  See the file "COPYING" in the main directory of this archive
 * for more details.
 *
 * PROM library functions for acquiring/using memory descriptors given to
 * us from the YAMON.
 *
 * Copyright (C) 1999,2000,2012  MIPS Technologies, Inc.
 * All rights reserved.
 * Authors: Carsten Langgaard <carstenl@mips.com>
 *          Steven J. Hill <sjhill@mips.com>
 */
#include <linux/init.h>
#include <linux/bootmem.h>
#include <linux/string.h>

#include <asm/bootinfo.h>
#include <asm/sections.h>
#include <asm/fw/fw.h>

static fw_memblock_t mdesc[FW_MAX_MEMBLOCKS];

/* determined physical memory size, not overridden by command line args	 */
unsigned long physical_memsize = 0L;

fw_memblock_t * __init fw_getmdesc(int eva)
{
<<<<<<< HEAD
	char *memsize_str, *ememsize_str = NULL, *ptr;
	unsigned long memsize, ememsize = 0;
=======
	char *memsize_str, *ememsize_str __maybe_unused = NULL, *ptr;
	unsigned long memsize = 0, ememsize __maybe_unused = 0;
>>>>>>> f7a89f1b
	static char cmdline[COMMAND_LINE_SIZE] __initdata;
	int tmp;

	/* otherwise look in the environment */

	memsize_str = fw_getenv("memsize");
	if (memsize_str)
		tmp = kstrtol(memsize_str, 0, &memsize);
	if (eva) {
	/* Look for ememsize for EVA */
		ememsize_str = fw_getenv("ememsize");
		if (ememsize_str)
			tmp = kstrtol(ememsize_str, 0, &ememsize);
	}
	if (!memsize && !ememsize) {
		pr_warn("memsize not set in YAMON, set to default (32Mb)\n");
		physical_memsize = 0x02000000;
	} else {
		/* If ememsize is set, then set physical_memsize to that */
		physical_memsize = ememsize ? : memsize;
	}

#ifdef CONFIG_CPU_BIG_ENDIAN
	/* SOC-it swaps, or perhaps doesn't swap, when DMA'ing the last
	   word of physical memory */
	physical_memsize -= PAGE_SIZE;
#endif

	/* Check the command line for a memsize directive that overrides
	   the physical/default amount */
	strcpy(cmdline, arcs_cmdline);
	ptr = strstr(cmdline, "memsize=");
	if (ptr && (ptr != cmdline) && (*(ptr - 1) != ' '))
		ptr = strstr(ptr, " memsize=");
	/* And now look for ememsize */
	if (eva) {
		ptr = strstr(cmdline, "ememsize=");
		if (ptr && (ptr != cmdline) && (*(ptr - 1) != ' '))
			ptr = strstr(ptr, " ememsize=");
	}

	if (ptr)
		memsize = memparse(ptr + 8 + (eva ? 1 : 0), &ptr);
	else
		memsize = physical_memsize;

	/* Last 64K for HIGHMEM arithmetics */
	if (memsize > 0x7fff0000)
		memsize = 0x7fff0000;

	memset(mdesc, 0, sizeof(mdesc));

	mdesc[0].type = fw_dontuse;
	mdesc[0].base = PHYS_OFFSET;
	mdesc[0].size = 0x00001000;

	mdesc[1].type = fw_code;
	mdesc[1].base = mdesc[0].base + 0x00001000UL;
	mdesc[1].size = 0x000ef000;

	/*
	 * The area 0x000f0000-0x000fffff is allocated for BIOS memory by the
	 * south bridge and PCI access always forwarded to the ISA Bus and
	 * BIOSCS# is always generated.
	 * This mean that this area can't be used as DMA memory for PCI
	 * devices.
	 */
	mdesc[2].type = fw_dontuse;
	mdesc[2].base = mdesc[0].base + 0x000f0000UL;
	mdesc[2].size = 0x00010000;

	mdesc[3].type = fw_dontuse;
	mdesc[3].base = mdesc[0].base + 0x00100000UL;
	mdesc[3].size = CPHYSADDR(PFN_ALIGN((unsigned long)&_end)) -
		0x00100000UL;

	mdesc[4].type = fw_free;
	mdesc[4].base = mdesc[0].base + CPHYSADDR(PFN_ALIGN(&_end));
	mdesc[4].size = memsize - CPHYSADDR(mdesc[4].base);

	return &mdesc[0];
}

static void free_init_pages_eva_malta(void *begin, void *end)
{
	free_init_pages("unused kernel", __pa_symbol((unsigned long *)begin),
			__pa_symbol((unsigned long *)end));
}

static int __init fw_memtype_classify(unsigned int type)
{
	switch (type) {
	case fw_free:
		return BOOT_MEM_RAM;
	case fw_code:
		return BOOT_MEM_ROM_DATA;
	default:
		return BOOT_MEM_RESERVED;
	}
}

void __init fw_meminit(void)
{
	fw_memblock_t *p;

	p = fw_getmdesc(config_enabled(CONFIG_EVA));
	free_init_pages_eva = (config_enabled(CONFIG_EVA) ?
			       free_init_pages_eva_malta : NULL);

	while (p->size) {
		long type;
		unsigned long base, size;

		type = fw_memtype_classify(p->type);
		base = p->base;
		size = p->size;

		add_memory_region(base, size, type);
		p++;
	}
}

void __init prom_free_prom_memory(void)
{
	unsigned long addr;
	int i;

	for (i = 0; i < boot_mem_map.nr_map; i++) {
		if (boot_mem_map.map[i].type != BOOT_MEM_ROM_DATA)
			continue;

		addr = boot_mem_map.map[i].addr;
		free_init_pages("YAMON memory",
				addr, addr + boot_mem_map.map[i].size);
	}
}<|MERGE_RESOLUTION|>--- conflicted
+++ resolved
@@ -26,13 +26,8 @@
 
 fw_memblock_t * __init fw_getmdesc(int eva)
 {
-<<<<<<< HEAD
 	char *memsize_str, *ememsize_str = NULL, *ptr;
-	unsigned long memsize, ememsize = 0;
-=======
-	char *memsize_str, *ememsize_str __maybe_unused = NULL, *ptr;
-	unsigned long memsize = 0, ememsize __maybe_unused = 0;
->>>>>>> f7a89f1b
+	unsigned long memsize = 0, ememsize = 0;
 	static char cmdline[COMMAND_LINE_SIZE] __initdata;
 	int tmp;
 
