--- conflicted
+++ resolved
@@ -41,15 +41,12 @@
 #include <asm/hardware/gic.h>
 #include <asm/traps.h>
 
-<<<<<<< HEAD
-=======
 /* Fixed 3.3V regulator to be used by SDHI0 */
 static struct regulator_consumer_supply fixed3v3_power_consumers[] = {
 	REGULATOR_SUPPLY("vmmc", "sh_mobile_sdhi.0"),
 	REGULATOR_SUPPLY("vqmmc", "sh_mobile_sdhi.0"),
 };
 
->>>>>>> 4a8e43fe
 /* Dummy supplies, where voltage doesn't matter */
 static struct regulator_consumer_supply dummy_supplies[] = {
 	REGULATOR_SUPPLY("vddvario", "smsc911x"),
@@ -137,14 +134,10 @@
 
 static void __init marzen_init(void)
 {
-<<<<<<< HEAD
-	regulator_register_fixed(0, dummy_supplies, ARRAY_SIZE(dummy_supplies));
-=======
 	regulator_register_always_on(0, "fixed-3.3V", fixed3v3_power_consumers,
 				ARRAY_SIZE(fixed3v3_power_consumers), 3300000);
 	regulator_register_fixed(1, dummy_supplies,
 				ARRAY_SIZE(dummy_supplies));
->>>>>>> 4a8e43fe
 
 	r8a7779_pinmux_init();
 
