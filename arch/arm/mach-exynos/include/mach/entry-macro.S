/* arch/arm/mach-exynos4/include/mach/entry-macro.S
 *
 * Cloned from arch/arm/mach-realview/include/mach/entry-macro.S
 *
 * Low-level IRQ helper macros for EXYNOS4 platforms
 *
 * This file is licensed under  the terms of the GNU General Public
 * License version 2. This program is licensed "as is" without any
 * warranty of any kind, whether express or implied.
*/

		.macro	disable_fiq
		.endm

		.macro  arch_ret_to_user, tmp1, tmp2
<<<<<<< HEAD
		.endm

		/*
		 * The interrupt numbering scheme is defined in the
		 * interrupt controller spec.  To wit:
		 *
		 * Interrupts 0-15 are IPI
		 * 16-28 are reserved
		 * 29-31 are local.  We allow 30 to be used for the watchdog.
		 * 32-1020 are global
		 * 1021-1022 are reserved
		 * 1023 is "spurious" (no interrupt)
		 *
		 * For now, we ignore all local interrupts so only return an interrupt if it's
		 * between 30 and 1020.  The test_for_ipi routine below will pick up on IPIs.
		 *
		 * A simple read from the controller will tell us the number of the highest
                 * priority enabled interrupt.  We then just need to check whether it is in the
		 * valid range for an IRQ (30-1020 inclusive).
		 */

		.macro  get_irqnr_and_base, irqnr, irqstat, base, tmp

		ldr     \irqstat, [\base, #GIC_CPU_INTACK] /* bits 12-10 = src CPU, 9-0 = int # */

		ldr	\tmp, =1021

		bic     \irqnr, \irqstat, #0x1c00

		cmp     \irqnr, #15
		cmpcc	\irqnr, \irqnr
		cmpne	\irqnr, \tmp
		cmpcs	\irqnr, \irqnr

		.endm

		/* We assume that irqstat (the raw value of the IRQ acknowledge
		 * register) is preserved from the macro above.
		 * If there is an IPI, we immediately signal end of interrupt on the
		 * controller, since this requires the original irqstat value which
		 * we won't easily be able to recreate later.
		 */

		.macro test_for_ipi, irqnr, irqstat, base, tmp
		bic	\irqnr, \irqstat, #0x1c00
		cmp	\irqnr, #16
		strcc	\irqstat, [\base, #GIC_CPU_EOI]
		cmpcs	\irqnr, \irqnr
=======
>>>>>>> 7b9dd471
		.endm<|MERGE_RESOLUTION|>--- conflicted
+++ resolved
@@ -13,55 +13,4 @@
 		.endm
 
 		.macro  arch_ret_to_user, tmp1, tmp2
-<<<<<<< HEAD
-		.endm
-
-		/*
-		 * The interrupt numbering scheme is defined in the
-		 * interrupt controller spec.  To wit:
-		 *
-		 * Interrupts 0-15 are IPI
-		 * 16-28 are reserved
-		 * 29-31 are local.  We allow 30 to be used for the watchdog.
-		 * 32-1020 are global
-		 * 1021-1022 are reserved
-		 * 1023 is "spurious" (no interrupt)
-		 *
-		 * For now, we ignore all local interrupts so only return an interrupt if it's
-		 * between 30 and 1020.  The test_for_ipi routine below will pick up on IPIs.
-		 *
-		 * A simple read from the controller will tell us the number of the highest
-                 * priority enabled interrupt.  We then just need to check whether it is in the
-		 * valid range for an IRQ (30-1020 inclusive).
-		 */
-
-		.macro  get_irqnr_and_base, irqnr, irqstat, base, tmp
-
-		ldr     \irqstat, [\base, #GIC_CPU_INTACK] /* bits 12-10 = src CPU, 9-0 = int # */
-
-		ldr	\tmp, =1021
-
-		bic     \irqnr, \irqstat, #0x1c00
-
-		cmp     \irqnr, #15
-		cmpcc	\irqnr, \irqnr
-		cmpne	\irqnr, \tmp
-		cmpcs	\irqnr, \irqnr
-
-		.endm
-
-		/* We assume that irqstat (the raw value of the IRQ acknowledge
-		 * register) is preserved from the macro above.
-		 * If there is an IPI, we immediately signal end of interrupt on the
-		 * controller, since this requires the original irqstat value which
-		 * we won't easily be able to recreate later.
-		 */
-
-		.macro test_for_ipi, irqnr, irqstat, base, tmp
-		bic	\irqnr, \irqstat, #0x1c00
-		cmp	\irqnr, #16
-		strcc	\irqstat, [\base, #GIC_CPU_EOI]
-		cmpcs	\irqnr, \irqnr
-=======
->>>>>>> 7b9dd471
 		.endm