/*
 * Copyright (c) 2016, The Linux Foundation. All rights reserved.
 *
 * This program is free software; you can redistribute it and/or modify
 * it under the terms of the GNU General Public License version 2 and
 * only version 2 as published by the Free Software Foundation.
 *
 * This program is distributed in the hope that it will be useful,
 * but WITHOUT ANY WARRANTY; without even the implied warranty of
 * MERCHANTABILITY or FITNESS FOR A PARTICULAR PURPOSE.  See the
 * GNU General Public License for more details.
 */

#include "skeleton64.dtsi"
#include "msm8937.dtsi"

/ {
	model = "Qualcomm Technologies, Inc. MSM8940";
	compatible = "qcom,msm8940";
	qcom,msm-id = <313 0x0>;

	soc: soc { };

};

&ad_hoc_bus {
	mas_ipa: mas-ipa {
		cell-id = <MSM_BUS_MASTER_IPA>;
		label = "mas-ipa";
		qcom,buswidth = <8>;
		qcom,agg-ports = <1>;
		qcom,ap-owned;
		qcom,qport = <14>;
		qcom,qos-mode = "fixed";
		qcom,connections = <&snoc_int_1 &slv_snoc_bimc_1>;
		qcom,prio1 = <0>;
		qcom,prio0 = <0>;
		qcom,bus-dev = <&fab_snoc>;
		qcom,mas-rpm-id = <ICBID_MASTER_IPA>;
	};
};

&clock_gcc {
	compatible = "qcom,gcc-8940";
};

&clock_debug {
	compatible = "qcom,cc-debug-8940";
};

&clock_gcc_mdss {
	compatible = "qcom,gcc-mdss-8940";
};

&soc {
	ipa_hw: qcom,ipa@07900000 {
		compatible = "qcom,ipa";
		reg = <0x07900000 0x4effc>, <0x07904000 0x26934>;
		reg-names = "ipa-base", "bam-base";
		interrupts = <0 228 0>,
				<0 230 0>;
		interrupt-names = "ipa-irq", "bam-irq";
		qcom,ipa-hw-ver = <6>; /* IPA core version = IPAv2.6L */
		qcom,ipa-hw-mode = <0>; /* IPA hw type = Normal */
		clock-names = "core_clk";
		clocks = <&clock_gcc clk_ipa_clk>;
		qcom,ee = <0>;
		qcom,use-ipa-tethering-bridge;
		qcom,modem-cfg-emb-pipe-flt;
		qcom,msm-bus,name = "ipa";
		qcom,msm-bus,num-cases = <3>;
		qcom,msm-bus,num-paths = <1>;
		qcom,msm-bus,vectors-KBps =
		<90 512 0 0>, /* No BIMC vote (ab=0 Mbps, ib=0 Mbps ~ 0MHZ) */
		<90 512 100000 800000>, /* SVS (ab=100, ib=800 ~ 50MHz) */
		<90 512 100000 1200000>; /* PERF (ab=100, ib=1200 ~ 75MHz) */
		qcom,bus-vector-names = "MIN", "SVS", "PERF";
	};

	qcom,rmnet-ipa {
		compatible = "qcom,rmnet-ipa";
		qcom,rmnet-ipa-ssr;
		qcom,ipa-loaduC;
		qcom,ipa-advertise-sg-support;
	};
<<<<<<< HEAD

	/* remove 8937 MEM ACC node */
	/delete-node/ regulator@01946004;

	mem_acc_vreg_corner: regulator@01946004 {
		compatible = "qcom,mem-acc-regulator";
		regulator-name = "mem_acc_corner";
		regulator-min-microvolt = <1>;
		regulator-max-microvolt = <3>;

		qcom,acc-reg-addr-list =
			<0x01942138 0x01942130 0x01942120
			 0x01942124 0x01942128>;

		qcom,acc-init-reg-config = <1 0xfff>;

		qcom,num-acc-corners = <3>;
		qcom,boot-acc-corner = <2>;
		qcom,corner1-reg-config =
			/* SVS+ => SVS+ */
			<(-1) (-1)>,     <(-1) (-1)>,   <(-1) (-1)>,
			<(-1) (-1)>,     <(-1) (-1)>,   <(-1) (-1)>,
			<(-1) (-1)>,
			/* SVS+ => NOM */
			<  2 0x555555>,  <  3  0x1041041>, <  4  0x1041041>,
			<  5 0x0000041>, <(-1)      (-1)>, <(-1)      (-1)>,
			<(-1)     (-1)>,
			/* SVS+ => TURBO/NOM+ */
			<  2 0x555555 >,  <  3  0x1041041>, <  4  0x1041041>,
			<  5 0x0000041>,  <  3        0x0>, <  4        0x0>,
			<  5       0x0>;

		qcom,corner2-reg-config =
			/* NOM => SVS+ */
			<  2 0x555555>,  <  3  0x30C30C3>, <  4  0x30C30C3>,
			<  5 0x00000C3>,
			/* NOM => NOM */
			<(-1) (-1)>,     <(-1) (-1)>,   <(-1) (-1)>,
			<(-1) (-1)>,
			/* NOM => TURBO/NOM+ */
			<  2 0x555555>,       <  3  0x0>,    <  4  0x0>,
			<  5	  0x0>;

		qcom,corner3-reg-config =
			/* TURBO/NOM+ => SVS+ */
			<  2 0x555555>,  <  3  0x1041041>, <  4  0x1041041>,
			<  5 0x0000041>, <  3  0x30C30C3>, <  4  0x30C30C3>,
			<  5 0x00000C3>,
			/* TURBO/NOM+ => NOM */
			<  2 0x555555>,  <  3  0x1041041>, <  4  0x1041041>,
			<  5 0x0000041>, <(-1)	    (-1)>, <(-1)      (-1)>,
			<(-1)     (-1)>,
			/* TURBO/NOM+ => TURBO/NOM+ */
			<(-1) (-1)>,     <(-1) (-1)>,   <(-1) (-1)>,
			<(-1) (-1)>,     <(-1) (-1)>,   <(-1) (-1)>,
			<(-1)  (-1)>;
	};
};

&apc_vreg_corner {
	/delete-property/ qcom,cpr-fuse-version-map;
	/delete-property/ qcom,cpr-quotient-adjustment;
	/delete-property/ qcom,cpr-init-voltage-adjustment;
	/delete-property/ qcom,cpr-enable;
=======
};

/* GPU overrides */
&msm_gpu {

	/delete-node/qcom,gpu-pwrlevels;

	/* Power levels */
	qcom,gpu-pwrlevels {
		#address-cells = <1>;
		#size-cells = <0>;

		compatible = "qcom,gpu-pwrlevels";

		/* SUPER TURBO */
		qcom,gpu-pwrlevel@0 {
			reg = <0>;
			qcom,gpu-freq = <475000000>;
			qcom,bus-freq = <10>;
			qcom,bus-min = <10>;
			qcom,bus-max = <10>;
		};

		/* TURBO */
		qcom,gpu-pwrlevel@1 {
			reg = <1>;
			qcom,gpu-freq = <450000000>;
			qcom,bus-freq = <9>;
			qcom,bus-min = <9>;
			qcom,bus-max = <10>;
		};

		/* NOM+ */
		qcom,gpu-pwrlevel@2 {
			reg = <2>;
			qcom,gpu-freq = <400000000>;
			qcom,bus-freq = <7>;
			qcom,bus-min = <6>;
			qcom,bus-max = <9>;
		};

		/* NOM */
		qcom,gpu-pwrlevel@3 {
			reg = <3>;
			qcom,gpu-freq = <375000000>;
			qcom,bus-freq = <6>;
			qcom,bus-min = <5>;
			qcom,bus-max = <8>;
		};

		/* SVS+ */
		qcom,gpu-pwrlevel@4 {
			reg = <4>;
			qcom,gpu-freq = <300000000>;
			qcom,bus-freq = <5>;
			qcom,bus-min = <4>;
			qcom,bus-max = <7>;
		};

		/* SVS */
		qcom,gpu-pwrlevel@5 {
			reg = <5>;
			qcom,gpu-freq = <216000000>;
			qcom,bus-freq = <3>;
			qcom,bus-min = <1>;
			qcom,bus-max = <4>;
		};

		/* XO */
		qcom,gpu-pwrlevel@6 {
			reg = <6>;
			qcom,gpu-freq = <19200000>;
			qcom,bus-freq = <0>;
			qcom,bus-min = <0>;
			qcom,bus-max = <0>;
		};
	};
>>>>>>> b9aa685d
};<|MERGE_RESOLUTION|>--- conflicted
+++ resolved
@@ -83,7 +83,6 @@
 		qcom,ipa-loaduC;
 		qcom,ipa-advertise-sg-support;
 	};
-<<<<<<< HEAD
 
 	/* remove 8937 MEM ACC node */
 	/delete-node/ regulator@01946004;
@@ -148,7 +147,6 @@
 	/delete-property/ qcom,cpr-quotient-adjustment;
 	/delete-property/ qcom,cpr-init-voltage-adjustment;
 	/delete-property/ qcom,cpr-enable;
-=======
 };
 
 /* GPU overrides */
@@ -226,5 +224,4 @@
 			qcom,bus-max = <0>;
 		};
 	};
->>>>>>> b9aa685d
 };