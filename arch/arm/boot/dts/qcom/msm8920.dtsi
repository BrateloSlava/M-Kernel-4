--- conflicted
+++ resolved
@@ -206,21 +206,15 @@
 	qcom,cpr-init-voltage-adjustment =
 		<  0     0        0  >,
 		<10000   5000     0  >,
-<<<<<<< HEAD
-=======
 		<  0     0        0  >,
 		<15000   5000     0  >,
->>>>>>> ab4b9480
 		<  0     0        0  >;
 
 	qcom,cpr-quotient-adjustment =
 		<(-19) (-28) (-19)>, /* SVSP(-10) NOM(-15) TUR(-10); KV(1.9) */
 		<(-9)  (-19)  (-9)>, /* SVSP(-5) NOM(-10) TUR(-5); KV(1.9) */
-<<<<<<< HEAD
-=======
 		<(-38) (-28) (-38)>, /* SVSP(-20) NOM(-15) TUR(-20); KV(1.9) */
 		<0      0       0 >,
->>>>>>> ab4b9480
 		<0      0       0 >;
 
 	qcom,cpr-enable;
