--- conflicted
+++ resolved
@@ -455,11 +455,6 @@
 		qcom,max-rx-mtu = <4096>;
 		qcom,fast-shutdown;
 	};
-<<<<<<< HEAD
-};
-
-#include "msmthorium-regulator.dtsi"
-=======
 
 	spmi_bus: qcom,spmi@200f000 {
 		compatible = "qcom,spmi-pmic-arb";
@@ -483,4 +478,5 @@
 		status = "disabled";
 	};
 };
->>>>>>> 1dd2a302
+
+#include "msmthorium-regulator.dtsi"