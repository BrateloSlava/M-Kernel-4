/*
 * INET		An implementation of the TCP/IP protocol suite for the LINUX
 *		operating system.  INET is implemented using the  BSD Socket
 *		interface as the means of communication with the user level.
 *
 *		Implementation of the Transmission Control Protocol(TCP).
 *
 * Authors:	Ross Biro
 *		Fred N. van Kempen, <waltje@uWalt.NL.Mugnet.ORG>
 *		Mark Evans, <evansmp@uhura.aston.ac.uk>
 *		Corey Minyard <wf-rch!minyard@relay.EU.net>
 *		Florian La Roche, <flla@stud.uni-sb.de>
 *		Charles Hedrick, <hedrick@klinzhai.rutgers.edu>
 *		Linus Torvalds, <torvalds@cs.helsinki.fi>
 *		Alan Cox, <gw4pts@gw4pts.ampr.org>
 *		Matthew Dillon, <dillon@apollo.west.oic.com>
 *		Arnt Gulbrandsen, <agulbra@nvg.unit.no>
 *		Jorge Cwik, <jorge@laser.satlink.net>
 */

/*
 * Changes:
 *		Pedro Roque	:	Fast Retransmit/Recovery.
 *					Two receive queues.
 *					Retransmit queue handled by TCP.
 *					Better retransmit timer handling.
 *					New congestion avoidance.
 *					Header prediction.
 *					Variable renaming.
 *
 *		Eric		:	Fast Retransmit.
 *		Randy Scott	:	MSS option defines.
 *		Eric Schenk	:	Fixes to slow start algorithm.
 *		Eric Schenk	:	Yet another double ACK bug.
 *		Eric Schenk	:	Delayed ACK bug fixes.
 *		Eric Schenk	:	Floyd style fast retrans war avoidance.
 *		David S. Miller	:	Don't allow zero congestion window.
 *		Eric Schenk	:	Fix retransmitter so that it sends
 *					next packet on ack of previous packet.
 *		Andi Kleen	:	Moved open_request checking here
 *					and process RSTs for open_requests.
 *		Andi Kleen	:	Better prune_queue, and other fixes.
 *		Andrey Savochkin:	Fix RTT measurements in the presence of
 *					timestamps.
 *		Andrey Savochkin:	Check sequence numbers correctly when
 *					removing SACKs due to in sequence incoming
 *					data segments.
 *		Andi Kleen:		Make sure we never ack data there is not
 *					enough room for. Also make this condition
 *					a fatal error if it might still happen.
 *		Andi Kleen:		Add tcp_measure_rcv_mss to make
 *					connections with MSS<min(MTU,ann. MSS)
 *					work without delayed acks.
 *		Andi Kleen:		Process packets with PSH set in the
 *					fast path.
 *		J Hadi Salim:		ECN support
 *	 	Andrei Gurtov,
 *		Pasi Sarolahti,
 *		Panu Kuhlberg:		Experimental audit of TCP (re)transmission
 *					engine. Lots of bugs are found.
 *		Pasi Sarolahti:		F-RTO for dealing with spurious RTOs
 */

#define pr_fmt(fmt) "TCP: " fmt

#include <linux/mm.h>
#include <linux/slab.h>
#include <linux/module.h>
#include <linux/sysctl.h>
#include <linux/kernel.h>
#include <linux/prefetch.h>
#include <net/dst.h>
#include <net/tcp.h>
#include <net/inet_common.h>
#include <linux/ipsec.h>
#include <asm/unaligned.h>
#include <linux/errqueue.h>

int sysctl_tcp_timestamps __read_mostly = 1;
int sysctl_tcp_window_scaling __read_mostly = 1;
int sysctl_tcp_sack __read_mostly = 1;
int sysctl_tcp_fack __read_mostly = 1;
int sysctl_tcp_reordering __read_mostly = TCP_FASTRETRANS_THRESH;
EXPORT_SYMBOL(sysctl_tcp_reordering);
int sysctl_tcp_dsack __read_mostly = 1;
int sysctl_tcp_app_win __read_mostly = 31;
int sysctl_tcp_adv_win_scale __read_mostly = 1;
EXPORT_SYMBOL(sysctl_tcp_adv_win_scale);

/* rfc5961 challenge ack rate limiting */
int sysctl_tcp_challenge_ack_limit = 1000;

int sysctl_tcp_stdurg __read_mostly;
int sysctl_tcp_rfc1337 __read_mostly;
int sysctl_tcp_max_orphans __read_mostly = NR_FILE;
int sysctl_tcp_frto __read_mostly = 2;

int sysctl_tcp_thin_dupack __read_mostly;

int sysctl_tcp_moderate_rcvbuf __read_mostly = 1;
int sysctl_tcp_early_retrans __read_mostly = 3;
int sysctl_tcp_default_init_rwnd __read_mostly = TCP_INIT_CWND * 2;

#define FLAG_DATA		0x01 /* Incoming frame contained data.		*/
#define FLAG_WIN_UPDATE		0x02 /* Incoming ACK was a window update.	*/
#define FLAG_DATA_ACKED		0x04 /* This ACK acknowledged new data.		*/
#define FLAG_RETRANS_DATA_ACKED	0x08 /* "" "" some of which was retransmitted.	*/
#define FLAG_SYN_ACKED		0x10 /* This ACK acknowledged SYN.		*/
#define FLAG_DATA_SACKED	0x20 /* New SACK.				*/
#define FLAG_ECE		0x40 /* ECE in this ACK				*/
#define FLAG_SLOWPATH		0x100 /* Do not skip RFC checks for window update.*/
#define FLAG_ORIG_SACK_ACKED	0x200 /* Never retransmitted data are (s)acked	*/
#define FLAG_SND_UNA_ADVANCED	0x400 /* Snd_una was changed (!= FLAG_DATA_ACKED) */
#define FLAG_DSACKING_ACK	0x800 /* SACK blocks contained D-SACK info */
#define FLAG_SACK_RENEGING	0x2000 /* snd_una advanced to a sacked seq */
#define FLAG_UPDATE_TS_RECENT	0x4000 /* tcp_replace_ts_recent() */

#define FLAG_ACKED		(FLAG_DATA_ACKED|FLAG_SYN_ACKED)
#define FLAG_NOT_DUP		(FLAG_DATA|FLAG_WIN_UPDATE|FLAG_ACKED)
#define FLAG_CA_ALERT		(FLAG_DATA_SACKED|FLAG_ECE)
#define FLAG_FORWARD_PROGRESS	(FLAG_ACKED|FLAG_DATA_SACKED)

#define TCP_REMNANT (TCP_FLAG_FIN|TCP_FLAG_URG|TCP_FLAG_SYN|TCP_FLAG_PSH)
#define TCP_HP_BITS (~(TCP_RESERVED_BITS|TCP_FLAG_PSH))

/* Adapt the MSS value used to make delayed ack decision to the
 * real world.
 */
static void tcp_measure_rcv_mss(struct sock *sk, const struct sk_buff *skb)
{
	struct inet_connection_sock *icsk = inet_csk(sk);
	const unsigned int lss = icsk->icsk_ack.last_seg_size;
	unsigned int len;

	icsk->icsk_ack.last_seg_size = 0;

	/* skb->len may jitter because of SACKs, even if peer
	 * sends good full-sized frames.
	 */
	len = skb_shinfo(skb)->gso_size ? : skb->len;
	if (len >= icsk->icsk_ack.rcv_mss) {
		icsk->icsk_ack.rcv_mss = len;
	} else {
		/* Otherwise, we make more careful check taking into account,
		 * that SACKs block is variable.
		 *
		 * "len" is invariant segment length, including TCP header.
		 */
		len += skb->data - skb_transport_header(skb);
		if (len >= TCP_MSS_DEFAULT + sizeof(struct tcphdr) ||
		    /* If PSH is not set, packet should be
		     * full sized, provided peer TCP is not badly broken.
		     * This observation (if it is correct 8)) allows
		     * to handle super-low mtu links fairly.
		     */
		    (len >= TCP_MIN_MSS + sizeof(struct tcphdr) &&
		     !(tcp_flag_word(tcp_hdr(skb)) & TCP_REMNANT))) {
			/* Subtract also invariant (if peer is RFC compliant),
			 * tcp header plus fixed timestamp option length.
			 * Resulting "len" is MSS free of SACK jitter.
			 */
			len -= tcp_sk(sk)->tcp_header_len;
			icsk->icsk_ack.last_seg_size = len;
			if (len == lss) {
				icsk->icsk_ack.rcv_mss = len;
				return;
			}
		}
		if (icsk->icsk_ack.pending & ICSK_ACK_PUSHED)
			icsk->icsk_ack.pending |= ICSK_ACK_PUSHED2;
		icsk->icsk_ack.pending |= ICSK_ACK_PUSHED;
	}
}

static void tcp_incr_quickack(struct sock *sk)
{
	struct inet_connection_sock *icsk = inet_csk(sk);
	unsigned int quickacks = tcp_sk(sk)->rcv_wnd / (2 * icsk->icsk_ack.rcv_mss);

	if (quickacks == 0)
		quickacks = 2;
	if (quickacks > icsk->icsk_ack.quick)
		icsk->icsk_ack.quick = min(quickacks, TCP_MAX_QUICKACKS);
}

static void tcp_enter_quickack_mode(struct sock *sk)
{
	struct inet_connection_sock *icsk = inet_csk(sk);
	tcp_incr_quickack(sk);
	icsk->icsk_ack.pingpong = 0;
	icsk->icsk_ack.ato = TCP_ATO_MIN;
}

/* Send ACKs quickly, if "quick" count is not exhausted
 * and the session is not interactive.
 */

static inline bool tcp_in_quickack_mode(const struct sock *sk)
{
	const struct inet_connection_sock *icsk = inet_csk(sk);

	return icsk->icsk_ack.quick && !icsk->icsk_ack.pingpong;
}

static void tcp_ecn_queue_cwr(struct tcp_sock *tp)
{
	if (tp->ecn_flags & TCP_ECN_OK)
		tp->ecn_flags |= TCP_ECN_QUEUE_CWR;
}

static void tcp_ecn_accept_cwr(struct tcp_sock *tp, const struct sk_buff *skb)
{
	if (tcp_hdr(skb)->cwr)
		tp->ecn_flags &= ~TCP_ECN_DEMAND_CWR;
}

static void tcp_ecn_withdraw_cwr(struct tcp_sock *tp)
{
	tp->ecn_flags &= ~TCP_ECN_DEMAND_CWR;
}

static void __tcp_ecn_check_ce(struct tcp_sock *tp, const struct sk_buff *skb)
{
	switch (TCP_SKB_CB(skb)->ip_dsfield & INET_ECN_MASK) {
	case INET_ECN_NOT_ECT:
		/* Funny extension: if ECT is not set on a segment,
		 * and we already seen ECT on a previous segment,
		 * it is probably a retransmit.
		 */
		if (tp->ecn_flags & TCP_ECN_SEEN)
			tcp_enter_quickack_mode((struct sock *)tp);
		break;
	case INET_ECN_CE:
		if (tcp_ca_needs_ecn((struct sock *)tp))
			tcp_ca_event((struct sock *)tp, CA_EVENT_ECN_IS_CE);

		if (!(tp->ecn_flags & TCP_ECN_DEMAND_CWR)) {
			/* Better not delay acks, sender can have a very low cwnd */
			tcp_enter_quickack_mode((struct sock *)tp);
			tp->ecn_flags |= TCP_ECN_DEMAND_CWR;
		}
		tp->ecn_flags |= TCP_ECN_SEEN;
		break;
	default:
		if (tcp_ca_needs_ecn((struct sock *)tp))
			tcp_ca_event((struct sock *)tp, CA_EVENT_ECN_NO_CE);
		tp->ecn_flags |= TCP_ECN_SEEN;
		break;
	}
}

static void tcp_ecn_check_ce(struct tcp_sock *tp, const struct sk_buff *skb)
{
	if (tp->ecn_flags & TCP_ECN_OK)
		__tcp_ecn_check_ce(tp, skb);
}

static void tcp_ecn_rcv_synack(struct tcp_sock *tp, const struct tcphdr *th)
{
	if ((tp->ecn_flags & TCP_ECN_OK) && (!th->ece || th->cwr))
		tp->ecn_flags &= ~TCP_ECN_OK;
}

static void tcp_ecn_rcv_syn(struct tcp_sock *tp, const struct tcphdr *th)
{
	if ((tp->ecn_flags & TCP_ECN_OK) && (!th->ece || !th->cwr))
		tp->ecn_flags &= ~TCP_ECN_OK;
}

static bool tcp_ecn_rcv_ecn_echo(const struct tcp_sock *tp, const struct tcphdr *th)
{
	if (th->ece && !th->syn && (tp->ecn_flags & TCP_ECN_OK))
		return true;
	return false;
}

/* Buffer size and advertised window tuning.
 *
 * 1. Tuning sk->sk_sndbuf, when connection enters established state.
 */

static void tcp_sndbuf_expand(struct sock *sk)
{
	const struct tcp_sock *tp = tcp_sk(sk);
	int sndmem, per_mss;
	u32 nr_segs;

	/* Worst case is non GSO/TSO : each frame consumes one skb
	 * and skb->head is kmalloced using power of two area of memory
	 */
	per_mss = max_t(u32, tp->rx_opt.mss_clamp, tp->mss_cache) +
		  MAX_TCP_HEADER +
		  SKB_DATA_ALIGN(sizeof(struct skb_shared_info));

	per_mss = roundup_pow_of_two(per_mss) +
		  SKB_DATA_ALIGN(sizeof(struct sk_buff));

	nr_segs = max_t(u32, TCP_INIT_CWND, tp->snd_cwnd);
	nr_segs = max_t(u32, nr_segs, tp->reordering + 1);

	/* Fast Recovery (RFC 5681 3.2) :
	 * Cubic needs 1.7 factor, rounded to 2 to include
	 * extra cushion (application might react slowly to POLLOUT)
	 */
	sndmem = 2 * nr_segs * per_mss;

	if (sk->sk_sndbuf < sndmem)
		sk->sk_sndbuf = min(sndmem, sysctl_tcp_wmem[2]);
}

/* 2. Tuning advertised window (window_clamp, rcv_ssthresh)
 *
 * All tcp_full_space() is split to two parts: "network" buffer, allocated
 * forward and advertised in receiver window (tp->rcv_wnd) and
 * "application buffer", required to isolate scheduling/application
 * latencies from network.
 * window_clamp is maximal advertised window. It can be less than
 * tcp_full_space(), in this case tcp_full_space() - window_clamp
 * is reserved for "application" buffer. The less window_clamp is
 * the smoother our behaviour from viewpoint of network, but the lower
 * throughput and the higher sensitivity of the connection to losses. 8)
 *
 * rcv_ssthresh is more strict window_clamp used at "slow start"
 * phase to predict further behaviour of this connection.
 * It is used for two goals:
 * - to enforce header prediction at sender, even when application
 *   requires some significant "application buffer". It is check #1.
 * - to prevent pruning of receive queue because of misprediction
 *   of receiver window. Check #2.
 *
 * The scheme does not work when sender sends good segments opening
 * window and then starts to feed us spaghetti. But it should work
 * in common situations. Otherwise, we have to rely on queue collapsing.
 */

/* Slow part of check#2. */
static int __tcp_grow_window(const struct sock *sk, const struct sk_buff *skb)
{
	struct tcp_sock *tp = tcp_sk(sk);
	/* Optimize this! */
	int truesize = tcp_win_from_space(skb->truesize) >> 1;
	int window = tcp_win_from_space(sysctl_tcp_rmem[2]) >> 1;

	while (tp->rcv_ssthresh <= window) {
		if (truesize <= skb->len)
			return 2 * inet_csk(sk)->icsk_ack.rcv_mss;

		truesize >>= 1;
		window >>= 1;
	}
	return 0;
}

static void tcp_grow_window(struct sock *sk, const struct sk_buff *skb)
{
	struct tcp_sock *tp = tcp_sk(sk);

	/* Check #1 */
	if (tp->rcv_ssthresh < tp->window_clamp &&
	    (int)tp->rcv_ssthresh < tcp_space(sk) &&
	    !sk_under_memory_pressure(sk)) {
		int incr;

		/* Check #2. Increase window, if skb with such overhead
		 * will fit to rcvbuf in future.
		 */
		if (tcp_win_from_space(skb->truesize) <= skb->len)
			incr = 2 * tp->advmss;
		else
			incr = __tcp_grow_window(sk, skb);

		if (incr) {
			incr = max_t(int, incr, 2 * skb->len);
			tp->rcv_ssthresh = min(tp->rcv_ssthresh + incr,
					       tp->window_clamp);
			inet_csk(sk)->icsk_ack.quick |= 1;
		}
	}
}

/* 3. Tuning rcvbuf, when connection enters established state. */
static void tcp_fixup_rcvbuf(struct sock *sk)
{
	u32 mss = tcp_sk(sk)->advmss;
	int rcvmem;

	rcvmem = 2 * SKB_TRUESIZE(mss + MAX_TCP_HEADER) *
		 tcp_default_init_rwnd(mss);

	/* Dynamic Right Sizing (DRS) has 2 to 3 RTT latency
	 * Allow enough cushion so that sender is not limited by our window
	 */
	if (sysctl_tcp_moderate_rcvbuf)
		rcvmem <<= 2;

	if (sk->sk_rcvbuf < rcvmem)
		sk->sk_rcvbuf = min(rcvmem, sysctl_tcp_rmem[2]);
}

/* 4. Try to fixup all. It is made immediately after connection enters
 *    established state.
 */
void tcp_init_buffer_space(struct sock *sk)
{
	struct tcp_sock *tp = tcp_sk(sk);
	int maxwin;

	if (!(sk->sk_userlocks & SOCK_RCVBUF_LOCK))
		tcp_fixup_rcvbuf(sk);
	if (!(sk->sk_userlocks & SOCK_SNDBUF_LOCK))
		tcp_sndbuf_expand(sk);

	tp->rcvq_space.space = tp->rcv_wnd;
	tp->rcvq_space.time = tcp_time_stamp;
	tp->rcvq_space.seq = tp->copied_seq;

	maxwin = tcp_full_space(sk);

	if (tp->window_clamp >= maxwin) {
		tp->window_clamp = maxwin;

		if (sysctl_tcp_app_win && maxwin > 4 * tp->advmss)
			tp->window_clamp = max(maxwin -
					       (maxwin >> sysctl_tcp_app_win),
					       4 * tp->advmss);
	}

	/* Force reservation of one segment. */
	if (sysctl_tcp_app_win &&
	    tp->window_clamp > 2 * tp->advmss &&
	    tp->window_clamp + tp->advmss > maxwin)
		tp->window_clamp = max(2 * tp->advmss, maxwin - tp->advmss);

	tp->rcv_ssthresh = min(tp->rcv_ssthresh, tp->window_clamp);
	tp->snd_cwnd_stamp = tcp_time_stamp;
}

/* 5. Recalculate window clamp after socket hit its memory bounds. */
static void tcp_clamp_window(struct sock *sk)
{
	struct tcp_sock *tp = tcp_sk(sk);
	struct inet_connection_sock *icsk = inet_csk(sk);

	icsk->icsk_ack.quick = 0;

	if (sk->sk_rcvbuf < sysctl_tcp_rmem[2] &&
	    !(sk->sk_userlocks & SOCK_RCVBUF_LOCK) &&
	    !sk_under_memory_pressure(sk) &&
	    sk_memory_allocated(sk) < sk_prot_mem_limits(sk, 0)) {
		sk->sk_rcvbuf = min(atomic_read(&sk->sk_rmem_alloc),
				    sysctl_tcp_rmem[2]);
	}
	if (atomic_read(&sk->sk_rmem_alloc) > sk->sk_rcvbuf)
		tp->rcv_ssthresh = min(tp->window_clamp, 2U * tp->advmss);
}

/* Initialize RCV_MSS value.
 * RCV_MSS is an our guess about MSS used by the peer.
 * We haven't any direct information about the MSS.
 * It's better to underestimate the RCV_MSS rather than overestimate.
 * Overestimations make us ACKing less frequently than needed.
 * Underestimations are more easy to detect and fix by tcp_measure_rcv_mss().
 */
void tcp_initialize_rcv_mss(struct sock *sk)
{
	const struct tcp_sock *tp = tcp_sk(sk);
	unsigned int hint = min_t(unsigned int, tp->advmss, tp->mss_cache);

	hint = min(hint, tp->rcv_wnd / 2);
	hint = min(hint, TCP_MSS_DEFAULT);
	hint = max(hint, TCP_MIN_MSS);

	inet_csk(sk)->icsk_ack.rcv_mss = hint;
}
EXPORT_SYMBOL(tcp_initialize_rcv_mss);

/* Receiver "autotuning" code.
 *
 * The algorithm for RTT estimation w/o timestamps is based on
 * Dynamic Right-Sizing (DRS) by Wu Feng and Mike Fisk of LANL.
 * <http://public.lanl.gov/radiant/pubs.html#DRS>
 *
 * More detail on this code can be found at
 * <http://staff.psc.edu/jheffner/>,
 * though this reference is out of date.  A new paper
 * is pending.
 */
static void tcp_rcv_rtt_update(struct tcp_sock *tp, u32 sample, int win_dep)
{
	u32 new_sample = tp->rcv_rtt_est.rtt;
	long m = sample;

	if (m == 0)
		m = 1;

	if (new_sample != 0) {
		/* If we sample in larger samples in the non-timestamp
		 * case, we could grossly overestimate the RTT especially
		 * with chatty applications or bulk transfer apps which
		 * are stalled on filesystem I/O.
		 *
		 * Also, since we are only going for a minimum in the
		 * non-timestamp case, we do not smooth things out
		 * else with timestamps disabled convergence takes too
		 * long.
		 */
		if (!win_dep) {
			m -= (new_sample >> 3);
			new_sample += m;
		} else {
			m <<= 3;
			if (m < new_sample)
				new_sample = m;
		}
	} else {
		/* No previous measure. */
		new_sample = m << 3;
	}

	if (tp->rcv_rtt_est.rtt != new_sample)
		tp->rcv_rtt_est.rtt = new_sample;
}

static inline void tcp_rcv_rtt_measure(struct tcp_sock *tp)
{
	if (tp->rcv_rtt_est.time == 0)
		goto new_measure;
	if (before(tp->rcv_nxt, tp->rcv_rtt_est.seq))
		return;
	tcp_rcv_rtt_update(tp, tcp_time_stamp - tp->rcv_rtt_est.time, 1);

new_measure:
	tp->rcv_rtt_est.seq = tp->rcv_nxt + tp->rcv_wnd;
	tp->rcv_rtt_est.time = tcp_time_stamp;
}

static inline void tcp_rcv_rtt_measure_ts(struct sock *sk,
					  const struct sk_buff *skb)
{
	struct tcp_sock *tp = tcp_sk(sk);
	if (tp->rx_opt.rcv_tsecr &&
	    (TCP_SKB_CB(skb)->end_seq -
	     TCP_SKB_CB(skb)->seq >= inet_csk(sk)->icsk_ack.rcv_mss))
		tcp_rcv_rtt_update(tp, tcp_time_stamp - tp->rx_opt.rcv_tsecr, 0);
}

/*
 * This function should be called every time data is copied to user space.
 * It calculates the appropriate TCP receive buffer space.
 */
void tcp_rcv_space_adjust(struct sock *sk)
{
	struct tcp_sock *tp = tcp_sk(sk);
	int time;
	int copied;

	time = tcp_time_stamp - tp->rcvq_space.time;
	if (time < (tp->rcv_rtt_est.rtt >> 3) || tp->rcv_rtt_est.rtt == 0)
		return;

	/* Number of bytes copied to user in last RTT */
	copied = tp->copied_seq - tp->rcvq_space.seq;
	if (copied <= tp->rcvq_space.space)
		goto new_measure;

	/* A bit of theory :
	 * copied = bytes received in previous RTT, our base window
	 * To cope with packet losses, we need a 2x factor
	 * To cope with slow start, and sender growing its cwin by 100 %
	 * every RTT, we need a 4x factor, because the ACK we are sending
	 * now is for the next RTT, not the current one :
	 * <prev RTT . ><current RTT .. ><next RTT .... >
	 */

	if (sysctl_tcp_moderate_rcvbuf &&
	    !(sk->sk_userlocks & SOCK_RCVBUF_LOCK)) {
		int rcvwin, rcvmem, rcvbuf;

		/* minimal window to cope with packet losses, assuming
		 * steady state. Add some cushion because of small variations.
		 */
		rcvwin = (copied << 1) + 16 * tp->advmss;

		/* If rate increased by 25%,
		 *	assume slow start, rcvwin = 3 * copied
		 * If rate increased by 50%,
		 *	assume sender can use 2x growth, rcvwin = 4 * copied
		 */
		if (copied >=
		    tp->rcvq_space.space + (tp->rcvq_space.space >> 2)) {
			if (copied >=
			    tp->rcvq_space.space + (tp->rcvq_space.space >> 1))
				rcvwin <<= 1;
			else
				rcvwin += (rcvwin >> 1);
		}

		rcvmem = SKB_TRUESIZE(tp->advmss + MAX_TCP_HEADER);
		while (tcp_win_from_space(rcvmem) < tp->advmss)
			rcvmem += 128;

		rcvbuf = min(rcvwin / tp->advmss * rcvmem, sysctl_tcp_rmem[2]);
		if (rcvbuf > sk->sk_rcvbuf) {
			sk->sk_rcvbuf = rcvbuf;

			/* Make the window clamp follow along.  */
			tp->window_clamp = rcvwin;
		}
	}
	tp->rcvq_space.space = copied;

new_measure:
	tp->rcvq_space.seq = tp->copied_seq;
	tp->rcvq_space.time = tcp_time_stamp;
}

/* There is something which you must keep in mind when you analyze the
 * behavior of the tp->ato delayed ack timeout interval.  When a
 * connection starts up, we want to ack as quickly as possible.  The
 * problem is that "good" TCP's do slow start at the beginning of data
 * transmission.  The means that until we send the first few ACK's the
 * sender will sit on his end and only queue most of his data, because
 * he can only send snd_cwnd unacked packets at any given time.  For
 * each ACK we send, he increments snd_cwnd and transmits more of his
 * queue.  -DaveM
 */
static void tcp_event_data_recv(struct sock *sk, struct sk_buff *skb)
{
	struct tcp_sock *tp = tcp_sk(sk);
	struct inet_connection_sock *icsk = inet_csk(sk);
	u32 now;

	inet_csk_schedule_ack(sk);

	tcp_measure_rcv_mss(sk, skb);

	tcp_rcv_rtt_measure(tp);

	now = tcp_time_stamp;

	if (!icsk->icsk_ack.ato) {
		/* The _first_ data packet received, initialize
		 * delayed ACK engine.
		 */
		tcp_incr_quickack(sk);
		icsk->icsk_ack.ato = TCP_ATO_MIN;
	} else {
		int m = now - icsk->icsk_ack.lrcvtime;

		if (m <= TCP_ATO_MIN / 2) {
			/* The fastest case is the first. */
			icsk->icsk_ack.ato = (icsk->icsk_ack.ato >> 1) + TCP_ATO_MIN / 2;
		} else if (m < icsk->icsk_ack.ato) {
			icsk->icsk_ack.ato = (icsk->icsk_ack.ato >> 1) + m;
			if (icsk->icsk_ack.ato > icsk->icsk_rto)
				icsk->icsk_ack.ato = icsk->icsk_rto;
		} else if (m > icsk->icsk_rto) {
			/* Too long gap. Apparently sender failed to
			 * restart window, so that we send ACKs quickly.
			 */
			tcp_incr_quickack(sk);
			sk_mem_reclaim(sk);
		}
	}
	icsk->icsk_ack.lrcvtime = now;

	tcp_ecn_check_ce(tp, skb);

	if (skb->len >= 128)
		tcp_grow_window(sk, skb);
}

/* Called to compute a smoothed rtt estimate. The data fed to this
 * routine either comes from timestamps, or from segments that were
 * known _not_ to have been retransmitted [see Karn/Partridge
 * Proceedings SIGCOMM 87]. The algorithm is from the SIGCOMM 88
 * piece by Van Jacobson.
 * NOTE: the next three routines used to be one big routine.
 * To save cycles in the RFC 1323 implementation it was better to break
 * it up into three procedures. -- erics
 */
static void tcp_rtt_estimator(struct sock *sk, long mrtt_us)
{
	struct tcp_sock *tp = tcp_sk(sk);
	long m = mrtt_us; /* RTT */
	u32 srtt = tp->srtt_us;

	/*	The following amusing code comes from Jacobson's
	 *	article in SIGCOMM '88.  Note that rtt and mdev
	 *	are scaled versions of rtt and mean deviation.
	 *	This is designed to be as fast as possible
	 *	m stands for "measurement".
	 *
	 *	On a 1990 paper the rto value is changed to:
	 *	RTO = rtt + 4 * mdev
	 *
	 * Funny. This algorithm seems to be very broken.
	 * These formulae increase RTO, when it should be decreased, increase
	 * too slowly, when it should be increased quickly, decrease too quickly
	 * etc. I guess in BSD RTO takes ONE value, so that it is absolutely
	 * does not matter how to _calculate_ it. Seems, it was trap
	 * that VJ failed to avoid. 8)
	 */
	if (srtt != 0) {
		m -= (srtt >> 3);	/* m is now error in rtt est */
		srtt += m;		/* rtt = 7/8 rtt + 1/8 new */
		if (m < 0) {
			m = -m;		/* m is now abs(error) */
			m -= (tp->mdev_us >> 2);   /* similar update on mdev */
			/* This is similar to one of Eifel findings.
			 * Eifel blocks mdev updates when rtt decreases.
			 * This solution is a bit different: we use finer gain
			 * for mdev in this case (alpha*beta).
			 * Like Eifel it also prevents growth of rto,
			 * but also it limits too fast rto decreases,
			 * happening in pure Eifel.
			 */
			if (m > 0)
				m >>= 3;
		} else {
			m -= (tp->mdev_us >> 2);   /* similar update on mdev */
		}
		tp->mdev_us += m;		/* mdev = 3/4 mdev + 1/4 new */
		if (tp->mdev_us > tp->mdev_max_us) {
			tp->mdev_max_us = tp->mdev_us;
			if (tp->mdev_max_us > tp->rttvar_us)
				tp->rttvar_us = tp->mdev_max_us;
		}
		if (after(tp->snd_una, tp->rtt_seq)) {
			if (tp->mdev_max_us < tp->rttvar_us)
				tp->rttvar_us -= (tp->rttvar_us - tp->mdev_max_us) >> 2;
			tp->rtt_seq = tp->snd_nxt;
			tp->mdev_max_us = tcp_rto_min_us(sk);
		}
	} else {
		/* no previous measure. */
		srtt = m << 3;		/* take the measured time to be rtt */
		tp->mdev_us = m << 1;	/* make sure rto = 3*rtt */
		tp->rttvar_us = max(tp->mdev_us, tcp_rto_min_us(sk));
		tp->mdev_max_us = tp->rttvar_us;
		tp->rtt_seq = tp->snd_nxt;
	}
	tp->srtt_us = max(1U, srtt);
}

/* Set the sk_pacing_rate to allow proper sizing of TSO packets.
 * Note: TCP stack does not yet implement pacing.
 * FQ packet scheduler can be used to implement cheap but effective
 * TCP pacing, to smooth the burst on large writes when packets
 * in flight is significantly lower than cwnd (or rwin)
 */
static void tcp_update_pacing_rate(struct sock *sk)
{
	const struct tcp_sock *tp = tcp_sk(sk);
	u64 rate;

	/* set sk_pacing_rate to 200 % of current rate (mss * cwnd / srtt) */
	rate = (u64)tp->mss_cache * 2 * (USEC_PER_SEC << 3);

	rate *= max(tp->snd_cwnd, tp->packets_out);

	if (likely(tp->srtt_us))
		do_div(rate, tp->srtt_us);

	/* ACCESS_ONCE() is needed because sch_fq fetches sk_pacing_rate
	 * without any lock. We want to make sure compiler wont store
	 * intermediate values in this location.
	 */
	ACCESS_ONCE(sk->sk_pacing_rate) = min_t(u64, rate,
						sk->sk_max_pacing_rate);
}

/* Calculate rto without backoff.  This is the second half of Van Jacobson's
 * routine referred to above.
 */
static void tcp_set_rto(struct sock *sk)
{
	const struct tcp_sock *tp = tcp_sk(sk);
	/* Old crap is replaced with new one. 8)
	 *
	 * More seriously:
	 * 1. If rtt variance happened to be less 50msec, it is hallucination.
	 *    It cannot be less due to utterly erratic ACK generation made
	 *    at least by solaris and freebsd. "Erratic ACKs" has _nothing_
	 *    to do with delayed acks, because at cwnd>2 true delack timeout
	 *    is invisible. Actually, Linux-2.4 also generates erratic
	 *    ACKs in some circumstances.
	 */
	inet_csk(sk)->icsk_rto = __tcp_set_rto(tp);

	/* 2. Fixups made earlier cannot be right.
	 *    If we do not estimate RTO correctly without them,
	 *    all the algo is pure shit and should be replaced
	 *    with correct one. It is exactly, which we pretend to do.
	 */

	/* NOTE: clamping at TCP_RTO_MIN is not required, current algo
	 * guarantees that rto is higher.
	 */
	tcp_bound_rto(sk);
}

__u32 tcp_init_cwnd(const struct tcp_sock *tp, const struct dst_entry *dst)
{
	__u32 cwnd = (dst ? dst_metric(dst, RTAX_INITCWND) : 0);

	if (!cwnd)
		cwnd = TCP_INIT_CWND;
	return min_t(__u32, cwnd, tp->snd_cwnd_clamp);
}

/*
 * Packet counting of FACK is based on in-order assumptions, therefore TCP
 * disables it when reordering is detected
 */
void tcp_disable_fack(struct tcp_sock *tp)
{
	/* RFC3517 uses different metric in lost marker => reset on change */
	if (tcp_is_fack(tp))
		tp->lost_skb_hint = NULL;
	tp->rx_opt.sack_ok &= ~TCP_FACK_ENABLED;
}

/* Take a notice that peer is sending D-SACKs */
static void tcp_dsack_seen(struct tcp_sock *tp)
{
	tp->rx_opt.sack_ok |= TCP_DSACK_SEEN;
}

static void tcp_update_reordering(struct sock *sk, const int metric,
				  const int ts)
{
	struct tcp_sock *tp = tcp_sk(sk);
	if (metric > tp->reordering) {
		int mib_idx;

		tp->reordering = min(TCP_MAX_REORDERING, metric);

		/* This exciting event is worth to be remembered. 8) */
		if (ts)
			mib_idx = LINUX_MIB_TCPTSREORDER;
		else if (tcp_is_reno(tp))
			mib_idx = LINUX_MIB_TCPRENOREORDER;
		else if (tcp_is_fack(tp))
			mib_idx = LINUX_MIB_TCPFACKREORDER;
		else
			mib_idx = LINUX_MIB_TCPSACKREORDER;

		NET_INC_STATS_BH(sock_net(sk), mib_idx);
#if FASTRETRANS_DEBUG > 1
		pr_debug("Disorder%d %d %u f%u s%u rr%d\n",
			 tp->rx_opt.sack_ok, inet_csk(sk)->icsk_ca_state,
			 tp->reordering,
			 tp->fackets_out,
			 tp->sacked_out,
			 tp->undo_marker ? tp->undo_retrans : 0);
#endif
		tcp_disable_fack(tp);
	}

	if (metric > 0)
		tcp_disable_early_retrans(tp);
}

/* This must be called before lost_out is incremented */
static void tcp_verify_retransmit_hint(struct tcp_sock *tp, struct sk_buff *skb)
{
	if ((tp->retransmit_skb_hint == NULL) ||
	    before(TCP_SKB_CB(skb)->seq,
		   TCP_SKB_CB(tp->retransmit_skb_hint)->seq))
		tp->retransmit_skb_hint = skb;

	if (!tp->lost_out ||
	    after(TCP_SKB_CB(skb)->end_seq, tp->retransmit_high))
		tp->retransmit_high = TCP_SKB_CB(skb)->end_seq;
}

static void tcp_skb_mark_lost(struct tcp_sock *tp, struct sk_buff *skb)
{
	if (!(TCP_SKB_CB(skb)->sacked & (TCPCB_LOST|TCPCB_SACKED_ACKED))) {
		tcp_verify_retransmit_hint(tp, skb);

		tp->lost_out += tcp_skb_pcount(skb);
		TCP_SKB_CB(skb)->sacked |= TCPCB_LOST;
	}
}

static void tcp_skb_mark_lost_uncond_verify(struct tcp_sock *tp,
					    struct sk_buff *skb)
{
	tcp_verify_retransmit_hint(tp, skb);

	if (!(TCP_SKB_CB(skb)->sacked & (TCPCB_LOST|TCPCB_SACKED_ACKED))) {
		tp->lost_out += tcp_skb_pcount(skb);
		TCP_SKB_CB(skb)->sacked |= TCPCB_LOST;
	}
}

/* This procedure tags the retransmission queue when SACKs arrive.
 *
 * We have three tag bits: SACKED(S), RETRANS(R) and LOST(L).
 * Packets in queue with these bits set are counted in variables
 * sacked_out, retrans_out and lost_out, correspondingly.
 *
 * Valid combinations are:
 * Tag  InFlight	Description
 * 0	1		- orig segment is in flight.
 * S	0		- nothing flies, orig reached receiver.
 * L	0		- nothing flies, orig lost by net.
 * R	2		- both orig and retransmit are in flight.
 * L|R	1		- orig is lost, retransmit is in flight.
 * S|R  1		- orig reached receiver, retrans is still in flight.
 * (L|S|R is logically valid, it could occur when L|R is sacked,
 *  but it is equivalent to plain S and code short-curcuits it to S.
 *  L|S is logically invalid, it would mean -1 packet in flight 8))
 *
 * These 6 states form finite state machine, controlled by the following events:
 * 1. New ACK (+SACK) arrives. (tcp_sacktag_write_queue())
 * 2. Retransmission. (tcp_retransmit_skb(), tcp_xmit_retransmit_queue())
 * 3. Loss detection event of two flavors:
 *	A. Scoreboard estimator decided the packet is lost.
 *	   A'. Reno "three dupacks" marks head of queue lost.
 *	   A''. Its FACK modification, head until snd.fack is lost.
 *	B. SACK arrives sacking SND.NXT at the moment, when the
 *	   segment was retransmitted.
 * 4. D-SACK added new rule: D-SACK changes any tag to S.
 *
 * It is pleasant to note, that state diagram turns out to be commutative,
 * so that we are allowed not to be bothered by order of our actions,
 * when multiple events arrive simultaneously. (see the function below).
 *
 * Reordering detection.
 * --------------------
 * Reordering metric is maximal distance, which a packet can be displaced
 * in packet stream. With SACKs we can estimate it:
 *
 * 1. SACK fills old hole and the corresponding segment was not
 *    ever retransmitted -> reordering. Alas, we cannot use it
 *    when segment was retransmitted.
 * 2. The last flaw is solved with D-SACK. D-SACK arrives
 *    for retransmitted and already SACKed segment -> reordering..
 * Both of these heuristics are not used in Loss state, when we cannot
 * account for retransmits accurately.
 *
 * SACK block validation.
 * ----------------------
 *
 * SACK block range validation checks that the received SACK block fits to
 * the expected sequence limits, i.e., it is between SND.UNA and SND.NXT.
 * Note that SND.UNA is not included to the range though being valid because
 * it means that the receiver is rather inconsistent with itself reporting
 * SACK reneging when it should advance SND.UNA. Such SACK block this is
 * perfectly valid, however, in light of RFC2018 which explicitly states
 * that "SACK block MUST reflect the newest segment.  Even if the newest
 * segment is going to be discarded ...", not that it looks very clever
 * in case of head skb. Due to potentional receiver driven attacks, we
 * choose to avoid immediate execution of a walk in write queue due to
 * reneging and defer head skb's loss recovery to standard loss recovery
 * procedure that will eventually trigger (nothing forbids us doing this).
 *
 * Implements also blockage to start_seq wrap-around. Problem lies in the
 * fact that though start_seq (s) is before end_seq (i.e., not reversed),
 * there's no guarantee that it will be before snd_nxt (n). The problem
 * happens when start_seq resides between end_seq wrap (e_w) and snd_nxt
 * wrap (s_w):
 *
 *         <- outs wnd ->                          <- wrapzone ->
 *         u     e      n                         u_w   e_w  s n_w
 *         |     |      |                          |     |   |  |
 * |<------------+------+----- TCP seqno space --------------+---------->|
 * ...-- <2^31 ->|                                           |<--------...
 * ...---- >2^31 ------>|                                    |<--------...
 *
 * Current code wouldn't be vulnerable but it's better still to discard such
 * crazy SACK blocks. Doing this check for start_seq alone closes somewhat
 * similar case (end_seq after snd_nxt wrap) as earlier reversed check in
 * snd_nxt wrap -> snd_una region will then become "well defined", i.e.,
 * equal to the ideal case (infinite seqno space without wrap caused issues).
 *
 * With D-SACK the lower bound is extended to cover sequence space below
 * SND.UNA down to undo_marker, which is the last point of interest. Yet
 * again, D-SACK block must not to go across snd_una (for the same reason as
 * for the normal SACK blocks, explained above). But there all simplicity
 * ends, TCP might receive valid D-SACKs below that. As long as they reside
 * fully below undo_marker they do not affect behavior in anyway and can
 * therefore be safely ignored. In rare cases (which are more or less
 * theoretical ones), the D-SACK will nicely cross that boundary due to skb
 * fragmentation and packet reordering past skb's retransmission. To consider
 * them correctly, the acceptable range must be extended even more though
 * the exact amount is rather hard to quantify. However, tp->max_window can
 * be used as an exaggerated estimate.
 */
static bool tcp_is_sackblock_valid(struct tcp_sock *tp, bool is_dsack,
				   u32 start_seq, u32 end_seq)
{
	/* Too far in future, or reversed (interpretation is ambiguous) */
	if (after(end_seq, tp->snd_nxt) || !before(start_seq, end_seq))
		return false;

	/* Nasty start_seq wrap-around check (see comments above) */
	if (!before(start_seq, tp->snd_nxt))
		return false;

	/* In outstanding window? ...This is valid exit for D-SACKs too.
	 * start_seq == snd_una is non-sensical (see comments above)
	 */
	if (after(start_seq, tp->snd_una))
		return true;

	if (!is_dsack || !tp->undo_marker)
		return false;

	/* ...Then it's D-SACK, and must reside below snd_una completely */
	if (after(end_seq, tp->snd_una))
		return false;

	if (!before(start_seq, tp->undo_marker))
		return true;

	/* Too old */
	if (!after(end_seq, tp->undo_marker))
		return false;

	/* Undo_marker boundary crossing (overestimates a lot). Known already:
	 *   start_seq < undo_marker and end_seq >= undo_marker.
	 */
	return !before(start_seq, end_seq - tp->max_window);
}

/* Check for lost retransmit. This superb idea is borrowed from "ratehalving".
 * Event "B". Later note: FACK people cheated me again 8), we have to account
 * for reordering! Ugly, but should help.
 *
 * Search retransmitted skbs from write_queue that were sent when snd_nxt was
 * less than what is now known to be received by the other end (derived from
 * highest SACK block). Also calculate the lowest snd_nxt among the remaining
 * retransmitted skbs to avoid some costly processing per ACKs.
 */
static void tcp_mark_lost_retrans(struct sock *sk)
{
	const struct inet_connection_sock *icsk = inet_csk(sk);
	struct tcp_sock *tp = tcp_sk(sk);
	struct sk_buff *skb;
	int cnt = 0;
	u32 new_low_seq = tp->snd_nxt;
	u32 received_upto = tcp_highest_sack_seq(tp);

	if (!tcp_is_fack(tp) || !tp->retrans_out ||
	    !after(received_upto, tp->lost_retrans_low) ||
	    icsk->icsk_ca_state != TCP_CA_Recovery)
		return;

	tcp_for_write_queue(skb, sk) {
		u32 ack_seq = TCP_SKB_CB(skb)->ack_seq;

		if (skb == tcp_send_head(sk))
			break;
		if (cnt == tp->retrans_out)
			break;
		if (!after(TCP_SKB_CB(skb)->end_seq, tp->snd_una))
			continue;

		if (!(TCP_SKB_CB(skb)->sacked & TCPCB_SACKED_RETRANS))
			continue;

		/* TODO: We would like to get rid of tcp_is_fack(tp) only
		 * constraint here (see above) but figuring out that at
		 * least tp->reordering SACK blocks reside between ack_seq
		 * and received_upto is not easy task to do cheaply with
		 * the available datastructures.
		 *
		 * Whether FACK should check here for tp->reordering segs
		 * in-between one could argue for either way (it would be
		 * rather simple to implement as we could count fack_count
		 * during the walk and do tp->fackets_out - fack_count).
		 */
		if (after(received_upto, ack_seq)) {
			TCP_SKB_CB(skb)->sacked &= ~TCPCB_SACKED_RETRANS;
			tp->retrans_out -= tcp_skb_pcount(skb);

			tcp_skb_mark_lost_uncond_verify(tp, skb);
			NET_INC_STATS_BH(sock_net(sk), LINUX_MIB_TCPLOSTRETRANSMIT);
		} else {
			if (before(ack_seq, new_low_seq))
				new_low_seq = ack_seq;
			cnt += tcp_skb_pcount(skb);
		}
	}

	if (tp->retrans_out)
		tp->lost_retrans_low = new_low_seq;
}

static bool tcp_check_dsack(struct sock *sk, const struct sk_buff *ack_skb,
			    struct tcp_sack_block_wire *sp, int num_sacks,
			    u32 prior_snd_una)
{
	struct tcp_sock *tp = tcp_sk(sk);
	u32 start_seq_0 = get_unaligned_be32(&sp[0].start_seq);
	u32 end_seq_0 = get_unaligned_be32(&sp[0].end_seq);
	bool dup_sack = false;

	if (before(start_seq_0, TCP_SKB_CB(ack_skb)->ack_seq)) {
		dup_sack = true;
		tcp_dsack_seen(tp);
		NET_INC_STATS_BH(sock_net(sk), LINUX_MIB_TCPDSACKRECV);
	} else if (num_sacks > 1) {
		u32 end_seq_1 = get_unaligned_be32(&sp[1].end_seq);
		u32 start_seq_1 = get_unaligned_be32(&sp[1].start_seq);

		if (!after(end_seq_0, end_seq_1) &&
		    !before(start_seq_0, start_seq_1)) {
			dup_sack = true;
			tcp_dsack_seen(tp);
			NET_INC_STATS_BH(sock_net(sk),
					LINUX_MIB_TCPDSACKOFORECV);
		}
	}

	/* D-SACK for already forgotten data... Do dumb counting. */
	if (dup_sack && tp->undo_marker && tp->undo_retrans > 0 &&
	    !after(end_seq_0, prior_snd_una) &&
	    after(end_seq_0, tp->undo_marker))
		tp->undo_retrans--;

	return dup_sack;
}

struct tcp_sacktag_state {
	int	reord;
	int	fack_count;
	long	rtt_us; /* RTT measured by SACKing never-retransmitted data */
	int	flag;
};

/* Check if skb is fully within the SACK block. In presence of GSO skbs,
 * the incoming SACK may not exactly match but we can find smaller MSS
 * aligned portion of it that matches. Therefore we might need to fragment
 * which may fail and creates some hassle (caller must handle error case
 * returns).
 *
 * FIXME: this could be merged to shift decision code
 */
static int tcp_match_skb_to_sack(struct sock *sk, struct sk_buff *skb,
				  u32 start_seq, u32 end_seq)
{
	int err;
	bool in_sack;
	unsigned int pkt_len;
	unsigned int mss;

	in_sack = !after(start_seq, TCP_SKB_CB(skb)->seq) &&
		  !before(end_seq, TCP_SKB_CB(skb)->end_seq);

	if (tcp_skb_pcount(skb) > 1 && !in_sack &&
	    after(TCP_SKB_CB(skb)->end_seq, start_seq)) {
		mss = tcp_skb_mss(skb);
		in_sack = !after(start_seq, TCP_SKB_CB(skb)->seq);

		if (!in_sack) {
			pkt_len = start_seq - TCP_SKB_CB(skb)->seq;
			if (pkt_len < mss)
				pkt_len = mss;
		} else {
			pkt_len = end_seq - TCP_SKB_CB(skb)->seq;
			if (pkt_len < mss)
				return -EINVAL;
		}

		/* Round if necessary so that SACKs cover only full MSSes
		 * and/or the remaining small portion (if present)
		 */
		if (pkt_len > mss) {
			unsigned int new_len = (pkt_len / mss) * mss;
			if (!in_sack && new_len < pkt_len) {
				new_len += mss;
				if (new_len >= skb->len)
					return 0;
			}
			pkt_len = new_len;
		}
		err = tcp_fragment(sk, skb, pkt_len, mss, GFP_ATOMIC);
		if (err < 0)
			return err;
	}

	return in_sack;
}

/* Mark the given newly-SACKed range as such, adjusting counters and hints. */
static u8 tcp_sacktag_one(struct sock *sk,
			  struct tcp_sacktag_state *state, u8 sacked,
			  u32 start_seq, u32 end_seq,
			  int dup_sack, int pcount,
			  const struct skb_mstamp *xmit_time)
{
	struct tcp_sock *tp = tcp_sk(sk);
	int fack_count = state->fack_count;

	/* Account D-SACK for retransmitted packet. */
	if (dup_sack && (sacked & TCPCB_RETRANS)) {
		if (tp->undo_marker && tp->undo_retrans > 0 &&
		    after(end_seq, tp->undo_marker))
			tp->undo_retrans--;
		if (sacked & TCPCB_SACKED_ACKED)
			state->reord = min(fack_count, state->reord);
	}

	/* Nothing to do; acked frame is about to be dropped (was ACKed). */
	if (!after(end_seq, tp->snd_una))
		return sacked;

	if (!(sacked & TCPCB_SACKED_ACKED)) {
		if (sacked & TCPCB_SACKED_RETRANS) {
			/* If the segment is not tagged as lost,
			 * we do not clear RETRANS, believing
			 * that retransmission is still in flight.
			 */
			if (sacked & TCPCB_LOST) {
				sacked &= ~(TCPCB_LOST|TCPCB_SACKED_RETRANS);
				tp->lost_out -= pcount;
				tp->retrans_out -= pcount;
			}
		} else {
			if (!(sacked & TCPCB_RETRANS)) {
				/* New sack for not retransmitted frame,
				 * which was in hole. It is reordering.
				 */
				if (before(start_seq,
					   tcp_highest_sack_seq(tp)))
					state->reord = min(fack_count,
							   state->reord);
				if (!after(end_seq, tp->high_seq))
					state->flag |= FLAG_ORIG_SACK_ACKED;
				/* Pick the earliest sequence sacked for RTT */
				if (state->rtt_us < 0) {
					struct skb_mstamp now;

					skb_mstamp_get(&now);
					state->rtt_us = skb_mstamp_us_delta(&now,
								xmit_time);
				}
			}

			if (sacked & TCPCB_LOST) {
				sacked &= ~TCPCB_LOST;
				tp->lost_out -= pcount;
			}
		}

		sacked |= TCPCB_SACKED_ACKED;
		state->flag |= FLAG_DATA_SACKED;
		tp->sacked_out += pcount;

		fack_count += pcount;

		/* Lost marker hint past SACKed? Tweak RFC3517 cnt */
		if (!tcp_is_fack(tp) && (tp->lost_skb_hint != NULL) &&
		    before(start_seq, TCP_SKB_CB(tp->lost_skb_hint)->seq))
			tp->lost_cnt_hint += pcount;

		if (fack_count > tp->fackets_out)
			tp->fackets_out = fack_count;
	}

	/* D-SACK. We can detect redundant retransmission in S|R and plain R
	 * frames and clear it. undo_retrans is decreased above, L|R frames
	 * are accounted above as well.
	 */
	if (dup_sack && (sacked & TCPCB_SACKED_RETRANS)) {
		sacked &= ~TCPCB_SACKED_RETRANS;
		tp->retrans_out -= pcount;
	}

	return sacked;
}

/* Shift newly-SACKed bytes from this skb to the immediately previous
 * already-SACKed sk_buff. Mark the newly-SACKed bytes as such.
 */
static bool tcp_shifted_skb(struct sock *sk, struct sk_buff *skb,
			    struct tcp_sacktag_state *state,
			    unsigned int pcount, int shifted, int mss,
			    bool dup_sack)
{
	struct tcp_sock *tp = tcp_sk(sk);
	struct sk_buff *prev = tcp_write_queue_prev(sk, skb);
	u32 start_seq = TCP_SKB_CB(skb)->seq;	/* start of newly-SACKed */
	u32 end_seq = start_seq + shifted;	/* end of newly-SACKed */

	BUG_ON(!pcount);

	/* Adjust counters and hints for the newly sacked sequence
	 * range but discard the return value since prev is already
	 * marked. We must tag the range first because the seq
	 * advancement below implicitly advances
	 * tcp_highest_sack_seq() when skb is highest_sack.
	 */
	tcp_sacktag_one(sk, state, TCP_SKB_CB(skb)->sacked,
			start_seq, end_seq, dup_sack, pcount,
			&skb->skb_mstamp);

	if (skb == tp->lost_skb_hint)
		tp->lost_cnt_hint += pcount;

	TCP_SKB_CB(prev)->end_seq += shifted;
	TCP_SKB_CB(skb)->seq += shifted;

	tcp_skb_pcount_add(prev, pcount);
	BUG_ON(tcp_skb_pcount(skb) < pcount);
	tcp_skb_pcount_add(skb, -pcount);

	/* When we're adding to gso_segs == 1, gso_size will be zero,
	 * in theory this shouldn't be necessary but as long as DSACK
	 * code can come after this skb later on it's better to keep
	 * setting gso_size to something.
	 */
	if (!skb_shinfo(prev)->gso_size) {
		skb_shinfo(prev)->gso_size = mss;
		skb_shinfo(prev)->gso_type = sk->sk_gso_type;
	}

	/* CHECKME: To clear or not to clear? Mimics normal skb currently */
	if (tcp_skb_pcount(skb) <= 1) {
		skb_shinfo(skb)->gso_size = 0;
		skb_shinfo(skb)->gso_type = 0;
	}

	/* Difference in this won't matter, both ACKed by the same cumul. ACK */
	TCP_SKB_CB(prev)->sacked |= (TCP_SKB_CB(skb)->sacked & TCPCB_EVER_RETRANS);

	if (skb->len > 0) {
		BUG_ON(!tcp_skb_pcount(skb));
		NET_INC_STATS_BH(sock_net(sk), LINUX_MIB_SACKSHIFTED);
		return false;
	}

	/* Whole SKB was eaten :-) */

	if (skb == tp->retransmit_skb_hint)
		tp->retransmit_skb_hint = prev;
	if (skb == tp->lost_skb_hint) {
		tp->lost_skb_hint = prev;
		tp->lost_cnt_hint -= tcp_skb_pcount(prev);
	}

	TCP_SKB_CB(prev)->tcp_flags |= TCP_SKB_CB(skb)->tcp_flags;
	if (TCP_SKB_CB(skb)->tcp_flags & TCPHDR_FIN)
		TCP_SKB_CB(prev)->end_seq++;

	if (skb == tcp_highest_sack(sk))
		tcp_advance_highest_sack(sk, skb);

	tcp_unlink_write_queue(skb, sk);
	sk_wmem_free_skb(sk, skb);

	NET_INC_STATS_BH(sock_net(sk), LINUX_MIB_SACKMERGED);

	return true;
}

/* I wish gso_size would have a bit more sane initialization than
 * something-or-zero which complicates things
 */
static int tcp_skb_seglen(const struct sk_buff *skb)
{
	return tcp_skb_pcount(skb) == 1 ? skb->len : tcp_skb_mss(skb);
}

/* Shifting pages past head area doesn't work */
static int skb_can_shift(const struct sk_buff *skb)
{
	return !skb_headlen(skb) && skb_is_nonlinear(skb);
}

/* Try collapsing SACK blocks spanning across multiple skbs to a single
 * skb.
 */
static struct sk_buff *tcp_shift_skb_data(struct sock *sk, struct sk_buff *skb,
					  struct tcp_sacktag_state *state,
					  u32 start_seq, u32 end_seq,
					  bool dup_sack)
{
	struct tcp_sock *tp = tcp_sk(sk);
	struct sk_buff *prev;
	int mss;
	int pcount = 0;
	int len;
	int in_sack;

	if (!sk_can_gso(sk))
		goto fallback;

	/* Normally R but no L won't result in plain S */
	if (!dup_sack &&
	    (TCP_SKB_CB(skb)->sacked & (TCPCB_LOST|TCPCB_SACKED_RETRANS)) == TCPCB_SACKED_RETRANS)
		goto fallback;
	if (!skb_can_shift(skb))
		goto fallback;
	/* This frame is about to be dropped (was ACKed). */
	if (!after(TCP_SKB_CB(skb)->end_seq, tp->snd_una))
		goto fallback;

	/* Can only happen with delayed DSACK + discard craziness */
	if (unlikely(skb == tcp_write_queue_head(sk)))
		goto fallback;
	prev = tcp_write_queue_prev(sk, skb);

	if ((TCP_SKB_CB(prev)->sacked & TCPCB_TAGBITS) != TCPCB_SACKED_ACKED)
		goto fallback;

	in_sack = !after(start_seq, TCP_SKB_CB(skb)->seq) &&
		  !before(end_seq, TCP_SKB_CB(skb)->end_seq);

	if (in_sack) {
		len = skb->len;
		pcount = tcp_skb_pcount(skb);
		mss = tcp_skb_seglen(skb);

		/* TODO: Fix DSACKs to not fragment already SACKed and we can
		 * drop this restriction as unnecessary
		 */
		if (mss != tcp_skb_seglen(prev))
			goto fallback;
	} else {
		if (!after(TCP_SKB_CB(skb)->end_seq, start_seq))
			goto noop;
		/* CHECKME: This is non-MSS split case only?, this will
		 * cause skipped skbs due to advancing loop btw, original
		 * has that feature too
		 */
		if (tcp_skb_pcount(skb) <= 1)
			goto noop;

		in_sack = !after(start_seq, TCP_SKB_CB(skb)->seq);
		if (!in_sack) {
			/* TODO: head merge to next could be attempted here
			 * if (!after(TCP_SKB_CB(skb)->end_seq, end_seq)),
			 * though it might not be worth of the additional hassle
			 *
			 * ...we can probably just fallback to what was done
			 * previously. We could try merging non-SACKed ones
			 * as well but it probably isn't going to buy off
			 * because later SACKs might again split them, and
			 * it would make skb timestamp tracking considerably
			 * harder problem.
			 */
			goto fallback;
		}

		len = end_seq - TCP_SKB_CB(skb)->seq;
		BUG_ON(len < 0);
		BUG_ON(len > skb->len);

		/* MSS boundaries should be honoured or else pcount will
		 * severely break even though it makes things bit trickier.
		 * Optimize common case to avoid most of the divides
		 */
		mss = tcp_skb_mss(skb);

		/* TODO: Fix DSACKs to not fragment already SACKed and we can
		 * drop this restriction as unnecessary
		 */
		if (mss != tcp_skb_seglen(prev))
			goto fallback;

		if (len == mss) {
			pcount = 1;
		} else if (len < mss) {
			goto noop;
		} else {
			pcount = len / mss;
			len = pcount * mss;
		}
	}

	/* tcp_sacktag_one() won't SACK-tag ranges below snd_una */
	if (!after(TCP_SKB_CB(skb)->seq + len, tp->snd_una))
		goto fallback;

	if (!skb_shift(prev, skb, len))
		goto fallback;
	if (!tcp_shifted_skb(sk, skb, state, pcount, len, mss, dup_sack))
		goto out;

	/* Hole filled allows collapsing with the next as well, this is very
	 * useful when hole on every nth skb pattern happens
	 */
	if (prev == tcp_write_queue_tail(sk))
		goto out;
	skb = tcp_write_queue_next(sk, prev);

	if (!skb_can_shift(skb) ||
	    (skb == tcp_send_head(sk)) ||
	    ((TCP_SKB_CB(skb)->sacked & TCPCB_TAGBITS) != TCPCB_SACKED_ACKED) ||
	    (mss != tcp_skb_seglen(skb)))
		goto out;

	len = skb->len;
	if (skb_shift(prev, skb, len)) {
		pcount += tcp_skb_pcount(skb);
		tcp_shifted_skb(sk, skb, state, tcp_skb_pcount(skb), len, mss, 0);
	}

out:
	state->fack_count += pcount;
	return prev;

noop:
	return skb;

fallback:
	NET_INC_STATS_BH(sock_net(sk), LINUX_MIB_SACKSHIFTFALLBACK);
	return NULL;
}

static struct sk_buff *tcp_sacktag_walk(struct sk_buff *skb, struct sock *sk,
					struct tcp_sack_block *next_dup,
					struct tcp_sacktag_state *state,
					u32 start_seq, u32 end_seq,
					bool dup_sack_in)
{
	struct tcp_sock *tp = tcp_sk(sk);
	struct sk_buff *tmp;

	tcp_for_write_queue_from(skb, sk) {
		int in_sack = 0;
		bool dup_sack = dup_sack_in;

		if (skb == tcp_send_head(sk))
			break;

		/* queue is in-order => we can short-circuit the walk early */
		if (!before(TCP_SKB_CB(skb)->seq, end_seq))
			break;

		if ((next_dup != NULL) &&
		    before(TCP_SKB_CB(skb)->seq, next_dup->end_seq)) {
			in_sack = tcp_match_skb_to_sack(sk, skb,
							next_dup->start_seq,
							next_dup->end_seq);
			if (in_sack > 0)
				dup_sack = true;
		}

		/* skb reference here is a bit tricky to get right, since
		 * shifting can eat and free both this skb and the next,
		 * so not even _safe variant of the loop is enough.
		 */
		if (in_sack <= 0) {
			tmp = tcp_shift_skb_data(sk, skb, state,
						 start_seq, end_seq, dup_sack);
			if (tmp != NULL) {
				if (tmp != skb) {
					skb = tmp;
					continue;
				}

				in_sack = 0;
			} else {
				in_sack = tcp_match_skb_to_sack(sk, skb,
								start_seq,
								end_seq);
			}
		}

		if (unlikely(in_sack < 0))
			break;

		if (in_sack) {
			TCP_SKB_CB(skb)->sacked =
				tcp_sacktag_one(sk,
						state,
						TCP_SKB_CB(skb)->sacked,
						TCP_SKB_CB(skb)->seq,
						TCP_SKB_CB(skb)->end_seq,
						dup_sack,
						tcp_skb_pcount(skb),
						&skb->skb_mstamp);

			if (!before(TCP_SKB_CB(skb)->seq,
				    tcp_highest_sack_seq(tp)))
				tcp_advance_highest_sack(sk, skb);
		}

		state->fack_count += tcp_skb_pcount(skb);
	}
	return skb;
}

/* Avoid all extra work that is being done by sacktag while walking in
 * a normal way
 */
static struct sk_buff *tcp_sacktag_skip(struct sk_buff *skb, struct sock *sk,
					struct tcp_sacktag_state *state,
					u32 skip_to_seq)
{
	tcp_for_write_queue_from(skb, sk) {
		if (skb == tcp_send_head(sk))
			break;

		if (after(TCP_SKB_CB(skb)->end_seq, skip_to_seq))
			break;

		state->fack_count += tcp_skb_pcount(skb);
	}
	return skb;
}

static struct sk_buff *tcp_maybe_skipping_dsack(struct sk_buff *skb,
						struct sock *sk,
						struct tcp_sack_block *next_dup,
						struct tcp_sacktag_state *state,
						u32 skip_to_seq)
{
	if (next_dup == NULL)
		return skb;

	if (before(next_dup->start_seq, skip_to_seq)) {
		skb = tcp_sacktag_skip(skb, sk, state, next_dup->start_seq);
		skb = tcp_sacktag_walk(skb, sk, NULL, state,
				       next_dup->start_seq, next_dup->end_seq,
				       1);
	}

	return skb;
}

static int tcp_sack_cache_ok(const struct tcp_sock *tp, const struct tcp_sack_block *cache)
{
	return cache < tp->recv_sack_cache + ARRAY_SIZE(tp->recv_sack_cache);
}

static int
tcp_sacktag_write_queue(struct sock *sk, const struct sk_buff *ack_skb,
			u32 prior_snd_una, long *sack_rtt_us)
{
	struct tcp_sock *tp = tcp_sk(sk);
	const unsigned char *ptr = (skb_transport_header(ack_skb) +
				    TCP_SKB_CB(ack_skb)->sacked);
	struct tcp_sack_block_wire *sp_wire = (struct tcp_sack_block_wire *)(ptr+2);
	struct tcp_sack_block sp[TCP_NUM_SACKS];
	struct tcp_sack_block *cache;
	struct tcp_sacktag_state state;
	struct sk_buff *skb;
	int num_sacks = min(TCP_NUM_SACKS, (ptr[1] - TCPOLEN_SACK_BASE) >> 3);
	int used_sacks;
	bool found_dup_sack = false;
	int i, j;
	int first_sack_index;

	state.flag = 0;
	state.reord = tp->packets_out;
	state.rtt_us = -1L;

	if (!tp->sacked_out) {
		if (WARN_ON(tp->fackets_out))
			tp->fackets_out = 0;
		tcp_highest_sack_reset(sk);
	}

	found_dup_sack = tcp_check_dsack(sk, ack_skb, sp_wire,
					 num_sacks, prior_snd_una);
	if (found_dup_sack)
		state.flag |= FLAG_DSACKING_ACK;

	/* Eliminate too old ACKs, but take into
	 * account more or less fresh ones, they can
	 * contain valid SACK info.
	 */
	if (before(TCP_SKB_CB(ack_skb)->ack_seq, prior_snd_una - tp->max_window))
		return 0;

	if (!tp->packets_out)
		goto out;

	used_sacks = 0;
	first_sack_index = 0;
	for (i = 0; i < num_sacks; i++) {
		bool dup_sack = !i && found_dup_sack;

		sp[used_sacks].start_seq = get_unaligned_be32(&sp_wire[i].start_seq);
		sp[used_sacks].end_seq = get_unaligned_be32(&sp_wire[i].end_seq);

		if (!tcp_is_sackblock_valid(tp, dup_sack,
					    sp[used_sacks].start_seq,
					    sp[used_sacks].end_seq)) {
			int mib_idx;

			if (dup_sack) {
				if (!tp->undo_marker)
					mib_idx = LINUX_MIB_TCPDSACKIGNOREDNOUNDO;
				else
					mib_idx = LINUX_MIB_TCPDSACKIGNOREDOLD;
			} else {
				/* Don't count olds caused by ACK reordering */
				if ((TCP_SKB_CB(ack_skb)->ack_seq != tp->snd_una) &&
				    !after(sp[used_sacks].end_seq, tp->snd_una))
					continue;
				mib_idx = LINUX_MIB_TCPSACKDISCARD;
			}

			NET_INC_STATS_BH(sock_net(sk), mib_idx);
			if (i == 0)
				first_sack_index = -1;
			continue;
		}

		/* Ignore very old stuff early */
		if (!after(sp[used_sacks].end_seq, prior_snd_una))
			continue;

		used_sacks++;
	}

	/* order SACK blocks to allow in order walk of the retrans queue */
	for (i = used_sacks - 1; i > 0; i--) {
		for (j = 0; j < i; j++) {
			if (after(sp[j].start_seq, sp[j + 1].start_seq)) {
				swap(sp[j], sp[j + 1]);

				/* Track where the first SACK block goes to */
				if (j == first_sack_index)
					first_sack_index = j + 1;
			}
		}
	}

	skb = tcp_write_queue_head(sk);
	state.fack_count = 0;
	i = 0;

	if (!tp->sacked_out) {
		/* It's already past, so skip checking against it */
		cache = tp->recv_sack_cache + ARRAY_SIZE(tp->recv_sack_cache);
	} else {
		cache = tp->recv_sack_cache;
		/* Skip empty blocks in at head of the cache */
		while (tcp_sack_cache_ok(tp, cache) && !cache->start_seq &&
		       !cache->end_seq)
			cache++;
	}

	while (i < used_sacks) {
		u32 start_seq = sp[i].start_seq;
		u32 end_seq = sp[i].end_seq;
		bool dup_sack = (found_dup_sack && (i == first_sack_index));
		struct tcp_sack_block *next_dup = NULL;

		if (found_dup_sack && ((i + 1) == first_sack_index))
			next_dup = &sp[i + 1];

		/* Skip too early cached blocks */
		while (tcp_sack_cache_ok(tp, cache) &&
		       !before(start_seq, cache->end_seq))
			cache++;

		/* Can skip some work by looking recv_sack_cache? */
		if (tcp_sack_cache_ok(tp, cache) && !dup_sack &&
		    after(end_seq, cache->start_seq)) {

			/* Head todo? */
			if (before(start_seq, cache->start_seq)) {
				skb = tcp_sacktag_skip(skb, sk, &state,
						       start_seq);
				skb = tcp_sacktag_walk(skb, sk, next_dup,
						       &state,
						       start_seq,
						       cache->start_seq,
						       dup_sack);
			}

			/* Rest of the block already fully processed? */
			if (!after(end_seq, cache->end_seq))
				goto advance_sp;

			skb = tcp_maybe_skipping_dsack(skb, sk, next_dup,
						       &state,
						       cache->end_seq);

			/* ...tail remains todo... */
			if (tcp_highest_sack_seq(tp) == cache->end_seq) {
				/* ...but better entrypoint exists! */
				skb = tcp_highest_sack(sk);
				if (skb == NULL)
					break;
				state.fack_count = tp->fackets_out;
				cache++;
				goto walk;
			}

			skb = tcp_sacktag_skip(skb, sk, &state, cache->end_seq);
			/* Check overlap against next cached too (past this one already) */
			cache++;
			continue;
		}

		if (!before(start_seq, tcp_highest_sack_seq(tp))) {
			skb = tcp_highest_sack(sk);
			if (skb == NULL)
				break;
			state.fack_count = tp->fackets_out;
		}
		skb = tcp_sacktag_skip(skb, sk, &state, start_seq);

walk:
		skb = tcp_sacktag_walk(skb, sk, next_dup, &state,
				       start_seq, end_seq, dup_sack);

advance_sp:
		i++;
	}

	/* Clear the head of the cache sack blocks so we can skip it next time */
	for (i = 0; i < ARRAY_SIZE(tp->recv_sack_cache) - used_sacks; i++) {
		tp->recv_sack_cache[i].start_seq = 0;
		tp->recv_sack_cache[i].end_seq = 0;
	}
	for (j = 0; j < used_sacks; j++)
		tp->recv_sack_cache[i++] = sp[j];

	tcp_mark_lost_retrans(sk);

	tcp_verify_left_out(tp);

	if ((state.reord < tp->fackets_out) &&
	    ((inet_csk(sk)->icsk_ca_state != TCP_CA_Loss) || tp->undo_marker))
		tcp_update_reordering(sk, tp->fackets_out - state.reord, 0);

out:

#if FASTRETRANS_DEBUG > 0
	WARN_ON((int)tp->sacked_out < 0);
	WARN_ON((int)tp->lost_out < 0);
	WARN_ON((int)tp->retrans_out < 0);
	WARN_ON((int)tcp_packets_in_flight(tp) < 0);
#endif
	*sack_rtt_us = state.rtt_us;
	return state.flag;
}

/* Limits sacked_out so that sum with lost_out isn't ever larger than
 * packets_out. Returns false if sacked_out adjustement wasn't necessary.
 */
static bool tcp_limit_reno_sacked(struct tcp_sock *tp)
{
	u32 holes;

	holes = max(tp->lost_out, 1U);
	holes = min(holes, tp->packets_out);

	if ((tp->sacked_out + holes) > tp->packets_out) {
		tp->sacked_out = tp->packets_out - holes;
		return true;
	}
	return false;
}

/* If we receive more dupacks than we expected counting segments
 * in assumption of absent reordering, interpret this as reordering.
 * The only another reason could be bug in receiver TCP.
 */
static void tcp_check_reno_reordering(struct sock *sk, const int addend)
{
	struct tcp_sock *tp = tcp_sk(sk);
	if (tcp_limit_reno_sacked(tp))
		tcp_update_reordering(sk, tp->packets_out + addend, 0);
}

/* Emulate SACKs for SACKless connection: account for a new dupack. */

static void tcp_add_reno_sack(struct sock *sk)
{
	struct tcp_sock *tp = tcp_sk(sk);
	tp->sacked_out++;
	tcp_check_reno_reordering(sk, 0);
	tcp_verify_left_out(tp);
}

/* Account for ACK, ACKing some data in Reno Recovery phase. */

static void tcp_remove_reno_sacks(struct sock *sk, int acked)
{
	struct tcp_sock *tp = tcp_sk(sk);

	if (acked > 0) {
		/* One ACK acked hole. The rest eat duplicate ACKs. */
		if (acked - 1 >= tp->sacked_out)
			tp->sacked_out = 0;
		else
			tp->sacked_out -= acked - 1;
	}
	tcp_check_reno_reordering(sk, acked);
	tcp_verify_left_out(tp);
}

static inline void tcp_reset_reno_sack(struct tcp_sock *tp)
{
	tp->sacked_out = 0;
}

void tcp_clear_retrans(struct tcp_sock *tp)
{
	tp->retrans_out = 0;
	tp->lost_out = 0;
	tp->undo_marker = 0;
	tp->undo_retrans = -1;
	tp->fackets_out = 0;
	tp->sacked_out = 0;
}

static inline void tcp_init_undo(struct tcp_sock *tp)
{
	tp->undo_marker = tp->snd_una;
	/* Retransmission still in flight may cause DSACKs later. */
	tp->undo_retrans = tp->retrans_out ? : -1;
}

/* Enter Loss state. If we detect SACK reneging, forget all SACK information
 * and reset tags completely, otherwise preserve SACKs. If receiver
 * dropped its ofo queue, we will know this due to reneging detection.
 */
void tcp_enter_loss(struct sock *sk)
{
	const struct inet_connection_sock *icsk = inet_csk(sk);
	struct tcp_sock *tp = tcp_sk(sk);
	struct sk_buff *skb;
	bool new_recovery = false;
	bool is_reneg;			/* is receiver reneging on SACKs? */

	/* Reduce ssthresh if it has not yet been made inside this window. */
	if (icsk->icsk_ca_state <= TCP_CA_Disorder ||
	    !after(tp->high_seq, tp->snd_una) ||
	    (icsk->icsk_ca_state == TCP_CA_Loss && !icsk->icsk_retransmits)) {
		new_recovery = true;
		tp->prior_ssthresh = tcp_current_ssthresh(sk);
		tp->snd_ssthresh = icsk->icsk_ca_ops->ssthresh(sk);
		tcp_ca_event(sk, CA_EVENT_LOSS);
		tcp_init_undo(tp);
	}
	tp->snd_cwnd	   = 1;
	tp->snd_cwnd_cnt   = 0;
	tp->snd_cwnd_stamp = tcp_time_stamp;

	tp->retrans_out = 0;
	tp->lost_out = 0;

	if (tcp_is_reno(tp))
		tcp_reset_reno_sack(tp);

	skb = tcp_write_queue_head(sk);
	is_reneg = skb && (TCP_SKB_CB(skb)->sacked & TCPCB_SACKED_ACKED);
	if (is_reneg) {
		NET_INC_STATS_BH(sock_net(sk), LINUX_MIB_TCPSACKRENEGING);
		tp->sacked_out = 0;
		tp->fackets_out = 0;
	}
	tcp_clear_all_retrans_hints(tp);

	tcp_for_write_queue(skb, sk) {
		if (skb == tcp_send_head(sk))
			break;

		TCP_SKB_CB(skb)->sacked &= (~TCPCB_TAGBITS)|TCPCB_SACKED_ACKED;
		if (!(TCP_SKB_CB(skb)->sacked&TCPCB_SACKED_ACKED) || is_reneg) {
			TCP_SKB_CB(skb)->sacked &= ~TCPCB_SACKED_ACKED;
			TCP_SKB_CB(skb)->sacked |= TCPCB_LOST;
			tp->lost_out += tcp_skb_pcount(skb);
			tp->retransmit_high = TCP_SKB_CB(skb)->end_seq;
		}
	}
	tcp_verify_left_out(tp);

	/* Timeout in disordered state after receiving substantial DUPACKs
	 * suggests that the degree of reordering is over-estimated.
	 */
	if (icsk->icsk_ca_state <= TCP_CA_Disorder &&
	    tp->sacked_out >= sysctl_tcp_reordering)
		tp->reordering = min_t(unsigned int, tp->reordering,
				       sysctl_tcp_reordering);
	tcp_set_ca_state(sk, TCP_CA_Loss);
	tp->high_seq = tp->snd_nxt;
	tcp_ecn_queue_cwr(tp);

	/* F-RTO RFC5682 sec 3.1 step 1: retransmit SND.UNA if no previous
	 * loss recovery is underway except recurring timeout(s) on
	 * the same SND.UNA (sec 3.2). Disable F-RTO on path MTU probing
	 */
	tp->frto = sysctl_tcp_frto &&
		   (new_recovery || icsk->icsk_retransmits) &&
		   !inet_csk(sk)->icsk_mtup.probe_size;
}

/* If ACK arrived pointing to a remembered SACK, it means that our
 * remembered SACKs do not reflect real state of receiver i.e.
 * receiver _host_ is heavily congested (or buggy).
 *
 * To avoid big spurious retransmission bursts due to transient SACK
 * scoreboard oddities that look like reneging, we give the receiver a
 * little time (max(RTT/2, 10ms)) to send us some more ACKs that will
 * restore sanity to the SACK scoreboard. If the apparent reneging
 * persists until this RTO then we'll clear the SACK scoreboard.
 */
static bool tcp_check_sack_reneging(struct sock *sk, int flag)
{
	if (flag & FLAG_SACK_RENEGING) {
		struct tcp_sock *tp = tcp_sk(sk);
		unsigned long delay = max(usecs_to_jiffies(tp->srtt_us >> 4),
					  msecs_to_jiffies(10));

		inet_csk_reset_xmit_timer(sk, ICSK_TIME_RETRANS,
					  delay, TCP_RTO_MAX);
		return true;
	}
	return false;
}

static inline int tcp_fackets_out(const struct tcp_sock *tp)
{
	return tcp_is_reno(tp) ? tp->sacked_out + 1 : tp->fackets_out;
}

/* Heurestics to calculate number of duplicate ACKs. There's no dupACKs
 * counter when SACK is enabled (without SACK, sacked_out is used for
 * that purpose).
 *
 * Instead, with FACK TCP uses fackets_out that includes both SACKed
 * segments up to the highest received SACK block so far and holes in
 * between them.
 *
 * With reordering, holes may still be in flight, so RFC3517 recovery
 * uses pure sacked_out (total number of SACKed segments) even though
 * it violates the RFC that uses duplicate ACKs, often these are equal
 * but when e.g. out-of-window ACKs or packet duplication occurs,
 * they differ. Since neither occurs due to loss, TCP should really
 * ignore them.
 */
static inline int tcp_dupack_heuristics(const struct tcp_sock *tp)
{
	return tcp_is_fack(tp) ? tp->fackets_out : tp->sacked_out + 1;
}

static bool tcp_pause_early_retransmit(struct sock *sk, int flag)
{
	struct tcp_sock *tp = tcp_sk(sk);
	unsigned long delay;

	/* Delay early retransmit and entering fast recovery for
	 * max(RTT/4, 2msec) unless ack has ECE mark, no RTT samples
	 * available, or RTO is scheduled to fire first.
	 */
	if (sysctl_tcp_early_retrans < 2 || sysctl_tcp_early_retrans > 3 ||
	    (flag & FLAG_ECE) || !tp->srtt_us)
		return false;

	delay = max(usecs_to_jiffies(tp->srtt_us >> 5),
		    msecs_to_jiffies(2));

	if (!time_after(inet_csk(sk)->icsk_timeout, (jiffies + delay)))
		return false;

	inet_csk_reset_xmit_timer(sk, ICSK_TIME_EARLY_RETRANS, delay,
				  TCP_RTO_MAX);
	return true;
}

/* Linux NewReno/SACK/FACK/ECN state machine.
 * --------------------------------------
 *
 * "Open"	Normal state, no dubious events, fast path.
 * "Disorder"   In all the respects it is "Open",
 *		but requires a bit more attention. It is entered when
 *		we see some SACKs or dupacks. It is split of "Open"
 *		mainly to move some processing from fast path to slow one.
 * "CWR"	CWND was reduced due to some Congestion Notification event.
 *		It can be ECN, ICMP source quench, local device congestion.
 * "Recovery"	CWND was reduced, we are fast-retransmitting.
 * "Loss"	CWND was reduced due to RTO timeout or SACK reneging.
 *
 * tcp_fastretrans_alert() is entered:
 * - each incoming ACK, if state is not "Open"
 * - when arrived ACK is unusual, namely:
 *	* SACK
 *	* Duplicate ACK.
 *	* ECN ECE.
 *
 * Counting packets in flight is pretty simple.
 *
 *	in_flight = packets_out - left_out + retrans_out
 *
 *	packets_out is SND.NXT-SND.UNA counted in packets.
 *
 *	retrans_out is number of retransmitted segments.
 *
 *	left_out is number of segments left network, but not ACKed yet.
 *
 *		left_out = sacked_out + lost_out
 *
 *     sacked_out: Packets, which arrived to receiver out of order
 *		   and hence not ACKed. With SACKs this number is simply
 *		   amount of SACKed data. Even without SACKs
 *		   it is easy to give pretty reliable estimate of this number,
 *		   counting duplicate ACKs.
 *
 *       lost_out: Packets lost by network. TCP has no explicit
 *		   "loss notification" feedback from network (for now).
 *		   It means that this number can be only _guessed_.
 *		   Actually, it is the heuristics to predict lossage that
 *		   distinguishes different algorithms.
 *
 *	F.e. after RTO, when all the queue is considered as lost,
 *	lost_out = packets_out and in_flight = retrans_out.
 *
 *		Essentially, we have now two algorithms counting
 *		lost packets.
 *
 *		FACK: It is the simplest heuristics. As soon as we decided
 *		that something is lost, we decide that _all_ not SACKed
 *		packets until the most forward SACK are lost. I.e.
 *		lost_out = fackets_out - sacked_out and left_out = fackets_out.
 *		It is absolutely correct estimate, if network does not reorder
 *		packets. And it loses any connection to reality when reordering
 *		takes place. We use FACK by default until reordering
 *		is suspected on the path to this destination.
 *
 *		NewReno: when Recovery is entered, we assume that one segment
 *		is lost (classic Reno). While we are in Recovery and
 *		a partial ACK arrives, we assume that one more packet
 *		is lost (NewReno). This heuristics are the same in NewReno
 *		and SACK.
 *
 *  Imagine, that's all! Forget about all this shamanism about CWND inflation
 *  deflation etc. CWND is real congestion window, never inflated, changes
 *  only according to classic VJ rules.
 *
 * Really tricky (and requiring careful tuning) part of algorithm
 * is hidden in functions tcp_time_to_recover() and tcp_xmit_retransmit_queue().
 * The first determines the moment _when_ we should reduce CWND and,
 * hence, slow down forward transmission. In fact, it determines the moment
 * when we decide that hole is caused by loss, rather than by a reorder.
 *
 * tcp_xmit_retransmit_queue() decides, _what_ we should retransmit to fill
 * holes, caused by lost packets.
 *
 * And the most logically complicated part of algorithm is undo
 * heuristics. We detect false retransmits due to both too early
 * fast retransmit (reordering) and underestimated RTO, analyzing
 * timestamps and D-SACKs. When we detect that some segments were
 * retransmitted by mistake and CWND reduction was wrong, we undo
 * window reduction and abort recovery phase. This logic is hidden
 * inside several functions named tcp_try_undo_<something>.
 */

/* This function decides, when we should leave Disordered state
 * and enter Recovery phase, reducing congestion window.
 *
 * Main question: may we further continue forward transmission
 * with the same cwnd?
 */
static bool tcp_time_to_recover(struct sock *sk, int flag)
{
	struct tcp_sock *tp = tcp_sk(sk);
	__u32 packets_out;

	/* Trick#1: The loss is proven. */
	if (tp->lost_out)
		return true;

	/* Not-A-Trick#2 : Classic rule... */
	if (tcp_dupack_heuristics(tp) > tp->reordering)
		return true;

	/* Trick#4: It is still not OK... But will it be useful to delay
	 * recovery more?
	 */
	packets_out = tp->packets_out;
	if (packets_out <= tp->reordering &&
	    tp->sacked_out >= max_t(__u32, packets_out/2, sysctl_tcp_reordering) &&
	    !tcp_may_send_now(sk)) {
		/* We have nothing to send. This connection is limited
		 * either by receiver window or by application.
		 */
		return true;
	}

	/* If a thin stream is detected, retransmit after first
	 * received dupack. Employ only if SACK is supported in order
	 * to avoid possible corner-case series of spurious retransmissions
	 * Use only if there are no unsent data.
	 */
	if ((tp->thin_dupack || sysctl_tcp_thin_dupack) &&
	    tcp_stream_is_thin(tp) && tcp_dupack_heuristics(tp) > 1 &&
	    tcp_is_sack(tp) && !tcp_send_head(sk))
		return true;

	/* Trick#6: TCP early retransmit, per RFC5827.  To avoid spurious
	 * retransmissions due to small network reorderings, we implement
	 * Mitigation A.3 in the RFC and delay the retransmission for a short
	 * interval if appropriate.
	 */
	if (tp->do_early_retrans && !tp->retrans_out && tp->sacked_out &&
	    (tp->packets_out >= (tp->sacked_out + 1) && tp->packets_out < 4) &&
	    !tcp_may_send_now(sk))
		return !tcp_pause_early_retransmit(sk, flag);

	return false;
}

/* Detect loss in event "A" above by marking head of queue up as lost.
 * For FACK or non-SACK(Reno) senders, the first "packets" number of segments
 * are considered lost. For RFC3517 SACK, a segment is considered lost if it
 * has at least tp->reordering SACKed seqments above it; "packets" refers to
 * the maximum SACKed segments to pass before reaching this limit.
 */
static void tcp_mark_head_lost(struct sock *sk, int packets, int mark_head)
{
	struct tcp_sock *tp = tcp_sk(sk);
	struct sk_buff *skb;
	int cnt, oldcnt;
	int err;
	unsigned int mss;
	/* Use SACK to deduce losses of new sequences sent during recovery */
	const u32 loss_high = tcp_is_sack(tp) ?  tp->snd_nxt : tp->high_seq;

	WARN_ON(packets > tp->packets_out);
	if (tp->lost_skb_hint) {
		skb = tp->lost_skb_hint;
		cnt = tp->lost_cnt_hint;
		/* Head already handled? */
		if (mark_head && skb != tcp_write_queue_head(sk))
			return;
	} else {
		skb = tcp_write_queue_head(sk);
		cnt = 0;
	}

	tcp_for_write_queue_from(skb, sk) {
		if (skb == tcp_send_head(sk))
			break;
		/* TODO: do this better */
		/* this is not the most efficient way to do this... */
		tp->lost_skb_hint = skb;
		tp->lost_cnt_hint = cnt;

		if (after(TCP_SKB_CB(skb)->end_seq, loss_high))
			break;

		oldcnt = cnt;
		if (tcp_is_fack(tp) || tcp_is_reno(tp) ||
		    (TCP_SKB_CB(skb)->sacked & TCPCB_SACKED_ACKED))
			cnt += tcp_skb_pcount(skb);

		if (cnt > packets) {
			if ((tcp_is_sack(tp) && !tcp_is_fack(tp)) ||
			    (TCP_SKB_CB(skb)->sacked & TCPCB_SACKED_ACKED) ||
			    (oldcnt >= packets))
				break;

			mss = skb_shinfo(skb)->gso_size;
			err = tcp_fragment(sk, skb, (packets - oldcnt) * mss,
					   mss, GFP_ATOMIC);
			if (err < 0)
				break;
			cnt = packets;
		}

		tcp_skb_mark_lost(tp, skb);

		if (mark_head)
			break;
	}
	tcp_verify_left_out(tp);
}

/* Account newly detected lost packet(s) */

static void tcp_update_scoreboard(struct sock *sk, int fast_rexmit)
{
	struct tcp_sock *tp = tcp_sk(sk);

	if (tcp_is_reno(tp)) {
		tcp_mark_head_lost(sk, 1, 1);
	} else if (tcp_is_fack(tp)) {
		int lost = tp->fackets_out - tp->reordering;
		if (lost <= 0)
			lost = 1;
		tcp_mark_head_lost(sk, lost, 0);
	} else {
		int sacked_upto = tp->sacked_out - tp->reordering;
		if (sacked_upto >= 0)
			tcp_mark_head_lost(sk, sacked_upto, 0);
		else if (fast_rexmit)
			tcp_mark_head_lost(sk, 1, 1);
	}
}

/* CWND moderation, preventing bursts due to too big ACKs
 * in dubious situations.
 */
static inline void tcp_moderate_cwnd(struct tcp_sock *tp)
{
	tp->snd_cwnd = min(tp->snd_cwnd,
			   tcp_packets_in_flight(tp) + tcp_max_burst(tp));
	tp->snd_cwnd_stamp = tcp_time_stamp;
}

/* Nothing was retransmitted or returned timestamp is less
 * than timestamp of the first retransmission.
 */
static inline bool tcp_packet_delayed(const struct tcp_sock *tp)
{
	return !tp->retrans_stamp ||
		(tp->rx_opt.saw_tstamp && tp->rx_opt.rcv_tsecr &&
		 before(tp->rx_opt.rcv_tsecr, tp->retrans_stamp));
}

/* Undo procedures. */

/* We can clear retrans_stamp when there are no retransmissions in the
 * window. It would seem that it is trivially available for us in
 * tp->retrans_out, however, that kind of assumptions doesn't consider
 * what will happen if errors occur when sending retransmission for the
 * second time. ...It could the that such segment has only
 * TCPCB_EVER_RETRANS set at the present time. It seems that checking
 * the head skb is enough except for some reneging corner cases that
 * are not worth the effort.
 *
 * Main reason for all this complexity is the fact that connection dying
 * time now depends on the validity of the retrans_stamp, in particular,
 * that successive retransmissions of a segment must not advance
 * retrans_stamp under any conditions.
 */
static bool tcp_any_retrans_done(const struct sock *sk)
{
	const struct tcp_sock *tp = tcp_sk(sk);
	struct sk_buff *skb;

	if (tp->retrans_out)
		return true;

	skb = tcp_write_queue_head(sk);
	if (unlikely(skb && TCP_SKB_CB(skb)->sacked & TCPCB_EVER_RETRANS))
		return true;

	return false;
}

#if FASTRETRANS_DEBUG > 1
static void DBGUNDO(struct sock *sk, const char *msg)
{
	struct tcp_sock *tp = tcp_sk(sk);
	struct inet_sock *inet = inet_sk(sk);

	if (sk->sk_family == AF_INET) {
		pr_debug("Undo %s %pI4/%u c%u l%u ss%u/%u p%u\n",
			 msg,
			 &inet->inet_daddr, ntohs(inet->inet_dport),
			 tp->snd_cwnd, tcp_left_out(tp),
			 tp->snd_ssthresh, tp->prior_ssthresh,
			 tp->packets_out);
	}
#if IS_ENABLED(CONFIG_IPV6)
	else if (sk->sk_family == AF_INET6) {
		pr_debug("Undo %s %pI6/%u c%u l%u ss%u/%u p%u\n",
			 msg,
			 &sk->sk_v6_daddr, ntohs(inet->inet_dport),
			 tp->snd_cwnd, tcp_left_out(tp),
			 tp->snd_ssthresh, tp->prior_ssthresh,
			 tp->packets_out);
	}
#endif
}
#else
#define DBGUNDO(x...) do { } while (0)
#endif

static void tcp_undo_cwnd_reduction(struct sock *sk, bool unmark_loss)
{
	struct tcp_sock *tp = tcp_sk(sk);

	if (unmark_loss) {
		struct sk_buff *skb;

		tcp_for_write_queue(skb, sk) {
			if (skb == tcp_send_head(sk))
				break;
			TCP_SKB_CB(skb)->sacked &= ~TCPCB_LOST;
		}
		tp->lost_out = 0;
		tcp_clear_all_retrans_hints(tp);
	}

	if (tp->prior_ssthresh) {
		const struct inet_connection_sock *icsk = inet_csk(sk);

		if (icsk->icsk_ca_ops->undo_cwnd)
			tp->snd_cwnd = icsk->icsk_ca_ops->undo_cwnd(sk);
		else
			tp->snd_cwnd = max(tp->snd_cwnd, tp->snd_ssthresh << 1);

		if (tp->prior_ssthresh > tp->snd_ssthresh) {
			tp->snd_ssthresh = tp->prior_ssthresh;
			tcp_ecn_withdraw_cwr(tp);
		}
	} else {
		tp->snd_cwnd = max(tp->snd_cwnd, tp->snd_ssthresh);
	}
	tp->snd_cwnd_stamp = tcp_time_stamp;
	tp->undo_marker = 0;
}

static inline bool tcp_may_undo(const struct tcp_sock *tp)
{
	return tp->undo_marker && (!tp->undo_retrans || tcp_packet_delayed(tp));
}

/* People celebrate: "We love our President!" */
static bool tcp_try_undo_recovery(struct sock *sk)
{
	struct tcp_sock *tp = tcp_sk(sk);

	if (tcp_may_undo(tp)) {
		int mib_idx;

		/* Happy end! We did not retransmit anything
		 * or our original transmission succeeded.
		 */
		DBGUNDO(sk, inet_csk(sk)->icsk_ca_state == TCP_CA_Loss ? "loss" : "retrans");
		tcp_undo_cwnd_reduction(sk, false);
		if (inet_csk(sk)->icsk_ca_state == TCP_CA_Loss)
			mib_idx = LINUX_MIB_TCPLOSSUNDO;
		else
			mib_idx = LINUX_MIB_TCPFULLUNDO;

		NET_INC_STATS_BH(sock_net(sk), mib_idx);
	}
	if (tp->snd_una == tp->high_seq && tcp_is_reno(tp)) {
		/* Hold old state until something *above* high_seq
		 * is ACKed. For Reno it is MUST to prevent false
		 * fast retransmits (RFC2582). SACK TCP is safe. */
		tcp_moderate_cwnd(tp);
		if (!tcp_any_retrans_done(sk))
			tp->retrans_stamp = 0;
		return true;
	}
	tcp_set_ca_state(sk, TCP_CA_Open);
	return false;
}

/* Try to undo cwnd reduction, because D-SACKs acked all retransmitted data */
static bool tcp_try_undo_dsack(struct sock *sk)
{
	struct tcp_sock *tp = tcp_sk(sk);

	if (tp->undo_marker && !tp->undo_retrans) {
		DBGUNDO(sk, "D-SACK");
		tcp_undo_cwnd_reduction(sk, false);
		NET_INC_STATS_BH(sock_net(sk), LINUX_MIB_TCPDSACKUNDO);
		return true;
	}
	return false;
}

/* Undo during loss recovery after partial ACK or using F-RTO. */
static bool tcp_try_undo_loss(struct sock *sk, bool frto_undo)
{
	struct tcp_sock *tp = tcp_sk(sk);

	if (frto_undo || tcp_may_undo(tp)) {
		tcp_undo_cwnd_reduction(sk, true);

		DBGUNDO(sk, "partial loss");
		NET_INC_STATS_BH(sock_net(sk), LINUX_MIB_TCPLOSSUNDO);
		if (frto_undo)
			NET_INC_STATS_BH(sock_net(sk),
					 LINUX_MIB_TCPSPURIOUSRTOS);
		inet_csk(sk)->icsk_retransmits = 0;
		if (frto_undo || tcp_is_sack(tp))
			tcp_set_ca_state(sk, TCP_CA_Open);
		return true;
	}
	return false;
}

/* The cwnd reduction in CWR and Recovery use the PRR algorithm
 * https://datatracker.ietf.org/doc/draft-ietf-tcpm-proportional-rate-reduction/
 * It computes the number of packets to send (sndcnt) based on packets newly
 * delivered:
 *   1) If the packets in flight is larger than ssthresh, PRR spreads the
 *	cwnd reductions across a full RTT.
 *   2) If packets in flight is lower than ssthresh (such as due to excess
 *	losses and/or application stalls), do not perform any further cwnd
 *	reductions, but instead slow start up to ssthresh.
 */
static void tcp_init_cwnd_reduction(struct sock *sk)
{
	struct tcp_sock *tp = tcp_sk(sk);

	tp->high_seq = tp->snd_nxt;
	tp->tlp_high_seq = 0;
	tp->snd_cwnd_cnt = 0;
	tp->prior_cwnd = tp->snd_cwnd;
	tp->prr_delivered = 0;
	tp->prr_out = 0;
	tp->snd_ssthresh = inet_csk(sk)->icsk_ca_ops->ssthresh(sk);
	tcp_ecn_queue_cwr(tp);
}

static void tcp_cwnd_reduction(struct sock *sk, const int prior_unsacked,
			       int fast_rexmit)
{
	struct tcp_sock *tp = tcp_sk(sk);
	int sndcnt = 0;
	int delta = tp->snd_ssthresh - tcp_packets_in_flight(tp);
	int newly_acked_sacked = prior_unsacked -
				 (tp->packets_out - tp->sacked_out);

	tp->prr_delivered += newly_acked_sacked;
	if (tcp_packets_in_flight(tp) > tp->snd_ssthresh) {
		u64 dividend = (u64)tp->snd_ssthresh * tp->prr_delivered +
			       tp->prior_cwnd - 1;
		sndcnt = div_u64(dividend, tp->prior_cwnd) - tp->prr_out;
	} else {
		sndcnt = min_t(int, delta,
			       max_t(int, tp->prr_delivered - tp->prr_out,
				     newly_acked_sacked) + 1);
	}

	sndcnt = max(sndcnt, (fast_rexmit ? 1 : 0));
	tp->snd_cwnd = tcp_packets_in_flight(tp) + sndcnt;
}

static inline void tcp_end_cwnd_reduction(struct sock *sk)
{
	struct tcp_sock *tp = tcp_sk(sk);

	/* Reset cwnd to ssthresh in CWR or Recovery (unless it's undone) */
	if (inet_csk(sk)->icsk_ca_state == TCP_CA_CWR ||
	    (tp->undo_marker && tp->snd_ssthresh < TCP_INFINITE_SSTHRESH)) {
		tp->snd_cwnd = tp->snd_ssthresh;
		tp->snd_cwnd_stamp = tcp_time_stamp;
	}
	tcp_ca_event(sk, CA_EVENT_COMPLETE_CWR);
}

/* Enter CWR state. Disable cwnd undo since congestion is proven with ECN */
void tcp_enter_cwr(struct sock *sk)
{
	struct tcp_sock *tp = tcp_sk(sk);

	tp->prior_ssthresh = 0;
	if (inet_csk(sk)->icsk_ca_state < TCP_CA_CWR) {
		tp->undo_marker = 0;
		tcp_init_cwnd_reduction(sk);
		tcp_set_ca_state(sk, TCP_CA_CWR);
	}
}

static void tcp_try_keep_open(struct sock *sk)
{
	struct tcp_sock *tp = tcp_sk(sk);
	int state = TCP_CA_Open;

	if (tcp_left_out(tp) || tcp_any_retrans_done(sk))
		state = TCP_CA_Disorder;

	if (inet_csk(sk)->icsk_ca_state != state) {
		tcp_set_ca_state(sk, state);
		tp->high_seq = tp->snd_nxt;
	}
}

static void tcp_try_to_open(struct sock *sk, int flag, const int prior_unsacked)
{
	struct tcp_sock *tp = tcp_sk(sk);

	tcp_verify_left_out(tp);

	if (!tcp_any_retrans_done(sk))
		tp->retrans_stamp = 0;

	if (flag & FLAG_ECE)
		tcp_enter_cwr(sk);

	if (inet_csk(sk)->icsk_ca_state != TCP_CA_CWR) {
		tcp_try_keep_open(sk);
	} else {
		tcp_cwnd_reduction(sk, prior_unsacked, 0);
	}
}

static void tcp_mtup_probe_failed(struct sock *sk)
{
	struct inet_connection_sock *icsk = inet_csk(sk);

	icsk->icsk_mtup.search_high = icsk->icsk_mtup.probe_size - 1;
	icsk->icsk_mtup.probe_size = 0;
}

static void tcp_mtup_probe_success(struct sock *sk)
{
	struct tcp_sock *tp = tcp_sk(sk);
	struct inet_connection_sock *icsk = inet_csk(sk);

	/* FIXME: breaks with very large cwnd */
	tp->prior_ssthresh = tcp_current_ssthresh(sk);
	tp->snd_cwnd = tp->snd_cwnd *
		       tcp_mss_to_mtu(sk, tp->mss_cache) /
		       icsk->icsk_mtup.probe_size;
	tp->snd_cwnd_cnt = 0;
	tp->snd_cwnd_stamp = tcp_time_stamp;
	tp->snd_ssthresh = tcp_current_ssthresh(sk);

	icsk->icsk_mtup.search_low = icsk->icsk_mtup.probe_size;
	icsk->icsk_mtup.probe_size = 0;
	tcp_sync_mss(sk, icsk->icsk_pmtu_cookie);
}

/* Do a simple retransmit without using the backoff mechanisms in
 * tcp_timer. This is used for path mtu discovery.
 * The socket is already locked here.
 */
void tcp_simple_retransmit(struct sock *sk)
{
	const struct inet_connection_sock *icsk = inet_csk(sk);
	struct tcp_sock *tp = tcp_sk(sk);
	struct sk_buff *skb;
	unsigned int mss = tcp_current_mss(sk);
	u32 prior_lost = tp->lost_out;

	tcp_for_write_queue(skb, sk) {
		if (skb == tcp_send_head(sk))
			break;
		if (tcp_skb_seglen(skb) > mss &&
		    !(TCP_SKB_CB(skb)->sacked & TCPCB_SACKED_ACKED)) {
			if (TCP_SKB_CB(skb)->sacked & TCPCB_SACKED_RETRANS) {
				TCP_SKB_CB(skb)->sacked &= ~TCPCB_SACKED_RETRANS;
				tp->retrans_out -= tcp_skb_pcount(skb);
			}
			tcp_skb_mark_lost_uncond_verify(tp, skb);
		}
	}

	tcp_clear_retrans_hints_partial(tp);

	if (prior_lost == tp->lost_out)
		return;

	if (tcp_is_reno(tp))
		tcp_limit_reno_sacked(tp);

	tcp_verify_left_out(tp);

	/* Don't muck with the congestion window here.
	 * Reason is that we do not increase amount of _data_
	 * in network, but units changed and effective
	 * cwnd/ssthresh really reduced now.
	 */
	if (icsk->icsk_ca_state != TCP_CA_Loss) {
		tp->high_seq = tp->snd_nxt;
		tp->snd_ssthresh = tcp_current_ssthresh(sk);
		tp->prior_ssthresh = 0;
		tp->undo_marker = 0;
		tcp_set_ca_state(sk, TCP_CA_Loss);
	}
	tcp_xmit_retransmit_queue(sk);
}
EXPORT_SYMBOL(tcp_simple_retransmit);

static void tcp_enter_recovery(struct sock *sk, bool ece_ack)
{
	struct tcp_sock *tp = tcp_sk(sk);
	int mib_idx;

	if (tcp_is_reno(tp))
		mib_idx = LINUX_MIB_TCPRENORECOVERY;
	else
		mib_idx = LINUX_MIB_TCPSACKRECOVERY;

	NET_INC_STATS_BH(sock_net(sk), mib_idx);

	tp->prior_ssthresh = 0;
	tcp_init_undo(tp);

	if (inet_csk(sk)->icsk_ca_state < TCP_CA_CWR) {
		if (!ece_ack)
			tp->prior_ssthresh = tcp_current_ssthresh(sk);
		tcp_init_cwnd_reduction(sk);
	}
	tcp_set_ca_state(sk, TCP_CA_Recovery);
}

/* Process an ACK in CA_Loss state. Move to CA_Open if lost data are
 * recovered or spurious. Otherwise retransmits more on partial ACKs.
 */
static void tcp_process_loss(struct sock *sk, int flag, bool is_dupack)
{
	struct tcp_sock *tp = tcp_sk(sk);
	bool recovered = !before(tp->snd_una, tp->high_seq);

	if (tp->frto) { /* F-RTO RFC5682 sec 3.1 (sack enhanced version). */
		/* Step 3.b. A timeout is spurious if not all data are
		 * lost, i.e., never-retransmitted data are (s)acked.
		 */
		if (tcp_try_undo_loss(sk, flag & FLAG_ORIG_SACK_ACKED))
			return;

		if (after(tp->snd_nxt, tp->high_seq) &&
		    (flag & FLAG_DATA_SACKED || is_dupack)) {
			tp->frto = 0; /* Loss was real: 2nd part of step 3.a */
		} else if (flag & FLAG_SND_UNA_ADVANCED && !recovered) {
			tp->high_seq = tp->snd_nxt;
			__tcp_push_pending_frames(sk, tcp_current_mss(sk),
						  TCP_NAGLE_OFF);
			if (after(tp->snd_nxt, tp->high_seq))
				return; /* Step 2.b */
			tp->frto = 0;
		}
	}

	if (recovered) {
		/* F-RTO RFC5682 sec 3.1 step 2.a and 1st part of step 3.a */
		tcp_try_undo_recovery(sk);
		return;
	}
	if (tcp_is_reno(tp)) {
		/* A Reno DUPACK means new data in F-RTO step 2.b above are
		 * delivered. Lower inflight to clock out (re)tranmissions.
		 */
		if (after(tp->snd_nxt, tp->high_seq) && is_dupack)
			tcp_add_reno_sack(sk);
		else if (flag & FLAG_SND_UNA_ADVANCED)
			tcp_reset_reno_sack(tp);
	}
	if (tcp_try_undo_loss(sk, false))
		return;
	tcp_xmit_retransmit_queue(sk);
}

/* Undo during fast recovery after partial ACK. */
static bool tcp_try_undo_partial(struct sock *sk, const int acked,
				 const int prior_unsacked)
{
	struct tcp_sock *tp = tcp_sk(sk);

	if (tp->undo_marker && tcp_packet_delayed(tp)) {
		/* Plain luck! Hole if filled with delayed
		 * packet, rather than with a retransmit.
		 */
		tcp_update_reordering(sk, tcp_fackets_out(tp) + acked, 1);

		/* We are getting evidence that the reordering degree is higher
		 * than we realized. If there are no retransmits out then we
		 * can undo. Otherwise we clock out new packets but do not
		 * mark more packets lost or retransmit more.
		 */
		if (tp->retrans_out) {
			tcp_cwnd_reduction(sk, prior_unsacked, 0);
			return true;
		}

		if (!tcp_any_retrans_done(sk))
			tp->retrans_stamp = 0;

		DBGUNDO(sk, "partial recovery");
		tcp_undo_cwnd_reduction(sk, true);
		NET_INC_STATS_BH(sock_net(sk), LINUX_MIB_TCPPARTIALUNDO);
		tcp_try_keep_open(sk);
		return true;
	}
	return false;
}

/* Process an event, which can update packets-in-flight not trivially.
 * Main goal of this function is to calculate new estimate for left_out,
 * taking into account both packets sitting in receiver's buffer and
 * packets lost by network.
 *
 * Besides that it does CWND reduction, when packet loss is detected
 * and changes state of machine.
 *
 * It does _not_ decide what to send, it is made in function
 * tcp_xmit_retransmit_queue().
 */
static void tcp_fastretrans_alert(struct sock *sk, const int acked,
				  const int prior_unsacked,
				  bool is_dupack, int flag)
{
	struct inet_connection_sock *icsk = inet_csk(sk);
	struct tcp_sock *tp = tcp_sk(sk);
	bool do_lost = is_dupack || ((flag & FLAG_DATA_SACKED) &&
				    (tcp_fackets_out(tp) > tp->reordering));
	int fast_rexmit = 0;

	if (WARN_ON(!tp->packets_out && tp->sacked_out))
		tp->sacked_out = 0;
	if (WARN_ON(!tp->sacked_out && tp->fackets_out))
		tp->fackets_out = 0;

	/* Now state machine starts.
	 * A. ECE, hence prohibit cwnd undoing, the reduction is required. */
	if (flag & FLAG_ECE)
		tp->prior_ssthresh = 0;

	/* B. In all the states check for reneging SACKs. */
	if (tcp_check_sack_reneging(sk, flag))
		return;

	/* C. Check consistency of the current state. */
	tcp_verify_left_out(tp);

	/* D. Check state exit conditions. State can be terminated
	 *    when high_seq is ACKed. */
	if (icsk->icsk_ca_state == TCP_CA_Open) {
		WARN_ON(tp->retrans_out != 0);
		tp->retrans_stamp = 0;
	} else if (!before(tp->snd_una, tp->high_seq)) {
		switch (icsk->icsk_ca_state) {
		case TCP_CA_CWR:
			/* CWR is to be held something *above* high_seq
			 * is ACKed for CWR bit to reach receiver. */
			if (tp->snd_una != tp->high_seq) {
				tcp_end_cwnd_reduction(sk);
				tcp_set_ca_state(sk, TCP_CA_Open);
			}
			break;

		case TCP_CA_Recovery:
			if (tcp_is_reno(tp))
				tcp_reset_reno_sack(tp);
			if (tcp_try_undo_recovery(sk))
				return;
			tcp_end_cwnd_reduction(sk);
			break;
		}
	}

	/* E. Process state. */
	switch (icsk->icsk_ca_state) {
	case TCP_CA_Recovery:
		if (!(flag & FLAG_SND_UNA_ADVANCED)) {
			if (tcp_is_reno(tp) && is_dupack)
				tcp_add_reno_sack(sk);
		} else {
			if (tcp_try_undo_partial(sk, acked, prior_unsacked))
				return;
			/* Partial ACK arrived. Force fast retransmit. */
			do_lost = tcp_is_reno(tp) ||
				  tcp_fackets_out(tp) > tp->reordering;
		}
		if (tcp_try_undo_dsack(sk)) {
			tcp_try_keep_open(sk);
			return;
		}
		break;
	case TCP_CA_Loss:
		tcp_process_loss(sk, flag, is_dupack);
		if (icsk->icsk_ca_state != TCP_CA_Open)
			return;
		/* Fall through to processing in Open state. */
	default:
		if (tcp_is_reno(tp)) {
			if (flag & FLAG_SND_UNA_ADVANCED)
				tcp_reset_reno_sack(tp);
			if (is_dupack)
				tcp_add_reno_sack(sk);
		}

		if (icsk->icsk_ca_state <= TCP_CA_Disorder)
			tcp_try_undo_dsack(sk);

		if (!tcp_time_to_recover(sk, flag)) {
			tcp_try_to_open(sk, flag, prior_unsacked);
			return;
		}

		/* MTU probe failure: don't reduce cwnd */
		if (icsk->icsk_ca_state < TCP_CA_CWR &&
		    icsk->icsk_mtup.probe_size &&
		    tp->snd_una == tp->mtu_probe.probe_seq_start) {
			tcp_mtup_probe_failed(sk);
			/* Restores the reduction we did in tcp_mtup_probe() */
			tp->snd_cwnd++;
			tcp_simple_retransmit(sk);
			return;
		}

		/* Otherwise enter Recovery state */
		tcp_enter_recovery(sk, (flag & FLAG_ECE));
		fast_rexmit = 1;
	}

	if (do_lost)
		tcp_update_scoreboard(sk, fast_rexmit);
	tcp_cwnd_reduction(sk, prior_unsacked, fast_rexmit);
	tcp_xmit_retransmit_queue(sk);
}

static inline bool tcp_ack_update_rtt(struct sock *sk, const int flag,
				      long seq_rtt_us, long sack_rtt_us)
{
	const struct tcp_sock *tp = tcp_sk(sk);

	/* Prefer RTT measured from ACK's timing to TS-ECR. This is because
	 * broken middle-boxes or peers may corrupt TS-ECR fields. But
	 * Karn's algorithm forbids taking RTT if some retransmitted data
	 * is acked (RFC6298).
	 */
	if (flag & FLAG_RETRANS_DATA_ACKED)
		seq_rtt_us = -1L;

	if (seq_rtt_us < 0)
		seq_rtt_us = sack_rtt_us;

	/* RTTM Rule: A TSecr value received in a segment is used to
	 * update the averaged RTT measurement only if the segment
	 * acknowledges some new data, i.e., only if it advances the
	 * left edge of the send window.
	 * See draft-ietf-tcplw-high-performance-00, section 3.3.
	 */
	if (seq_rtt_us < 0 && tp->rx_opt.saw_tstamp && tp->rx_opt.rcv_tsecr &&
	    flag & FLAG_ACKED)
		seq_rtt_us = jiffies_to_usecs(tcp_time_stamp - tp->rx_opt.rcv_tsecr);

	if (seq_rtt_us < 0)
		return false;

	tcp_rtt_estimator(sk, seq_rtt_us);
	tcp_set_rto(sk);

	/* RFC6298: only reset backoff on valid RTT measurement. */
	inet_csk(sk)->icsk_backoff = 0;
	return true;
}

/* Compute time elapsed between (last) SYNACK and the ACK completing 3WHS. */
static void tcp_synack_rtt_meas(struct sock *sk, const u32 synack_stamp)
{
	struct tcp_sock *tp = tcp_sk(sk);
	long seq_rtt_us = -1L;

	if (synack_stamp && !tp->total_retrans)
		seq_rtt_us = jiffies_to_usecs(tcp_time_stamp - synack_stamp);

	/* If the ACK acks both the SYNACK and the (Fast Open'd) data packets
	 * sent in SYN_RECV, SYNACK RTT is the smooth RTT computed in tcp_ack()
	 */
	if (!tp->srtt_us)
		tcp_ack_update_rtt(sk, FLAG_SYN_ACKED, seq_rtt_us, -1L);
}

static void tcp_cong_avoid(struct sock *sk, u32 ack, u32 acked)
{
	const struct inet_connection_sock *icsk = inet_csk(sk);

	icsk->icsk_ca_ops->cong_avoid(sk, ack, acked);
	tcp_sk(sk)->snd_cwnd_stamp = tcp_time_stamp;
}

/* Restart timer after forward progress on connection.
 * RFC2988 recommends to restart timer to now+rto.
 */
void tcp_rearm_rto(struct sock *sk)
{
	const struct inet_connection_sock *icsk = inet_csk(sk);
	struct tcp_sock *tp = tcp_sk(sk);

	/* If the retrans timer is currently being used by Fast Open
	 * for SYN-ACK retrans purpose, stay put.
	 */
	if (tp->fastopen_rsk)
		return;

	if (!tp->packets_out) {
		inet_csk_clear_xmit_timer(sk, ICSK_TIME_RETRANS);
	} else {
		u32 rto = inet_csk(sk)->icsk_rto;
		/* Offset the time elapsed after installing regular RTO */
		if (icsk->icsk_pending == ICSK_TIME_EARLY_RETRANS ||
		    icsk->icsk_pending == ICSK_TIME_LOSS_PROBE) {
			struct sk_buff *skb = tcp_write_queue_head(sk);
			const u32 rto_time_stamp =
				tcp_skb_timestamp(skb) + rto;
			s32 delta = (s32)(rto_time_stamp - tcp_time_stamp);
			/* delta may not be positive if the socket is locked
			 * when the retrans timer fires and is rescheduled.
			 */
			if (delta > 0)
				rto = delta;
		}
		inet_csk_reset_xmit_timer(sk, ICSK_TIME_RETRANS, rto,
					  TCP_RTO_MAX);
	}
}

/* This function is called when the delayed ER timer fires. TCP enters
 * fast recovery and performs fast-retransmit.
 */
void tcp_resume_early_retransmit(struct sock *sk)
{
	struct tcp_sock *tp = tcp_sk(sk);

	tcp_rearm_rto(sk);

	/* Stop if ER is disabled after the delayed ER timer is scheduled */
	if (!tp->do_early_retrans)
		return;

	tcp_enter_recovery(sk, false);
	tcp_update_scoreboard(sk, 1);
	tcp_xmit_retransmit_queue(sk);
}

/* If we get here, the whole TSO packet has not been acked. */
static u32 tcp_tso_acked(struct sock *sk, struct sk_buff *skb)
{
	struct tcp_sock *tp = tcp_sk(sk);
	u32 packets_acked;

	BUG_ON(!after(TCP_SKB_CB(skb)->end_seq, tp->snd_una));

	packets_acked = tcp_skb_pcount(skb);
	if (tcp_trim_head(sk, skb, tp->snd_una - TCP_SKB_CB(skb)->seq))
		return 0;
	packets_acked -= tcp_skb_pcount(skb);

	if (packets_acked) {
		BUG_ON(tcp_skb_pcount(skb) == 0);
		BUG_ON(!before(TCP_SKB_CB(skb)->seq, TCP_SKB_CB(skb)->end_seq));
	}

	return packets_acked;
}

static void tcp_ack_tstamp(struct sock *sk, struct sk_buff *skb,
			   u32 prior_snd_una)
{
	const struct skb_shared_info *shinfo;

	/* Avoid cache line misses to get skb_shinfo() and shinfo->tx_flags */
	if (likely(!(sk->sk_tsflags & SOF_TIMESTAMPING_TX_ACK)))
		return;

	shinfo = skb_shinfo(skb);
	if ((shinfo->tx_flags & SKBTX_ACK_TSTAMP) &&
	    between(shinfo->tskey, prior_snd_una, tcp_sk(sk)->snd_una - 1))
		__skb_tstamp_tx(skb, NULL, sk, SCM_TSTAMP_ACK);
}

/* Remove acknowledged frames from the retransmission queue. If our packet
 * is before the ack sequence we can discard it as it's confirmed to have
 * arrived at the other end.
 */
static int tcp_clean_rtx_queue(struct sock *sk, int prior_fackets,
			       u32 prior_snd_una, long sack_rtt_us)
{
	const struct inet_connection_sock *icsk = inet_csk(sk);
	struct skb_mstamp first_ackt, last_ackt, now;
	struct tcp_sock *tp = tcp_sk(sk);
	u32 prior_sacked = tp->sacked_out;
	u32 reord = tp->packets_out;
	bool fully_acked = true;
	long ca_seq_rtt_us = -1L;
	long seq_rtt_us = -1L;
	struct sk_buff *skb;
	u32 pkts_acked = 0;
	bool rtt_update;
	int flag = 0;

	first_ackt.v64 = 0;

	while ((skb = tcp_write_queue_head(sk)) && skb != tcp_send_head(sk)) {
		struct tcp_skb_cb *scb = TCP_SKB_CB(skb);
		u8 sacked = scb->sacked;
		u32 acked_pcount;

		tcp_ack_tstamp(sk, skb, prior_snd_una);

		/* Determine how many packets and what bytes were acked, tso and else */
		if (after(scb->end_seq, tp->snd_una)) {
			if (tcp_skb_pcount(skb) == 1 ||
			    !after(tp->snd_una, scb->seq))
				break;

			acked_pcount = tcp_tso_acked(sk, skb);
			if (!acked_pcount)
				break;

			fully_acked = false;
		} else {
			/* Speedup tcp_unlink_write_queue() and next loop */
			prefetchw(skb->next);
			acked_pcount = tcp_skb_pcount(skb);
		}

		if (unlikely(sacked & TCPCB_RETRANS)) {
			if (sacked & TCPCB_SACKED_RETRANS)
				tp->retrans_out -= acked_pcount;
			flag |= FLAG_RETRANS_DATA_ACKED;
		} else {
			last_ackt = skb->skb_mstamp;
			WARN_ON_ONCE(last_ackt.v64 == 0);
			if (!first_ackt.v64)
				first_ackt = last_ackt;

			if (!(sacked & TCPCB_SACKED_ACKED)) {
				reord = min(pkts_acked, reord);
				if (!after(scb->end_seq, tp->high_seq))
					flag |= FLAG_ORIG_SACK_ACKED;
			}
		}

		if (sacked & TCPCB_SACKED_ACKED)
			tp->sacked_out -= acked_pcount;
		if (sacked & TCPCB_LOST)
			tp->lost_out -= acked_pcount;

		tp->packets_out -= acked_pcount;
		pkts_acked += acked_pcount;

		/* Initial outgoing SYN's get put onto the write_queue
		 * just like anything else we transmit.  It is not
		 * true data, and if we misinform our callers that
		 * this ACK acks real data, we will erroneously exit
		 * connection startup slow start one packet too
		 * quickly.  This is severely frowned upon behavior.
		 */
		if (likely(!(scb->tcp_flags & TCPHDR_SYN))) {
			flag |= FLAG_DATA_ACKED;
		} else {
			flag |= FLAG_SYN_ACKED;
			tp->retrans_stamp = 0;
		}

		if (!fully_acked)
			break;

		tcp_unlink_write_queue(skb, sk);
		sk_wmem_free_skb(sk, skb);
		if (unlikely(skb == tp->retransmit_skb_hint))
			tp->retransmit_skb_hint = NULL;
		if (unlikely(skb == tp->lost_skb_hint))
			tp->lost_skb_hint = NULL;
	}

	if (likely(between(tp->snd_up, prior_snd_una, tp->snd_una)))
		tp->snd_up = tp->snd_una;

	if (skb && (TCP_SKB_CB(skb)->sacked & TCPCB_SACKED_ACKED))
		flag |= FLAG_SACK_RENEGING;

	skb_mstamp_get(&now);
	if (likely(first_ackt.v64)) {
		seq_rtt_us = skb_mstamp_us_delta(&now, &first_ackt);
		ca_seq_rtt_us = skb_mstamp_us_delta(&now, &last_ackt);
	}

	rtt_update = tcp_ack_update_rtt(sk, flag, seq_rtt_us, sack_rtt_us);

	if (flag & FLAG_ACKED) {
		const struct tcp_congestion_ops *ca_ops
			= inet_csk(sk)->icsk_ca_ops;

		tcp_rearm_rto(sk);
		if (unlikely(icsk->icsk_mtup.probe_size &&
			     !after(tp->mtu_probe.probe_seq_end, tp->snd_una))) {
			tcp_mtup_probe_success(sk);
		}

		if (tcp_is_reno(tp)) {
			tcp_remove_reno_sacks(sk, pkts_acked);
		} else {
			int delta;

			/* Non-retransmitted hole got filled? That's reordering */
			if (reord < prior_fackets)
				tcp_update_reordering(sk, tp->fackets_out - reord, 0);

			delta = tcp_is_fack(tp) ? pkts_acked :
						  prior_sacked - tp->sacked_out;
			tp->lost_cnt_hint -= min(tp->lost_cnt_hint, delta);
		}

		tp->fackets_out -= min(pkts_acked, tp->fackets_out);

		if (ca_ops->pkts_acked)
			ca_ops->pkts_acked(sk, pkts_acked, ca_seq_rtt_us);

	} else if (skb && rtt_update && sack_rtt_us >= 0 &&
		   sack_rtt_us > skb_mstamp_us_delta(&now, &skb->skb_mstamp)) {
		/* Do not re-arm RTO if the sack RTT is measured from data sent
		 * after when the head was last (re)transmitted. Otherwise the
		 * timeout may continue to extend in loss recovery.
		 */
		tcp_rearm_rto(sk);
	}

#if FASTRETRANS_DEBUG > 0
	WARN_ON((int)tp->sacked_out < 0);
	WARN_ON((int)tp->lost_out < 0);
	WARN_ON((int)tp->retrans_out < 0);
	if (!tp->packets_out && tcp_is_sack(tp)) {
		icsk = inet_csk(sk);
		if (tp->lost_out) {
			pr_debug("Leak l=%u %d\n",
				 tp->lost_out, icsk->icsk_ca_state);
			tp->lost_out = 0;
		}
		if (tp->sacked_out) {
			pr_debug("Leak s=%u %d\n",
				 tp->sacked_out, icsk->icsk_ca_state);
			tp->sacked_out = 0;
		}
		if (tp->retrans_out) {
			pr_debug("Leak r=%u %d\n",
				 tp->retrans_out, icsk->icsk_ca_state);
			tp->retrans_out = 0;
		}
	}
#endif
	return flag;
}

static void tcp_ack_probe(struct sock *sk)
{
	const struct tcp_sock *tp = tcp_sk(sk);
	struct inet_connection_sock *icsk = inet_csk(sk);

	/* Was it a usable window open? */

	if (!after(TCP_SKB_CB(tcp_send_head(sk))->end_seq, tcp_wnd_end(tp))) {
		icsk->icsk_backoff = 0;
		inet_csk_clear_xmit_timer(sk, ICSK_TIME_PROBE0);
		/* Socket must be waked up by subsequent tcp_data_snd_check().
		 * This function is not for random using!
		 */
	} else {
		unsigned long when = inet_csk_rto_backoff(icsk, TCP_RTO_MAX);

		inet_csk_reset_xmit_timer(sk, ICSK_TIME_PROBE0,
					  when, TCP_RTO_MAX);
	}
}

static inline bool tcp_ack_is_dubious(const struct sock *sk, const int flag)
{
	return !(flag & FLAG_NOT_DUP) || (flag & FLAG_CA_ALERT) ||
		inet_csk(sk)->icsk_ca_state != TCP_CA_Open;
}

/* Decide wheather to run the increase function of congestion control. */
static inline bool tcp_may_raise_cwnd(const struct sock *sk, const int flag)
{
	if (tcp_in_cwnd_reduction(sk))
		return false;

	/* If reordering is high then always grow cwnd whenever data is
	 * delivered regardless of its ordering. Otherwise stay conservative
	 * and only grow cwnd on in-order delivery (RFC5681). A stretched ACK w/
	 * new SACK or ECE mark may first advance cwnd here and later reduce
	 * cwnd in tcp_fastretrans_alert() based on more states.
	 */
	if (tcp_sk(sk)->reordering > sysctl_tcp_reordering)
		return flag & FLAG_FORWARD_PROGRESS;

	return flag & FLAG_DATA_ACKED;
}

/* Check that window update is acceptable.
 * The function assumes that snd_una<=ack<=snd_next.
 */
static inline bool tcp_may_update_window(const struct tcp_sock *tp,
					const u32 ack, const u32 ack_seq,
					const u32 nwin)
{
	return	after(ack, tp->snd_una) ||
		after(ack_seq, tp->snd_wl1) ||
		(ack_seq == tp->snd_wl1 && nwin > tp->snd_wnd);
}

/* Update our send window.
 *
 * Window update algorithm, described in RFC793/RFC1122 (used in linux-2.2
 * and in FreeBSD. NetBSD's one is even worse.) is wrong.
 */
static int tcp_ack_update_window(struct sock *sk, const struct sk_buff *skb, u32 ack,
				 u32 ack_seq)
{
	struct tcp_sock *tp = tcp_sk(sk);
	int flag = 0;
	u32 nwin = ntohs(tcp_hdr(skb)->window);

	if (likely(!tcp_hdr(skb)->syn))
		nwin <<= tp->rx_opt.snd_wscale;

	if (tcp_may_update_window(tp, ack, ack_seq, nwin)) {
		flag |= FLAG_WIN_UPDATE;
		tcp_update_wl(tp, ack_seq);

		if (tp->snd_wnd != nwin) {
			tp->snd_wnd = nwin;

			/* Note, it is the only place, where
			 * fast path is recovered for sending TCP.
			 */
			tp->pred_flags = 0;
			tcp_fast_path_check(sk);

			if (nwin > tp->max_window) {
				tp->max_window = nwin;
				tcp_sync_mss(sk, inet_csk(sk)->icsk_pmtu_cookie);
			}
		}
	}

	tp->snd_una = ack;

	return flag;
}

/* RFC 5961 7 [ACK Throttling] */
static void tcp_send_challenge_ack(struct sock *sk)
{
	/* unprotected vars, we dont care of overwrites */
	static u32 challenge_timestamp;
	static unsigned int challenge_count;
<<<<<<< HEAD
	u32 count, now;
=======
	u32 count, now = jiffies / HZ;
>>>>>>> 6b65a8f6

	/* Check host-wide RFC 5961 rate limit. */
	now = jiffies / HZ;
	if (now != challenge_timestamp) {
		u32 half = (sysctl_tcp_challenge_ack_limit + 1) >> 1;

		challenge_timestamp = now;
		WRITE_ONCE(challenge_count, half +
			   prandom_u32_max(sysctl_tcp_challenge_ack_limit));
	}
	count = READ_ONCE(challenge_count);
	if (count > 0) {
		WRITE_ONCE(challenge_count, count - 1);
		NET_INC_STATS_BH(sock_net(sk), LINUX_MIB_TCPCHALLENGEACK);
		tcp_send_ack(sk);
	}
}

static void tcp_store_ts_recent(struct tcp_sock *tp)
{
	tp->rx_opt.ts_recent = tp->rx_opt.rcv_tsval;
	tp->rx_opt.ts_recent_stamp = get_seconds();
}

static void tcp_replace_ts_recent(struct tcp_sock *tp, u32 seq)
{
	if (tp->rx_opt.saw_tstamp && !after(seq, tp->rcv_wup)) {
		/* PAWS bug workaround wrt. ACK frames, the PAWS discard
		 * extra check below makes sure this can only happen
		 * for pure ACK frames.  -DaveM
		 *
		 * Not only, also it occurs for expired timestamps.
		 */

		if (tcp_paws_check(&tp->rx_opt, 0))
			tcp_store_ts_recent(tp);
	}
}

/* This routine deals with acks during a TLP episode.
 * Ref: loss detection algorithm in draft-dukkipati-tcpm-tcp-loss-probe.
 */
static void tcp_process_tlp_ack(struct sock *sk, u32 ack, int flag)
{
	struct tcp_sock *tp = tcp_sk(sk);
	bool is_tlp_dupack = (ack == tp->tlp_high_seq) &&
			     !(flag & (FLAG_SND_UNA_ADVANCED |
				       FLAG_NOT_DUP | FLAG_DATA_SACKED));

	/* Mark the end of TLP episode on receiving TLP dupack or when
	 * ack is after tlp_high_seq.
	 */
	if (is_tlp_dupack) {
		tp->tlp_high_seq = 0;
		return;
	}

	if (after(ack, tp->tlp_high_seq)) {
		tp->tlp_high_seq = 0;
		/* Don't reduce cwnd if DSACK arrives for TLP retrans. */
		if (!(flag & FLAG_DSACKING_ACK)) {
			tcp_init_cwnd_reduction(sk);
			tcp_set_ca_state(sk, TCP_CA_CWR);
			tcp_end_cwnd_reduction(sk);
			tcp_try_keep_open(sk);
			NET_INC_STATS_BH(sock_net(sk),
					 LINUX_MIB_TCPLOSSPROBERECOVERY);
		}
	}
}

static inline void tcp_in_ack_event(struct sock *sk, u32 flags)
{
	const struct inet_connection_sock *icsk = inet_csk(sk);

	if (icsk->icsk_ca_ops->in_ack_event)
		icsk->icsk_ca_ops->in_ack_event(sk, flags);
}

/* This routine deals with incoming acks, but not outgoing ones. */
static int tcp_ack(struct sock *sk, const struct sk_buff *skb, int flag)
{
	struct inet_connection_sock *icsk = inet_csk(sk);
	struct tcp_sock *tp = tcp_sk(sk);
	u32 prior_snd_una = tp->snd_una;
	u32 ack_seq = TCP_SKB_CB(skb)->seq;
	u32 ack = TCP_SKB_CB(skb)->ack_seq;
	bool is_dupack = false;
	u32 prior_fackets;
	int prior_packets = tp->packets_out;
	const int prior_unsacked = tp->packets_out - tp->sacked_out;
	int acked = 0; /* Number of packets newly acked */
	long sack_rtt_us = -1L;

	/* We very likely will need to access write queue head. */
	prefetchw(sk->sk_write_queue.next);

	/* If the ack is older than previous acks
	 * then we can probably ignore it.
	 */
	if (before(ack, prior_snd_una)) {
		/* RFC 5961 5.2 [Blind Data Injection Attack].[Mitigation] */
		if (before(ack, prior_snd_una - tp->max_window)) {
			tcp_send_challenge_ack(sk);
			return -1;
		}
		goto old_ack;
	}

	/* If the ack includes data we haven't sent yet, discard
	 * this segment (RFC793 Section 3.9).
	 */
	if (after(ack, tp->snd_nxt))
		goto invalid_ack;

	if (icsk->icsk_pending == ICSK_TIME_EARLY_RETRANS ||
	    icsk->icsk_pending == ICSK_TIME_LOSS_PROBE)
		tcp_rearm_rto(sk);

	if (after(ack, prior_snd_una)) {
		flag |= FLAG_SND_UNA_ADVANCED;
		icsk->icsk_retransmits = 0;
	}

	prior_fackets = tp->fackets_out;

	/* ts_recent update must be made after we are sure that the packet
	 * is in window.
	 */
	if (flag & FLAG_UPDATE_TS_RECENT)
		tcp_replace_ts_recent(tp, TCP_SKB_CB(skb)->seq);

	if (!(flag & FLAG_SLOWPATH) && after(ack, prior_snd_una)) {
		/* Window is constant, pure forward advance.
		 * No more checks are required.
		 * Note, we use the fact that SND.UNA>=SND.WL2.
		 */
		tcp_update_wl(tp, ack_seq);
		tp->snd_una = ack;
		flag |= FLAG_WIN_UPDATE;

		tcp_in_ack_event(sk, CA_ACK_WIN_UPDATE);

		NET_INC_STATS_BH(sock_net(sk), LINUX_MIB_TCPHPACKS);
	} else {
		u32 ack_ev_flags = CA_ACK_SLOWPATH;

		if (ack_seq != TCP_SKB_CB(skb)->end_seq)
			flag |= FLAG_DATA;
		else
			NET_INC_STATS_BH(sock_net(sk), LINUX_MIB_TCPPUREACKS);

		flag |= tcp_ack_update_window(sk, skb, ack, ack_seq);

		if (TCP_SKB_CB(skb)->sacked)
			flag |= tcp_sacktag_write_queue(sk, skb, prior_snd_una,
							&sack_rtt_us);

		if (tcp_ecn_rcv_ecn_echo(tp, tcp_hdr(skb))) {
			flag |= FLAG_ECE;
			ack_ev_flags |= CA_ACK_ECE;
		}

		if (flag & FLAG_WIN_UPDATE)
			ack_ev_flags |= CA_ACK_WIN_UPDATE;

		tcp_in_ack_event(sk, ack_ev_flags);
	}

	/* We passed data and got it acked, remove any soft error
	 * log. Something worked...
	 */
	sk->sk_err_soft = 0;
	icsk->icsk_probes_out = 0;
	tp->rcv_tstamp = tcp_time_stamp;
	if (!prior_packets)
		goto no_queue;

	/* See if we can take anything off of the retransmit queue. */
	acked = tp->packets_out;
	flag |= tcp_clean_rtx_queue(sk, prior_fackets, prior_snd_una,
				    sack_rtt_us);
	acked -= tp->packets_out;

	/* Advance cwnd if state allows */
	if (tcp_may_raise_cwnd(sk, flag))
		tcp_cong_avoid(sk, ack, acked);

	if (tcp_ack_is_dubious(sk, flag)) {
		is_dupack = !(flag & (FLAG_SND_UNA_ADVANCED | FLAG_NOT_DUP));
		tcp_fastretrans_alert(sk, acked, prior_unsacked,
				      is_dupack, flag);
	}
	if (tp->tlp_high_seq)
		tcp_process_tlp_ack(sk, ack, flag);

	if ((flag & FLAG_FORWARD_PROGRESS) || !(flag & FLAG_NOT_DUP)) {
		struct dst_entry *dst = __sk_dst_get(sk);
		if (dst)
			dst_confirm(dst);
	}

	if (icsk->icsk_pending == ICSK_TIME_RETRANS)
		tcp_schedule_loss_probe(sk);
	tcp_update_pacing_rate(sk);
	return 1;

no_queue:
	/* If data was DSACKed, see if we can undo a cwnd reduction. */
	if (flag & FLAG_DSACKING_ACK)
		tcp_fastretrans_alert(sk, acked, prior_unsacked,
				      is_dupack, flag);
	/* If this ack opens up a zero window, clear backoff.  It was
	 * being used to time the probes, and is probably far higher than
	 * it needs to be for normal retransmission.
	 */
	if (tcp_send_head(sk))
		tcp_ack_probe(sk);

	if (tp->tlp_high_seq)
		tcp_process_tlp_ack(sk, ack, flag);
	return 1;

invalid_ack:
	SOCK_DEBUG(sk, "Ack %u after %u:%u\n", ack, tp->snd_una, tp->snd_nxt);
	return -1;

old_ack:
	/* If data was SACKed, tag it and see if we should send more data.
	 * If data was DSACKed, see if we can undo a cwnd reduction.
	 */
	if (TCP_SKB_CB(skb)->sacked) {
		flag |= tcp_sacktag_write_queue(sk, skb, prior_snd_una,
						&sack_rtt_us);
		tcp_fastretrans_alert(sk, acked, prior_unsacked,
				      is_dupack, flag);
	}

	SOCK_DEBUG(sk, "Ack %u before %u:%u\n", ack, tp->snd_una, tp->snd_nxt);
	return 0;
}

/* Look for tcp options. Normally only called on SYN and SYNACK packets.
 * But, this can also be called on packets in the established flow when
 * the fast version below fails.
 */
void tcp_parse_options(const struct sk_buff *skb,
		       struct tcp_options_received *opt_rx, int estab,
		       struct tcp_fastopen_cookie *foc)
{
	const unsigned char *ptr;
	const struct tcphdr *th = tcp_hdr(skb);
	int length = (th->doff * 4) - sizeof(struct tcphdr);

	ptr = (const unsigned char *)(th + 1);
	opt_rx->saw_tstamp = 0;

	while (length > 0) {
		int opcode = *ptr++;
		int opsize;

		switch (opcode) {
		case TCPOPT_EOL:
			return;
		case TCPOPT_NOP:	/* Ref: RFC 793 section 3.1 */
			length--;
			continue;
		default:
			opsize = *ptr++;
			if (opsize < 2) /* "silly options" */
				return;
			if (opsize > length)
				return;	/* don't parse partial options */
			switch (opcode) {
			case TCPOPT_MSS:
				if (opsize == TCPOLEN_MSS && th->syn && !estab) {
					u16 in_mss = get_unaligned_be16(ptr);
					if (in_mss) {
						if (opt_rx->user_mss &&
						    opt_rx->user_mss < in_mss)
							in_mss = opt_rx->user_mss;
						opt_rx->mss_clamp = in_mss;
					}
				}
				break;
			case TCPOPT_WINDOW:
				if (opsize == TCPOLEN_WINDOW && th->syn &&
				    !estab && sysctl_tcp_window_scaling) {
					__u8 snd_wscale = *(__u8 *)ptr;
					opt_rx->wscale_ok = 1;
					if (snd_wscale > 14) {
						net_info_ratelimited("%s: Illegal window scaling value %d >14 received\n",
								     __func__,
								     snd_wscale);
						snd_wscale = 14;
					}
					opt_rx->snd_wscale = snd_wscale;
				}
				break;
			case TCPOPT_TIMESTAMP:
				if ((opsize == TCPOLEN_TIMESTAMP) &&
				    ((estab && opt_rx->tstamp_ok) ||
				     (!estab && sysctl_tcp_timestamps))) {
					opt_rx->saw_tstamp = 1;
					opt_rx->rcv_tsval = get_unaligned_be32(ptr);
					opt_rx->rcv_tsecr = get_unaligned_be32(ptr + 4);
				}
				break;
			case TCPOPT_SACK_PERM:
				if (opsize == TCPOLEN_SACK_PERM && th->syn &&
				    !estab && sysctl_tcp_sack) {
					opt_rx->sack_ok = TCP_SACK_SEEN;
					tcp_sack_reset(opt_rx);
				}
				break;

			case TCPOPT_SACK:
				if ((opsize >= (TCPOLEN_SACK_BASE + TCPOLEN_SACK_PERBLOCK)) &&
				   !((opsize - TCPOLEN_SACK_BASE) % TCPOLEN_SACK_PERBLOCK) &&
				   opt_rx->sack_ok) {
					TCP_SKB_CB(skb)->sacked = (ptr - 2) - (unsigned char *)th;
				}
				break;
#ifdef CONFIG_TCP_MD5SIG
			case TCPOPT_MD5SIG:
				/*
				 * The MD5 Hash has already been
				 * checked (see tcp_v{4,6}_do_rcv()).
				 */
				break;
#endif
			case TCPOPT_EXP:
				/* Fast Open option shares code 254 using a
				 * 16 bits magic number. It's valid only in
				 * SYN or SYN-ACK with an even size.
				 */
				if (opsize < TCPOLEN_EXP_FASTOPEN_BASE ||
				    get_unaligned_be16(ptr) != TCPOPT_FASTOPEN_MAGIC ||
				    foc == NULL || !th->syn || (opsize & 1))
					break;
				foc->len = opsize - TCPOLEN_EXP_FASTOPEN_BASE;
				if (foc->len >= TCP_FASTOPEN_COOKIE_MIN &&
				    foc->len <= TCP_FASTOPEN_COOKIE_MAX)
					memcpy(foc->val, ptr + 2, foc->len);
				else if (foc->len != 0)
					foc->len = -1;
				break;

			}
			ptr += opsize-2;
			length -= opsize;
		}
	}
}
EXPORT_SYMBOL(tcp_parse_options);

static bool tcp_parse_aligned_timestamp(struct tcp_sock *tp, const struct tcphdr *th)
{
	const __be32 *ptr = (const __be32 *)(th + 1);

	if (*ptr == htonl((TCPOPT_NOP << 24) | (TCPOPT_NOP << 16)
			  | (TCPOPT_TIMESTAMP << 8) | TCPOLEN_TIMESTAMP)) {
		tp->rx_opt.saw_tstamp = 1;
		++ptr;
		tp->rx_opt.rcv_tsval = ntohl(*ptr);
		++ptr;
		if (*ptr)
			tp->rx_opt.rcv_tsecr = ntohl(*ptr) - tp->tsoffset;
		else
			tp->rx_opt.rcv_tsecr = 0;
		return true;
	}
	return false;
}

/* Fast parse options. This hopes to only see timestamps.
 * If it is wrong it falls back on tcp_parse_options().
 */
static bool tcp_fast_parse_options(const struct sk_buff *skb,
				   const struct tcphdr *th, struct tcp_sock *tp)
{
	/* In the spirit of fast parsing, compare doff directly to constant
	 * values.  Because equality is used, short doff can be ignored here.
	 */
	if (th->doff == (sizeof(*th) / 4)) {
		tp->rx_opt.saw_tstamp = 0;
		return false;
	} else if (tp->rx_opt.tstamp_ok &&
		   th->doff == ((sizeof(*th) + TCPOLEN_TSTAMP_ALIGNED) / 4)) {
		if (tcp_parse_aligned_timestamp(tp, th))
			return true;
	}

	tcp_parse_options(skb, &tp->rx_opt, 1, NULL);
	if (tp->rx_opt.saw_tstamp && tp->rx_opt.rcv_tsecr)
		tp->rx_opt.rcv_tsecr -= tp->tsoffset;

	return true;
}

#ifdef CONFIG_TCP_MD5SIG
/*
 * Parse MD5 Signature option
 */
const u8 *tcp_parse_md5sig_option(const struct tcphdr *th)
{
	int length = (th->doff << 2) - sizeof(*th);
	const u8 *ptr = (const u8 *)(th + 1);

	/* If the TCP option is too short, we can short cut */
	if (length < TCPOLEN_MD5SIG)
		return NULL;

	while (length > 0) {
		int opcode = *ptr++;
		int opsize;

		switch (opcode) {
		case TCPOPT_EOL:
			return NULL;
		case TCPOPT_NOP:
			length--;
			continue;
		default:
			opsize = *ptr++;
			if (opsize < 2 || opsize > length)
				return NULL;
			if (opcode == TCPOPT_MD5SIG)
				return opsize == TCPOLEN_MD5SIG ? ptr : NULL;
		}
		ptr += opsize - 2;
		length -= opsize;
	}
	return NULL;
}
EXPORT_SYMBOL(tcp_parse_md5sig_option);
#endif

/* Sorry, PAWS as specified is broken wrt. pure-ACKs -DaveM
 *
 * It is not fatal. If this ACK does _not_ change critical state (seqs, window)
 * it can pass through stack. So, the following predicate verifies that
 * this segment is not used for anything but congestion avoidance or
 * fast retransmit. Moreover, we even are able to eliminate most of such
 * second order effects, if we apply some small "replay" window (~RTO)
 * to timestamp space.
 *
 * All these measures still do not guarantee that we reject wrapped ACKs
 * on networks with high bandwidth, when sequence space is recycled fastly,
 * but it guarantees that such events will be very rare and do not affect
 * connection seriously. This doesn't look nice, but alas, PAWS is really
 * buggy extension.
 *
 * [ Later note. Even worse! It is buggy for segments _with_ data. RFC
 * states that events when retransmit arrives after original data are rare.
 * It is a blatant lie. VJ forgot about fast retransmit! 8)8) It is
 * the biggest problem on large power networks even with minor reordering.
 * OK, let's give it small replay window. If peer clock is even 1hz, it is safe
 * up to bandwidth of 18Gigabit/sec. 8) ]
 */

static int tcp_disordered_ack(const struct sock *sk, const struct sk_buff *skb)
{
	const struct tcp_sock *tp = tcp_sk(sk);
	const struct tcphdr *th = tcp_hdr(skb);
	u32 seq = TCP_SKB_CB(skb)->seq;
	u32 ack = TCP_SKB_CB(skb)->ack_seq;

	return (/* 1. Pure ACK with correct sequence number. */
		(th->ack && seq == TCP_SKB_CB(skb)->end_seq && seq == tp->rcv_nxt) &&

		/* 2. ... and duplicate ACK. */
		ack == tp->snd_una &&

		/* 3. ... and does not update window. */
		!tcp_may_update_window(tp, ack, seq, ntohs(th->window) << tp->rx_opt.snd_wscale) &&

		/* 4. ... and sits in replay window. */
		(s32)(tp->rx_opt.ts_recent - tp->rx_opt.rcv_tsval) <= (inet_csk(sk)->icsk_rto * 1024) / HZ);
}

static inline bool tcp_paws_discard(const struct sock *sk,
				   const struct sk_buff *skb)
{
	const struct tcp_sock *tp = tcp_sk(sk);

	return !tcp_paws_check(&tp->rx_opt, TCP_PAWS_WINDOW) &&
	       !tcp_disordered_ack(sk, skb);
}

/* Check segment sequence number for validity.
 *
 * Segment controls are considered valid, if the segment
 * fits to the window after truncation to the window. Acceptability
 * of data (and SYN, FIN, of course) is checked separately.
 * See tcp_data_queue(), for example.
 *
 * Also, controls (RST is main one) are accepted using RCV.WUP instead
 * of RCV.NXT. Peer still did not advance his SND.UNA when we
 * delayed ACK, so that hisSND.UNA<=ourRCV.WUP.
 * (borrowed from freebsd)
 */

static inline bool tcp_sequence(const struct tcp_sock *tp, u32 seq, u32 end_seq)
{
	return	!before(end_seq, tp->rcv_wup) &&
		!after(seq, tp->rcv_nxt + tcp_receive_window(tp));
}

/* When we get a reset we do this. */
void tcp_reset(struct sock *sk)
{
	/* We want the right error as BSD sees it (and indeed as we do). */
	switch (sk->sk_state) {
	case TCP_SYN_SENT:
		sk->sk_err = ECONNREFUSED;
		break;
	case TCP_CLOSE_WAIT:
		sk->sk_err = EPIPE;
		break;
	case TCP_CLOSE:
		return;
	default:
		sk->sk_err = ECONNRESET;
	}
	/* This barrier is coupled with smp_rmb() in tcp_poll() */
	smp_wmb();

	if (!sock_flag(sk, SOCK_DEAD))
		sk->sk_error_report(sk);

	tcp_done(sk);
}

/*
 * 	Process the FIN bit. This now behaves as it is supposed to work
 *	and the FIN takes effect when it is validly part of sequence
 *	space. Not before when we get holes.
 *
 *	If we are ESTABLISHED, a received fin moves us to CLOSE-WAIT
 *	(and thence onto LAST-ACK and finally, CLOSE, we never enter
 *	TIME-WAIT)
 *
 *	If we are in FINWAIT-1, a received FIN indicates simultaneous
 *	close and we go into CLOSING (and later onto TIME-WAIT)
 *
 *	If we are in FINWAIT-2, a received FIN moves us to TIME-WAIT.
 */
static void tcp_fin(struct sock *sk)
{
	struct tcp_sock *tp = tcp_sk(sk);
	const struct dst_entry *dst;

	inet_csk_schedule_ack(sk);

	sk->sk_shutdown |= RCV_SHUTDOWN;
	sock_set_flag(sk, SOCK_DONE);

	switch (sk->sk_state) {
	case TCP_SYN_RECV:
	case TCP_ESTABLISHED:
		/* Move to CLOSE_WAIT */
		tcp_set_state(sk, TCP_CLOSE_WAIT);
		dst = __sk_dst_get(sk);
		if (!dst || !dst_metric(dst, RTAX_QUICKACK))
			inet_csk(sk)->icsk_ack.pingpong = 1;
		break;

	case TCP_CLOSE_WAIT:
	case TCP_CLOSING:
		/* Received a retransmission of the FIN, do
		 * nothing.
		 */
		break;
	case TCP_LAST_ACK:
		/* RFC793: Remain in the LAST-ACK state. */
		break;

	case TCP_FIN_WAIT1:
		/* This case occurs when a simultaneous close
		 * happens, we must ack the received FIN and
		 * enter the CLOSING state.
		 */
		tcp_send_ack(sk);
		tcp_set_state(sk, TCP_CLOSING);
		break;
	case TCP_FIN_WAIT2:
		/* Received a FIN -- send ACK and enter TIME_WAIT. */
		tcp_send_ack(sk);
		tcp_time_wait(sk, TCP_TIME_WAIT, 0);
		break;
	default:
		/* Only TCP_LISTEN and TCP_CLOSE are left, in these
		 * cases we should never reach this piece of code.
		 */
		pr_err("%s: Impossible, sk->sk_state=%d\n",
		       __func__, sk->sk_state);
		break;
	}

	/* It _is_ possible, that we have something out-of-order _after_ FIN.
	 * Probably, we should reset in this case. For now drop them.
	 */
	__skb_queue_purge(&tp->out_of_order_queue);
	if (tcp_is_sack(tp))
		tcp_sack_reset(&tp->rx_opt);
	sk_mem_reclaim(sk);

	if (!sock_flag(sk, SOCK_DEAD)) {
		sk->sk_state_change(sk);

		/* Do not send POLL_HUP for half duplex close. */
		if (sk->sk_shutdown == SHUTDOWN_MASK ||
		    sk->sk_state == TCP_CLOSE)
			sk_wake_async(sk, SOCK_WAKE_WAITD, POLL_HUP);
		else
			sk_wake_async(sk, SOCK_WAKE_WAITD, POLL_IN);
	}
}

static inline bool tcp_sack_extend(struct tcp_sack_block *sp, u32 seq,
				  u32 end_seq)
{
	if (!after(seq, sp->end_seq) && !after(sp->start_seq, end_seq)) {
		if (before(seq, sp->start_seq))
			sp->start_seq = seq;
		if (after(end_seq, sp->end_seq))
			sp->end_seq = end_seq;
		return true;
	}
	return false;
}

static void tcp_dsack_set(struct sock *sk, u32 seq, u32 end_seq)
{
	struct tcp_sock *tp = tcp_sk(sk);

	if (tcp_is_sack(tp) && sysctl_tcp_dsack) {
		int mib_idx;

		if (before(seq, tp->rcv_nxt))
			mib_idx = LINUX_MIB_TCPDSACKOLDSENT;
		else
			mib_idx = LINUX_MIB_TCPDSACKOFOSENT;

		NET_INC_STATS_BH(sock_net(sk), mib_idx);

		tp->rx_opt.dsack = 1;
		tp->duplicate_sack[0].start_seq = seq;
		tp->duplicate_sack[0].end_seq = end_seq;
	}
}

static void tcp_dsack_extend(struct sock *sk, u32 seq, u32 end_seq)
{
	struct tcp_sock *tp = tcp_sk(sk);

	if (!tp->rx_opt.dsack)
		tcp_dsack_set(sk, seq, end_seq);
	else
		tcp_sack_extend(tp->duplicate_sack, seq, end_seq);
}

static void tcp_send_dupack(struct sock *sk, const struct sk_buff *skb)
{
	struct tcp_sock *tp = tcp_sk(sk);

	if (TCP_SKB_CB(skb)->end_seq != TCP_SKB_CB(skb)->seq &&
	    before(TCP_SKB_CB(skb)->seq, tp->rcv_nxt)) {
		NET_INC_STATS_BH(sock_net(sk), LINUX_MIB_DELAYEDACKLOST);
		tcp_enter_quickack_mode(sk);

		if (tcp_is_sack(tp) && sysctl_tcp_dsack) {
			u32 end_seq = TCP_SKB_CB(skb)->end_seq;

			if (after(TCP_SKB_CB(skb)->end_seq, tp->rcv_nxt))
				end_seq = tp->rcv_nxt;
			tcp_dsack_set(sk, TCP_SKB_CB(skb)->seq, end_seq);
		}
	}

	tcp_send_ack(sk);
}

/* These routines update the SACK block as out-of-order packets arrive or
 * in-order packets close up the sequence space.
 */
static void tcp_sack_maybe_coalesce(struct tcp_sock *tp)
{
	int this_sack;
	struct tcp_sack_block *sp = &tp->selective_acks[0];
	struct tcp_sack_block *swalk = sp + 1;

	/* See if the recent change to the first SACK eats into
	 * or hits the sequence space of other SACK blocks, if so coalesce.
	 */
	for (this_sack = 1; this_sack < tp->rx_opt.num_sacks;) {
		if (tcp_sack_extend(sp, swalk->start_seq, swalk->end_seq)) {
			int i;

			/* Zap SWALK, by moving every further SACK up by one slot.
			 * Decrease num_sacks.
			 */
			tp->rx_opt.num_sacks--;
			for (i = this_sack; i < tp->rx_opt.num_sacks; i++)
				sp[i] = sp[i + 1];
			continue;
		}
		this_sack++, swalk++;
	}
}

static void tcp_sack_new_ofo_skb(struct sock *sk, u32 seq, u32 end_seq)
{
	struct tcp_sock *tp = tcp_sk(sk);
	struct tcp_sack_block *sp = &tp->selective_acks[0];
	int cur_sacks = tp->rx_opt.num_sacks;
	int this_sack;

	if (!cur_sacks)
		goto new_sack;

	for (this_sack = 0; this_sack < cur_sacks; this_sack++, sp++) {
		if (tcp_sack_extend(sp, seq, end_seq)) {
			/* Rotate this_sack to the first one. */
			for (; this_sack > 0; this_sack--, sp--)
				swap(*sp, *(sp - 1));
			if (cur_sacks > 1)
				tcp_sack_maybe_coalesce(tp);
			return;
		}
	}

	/* Could not find an adjacent existing SACK, build a new one,
	 * put it at the front, and shift everyone else down.  We
	 * always know there is at least one SACK present already here.
	 *
	 * If the sack array is full, forget about the last one.
	 */
	if (this_sack >= TCP_NUM_SACKS) {
		this_sack--;
		tp->rx_opt.num_sacks--;
		sp--;
	}
	for (; this_sack > 0; this_sack--, sp--)
		*sp = *(sp - 1);

new_sack:
	/* Build the new head SACK, and we're done. */
	sp->start_seq = seq;
	sp->end_seq = end_seq;
	tp->rx_opt.num_sacks++;
}

/* RCV.NXT advances, some SACKs should be eaten. */

static void tcp_sack_remove(struct tcp_sock *tp)
{
	struct tcp_sack_block *sp = &tp->selective_acks[0];
	int num_sacks = tp->rx_opt.num_sacks;
	int this_sack;

	/* Empty ofo queue, hence, all the SACKs are eaten. Clear. */
	if (skb_queue_empty(&tp->out_of_order_queue)) {
		tp->rx_opt.num_sacks = 0;
		return;
	}

	for (this_sack = 0; this_sack < num_sacks;) {
		/* Check if the start of the sack is covered by RCV.NXT. */
		if (!before(tp->rcv_nxt, sp->start_seq)) {
			int i;

			/* RCV.NXT must cover all the block! */
			WARN_ON(before(tp->rcv_nxt, sp->end_seq));

			/* Zap this SACK, by moving forward any other SACKS. */
			for (i = this_sack+1; i < num_sacks; i++)
				tp->selective_acks[i-1] = tp->selective_acks[i];
			num_sacks--;
			continue;
		}
		this_sack++;
		sp++;
	}
	tp->rx_opt.num_sacks = num_sacks;
}

/**
 * tcp_try_coalesce - try to merge skb to prior one
 * @sk: socket
 * @to: prior buffer
 * @from: buffer to add in queue
 * @fragstolen: pointer to boolean
 *
 * Before queueing skb @from after @to, try to merge them
 * to reduce overall memory use and queue lengths, if cost is small.
 * Packets in ofo or receive queues can stay a long time.
 * Better try to coalesce them right now to avoid future collapses.
 * Returns true if caller should free @from instead of queueing it
 */
static bool tcp_try_coalesce(struct sock *sk,
			     struct sk_buff *to,
			     struct sk_buff *from,
			     bool *fragstolen)
{
	int delta;

	*fragstolen = false;

	/* Its possible this segment overlaps with prior segment in queue */
	if (TCP_SKB_CB(from)->seq != TCP_SKB_CB(to)->end_seq)
		return false;

	if (!skb_try_coalesce(to, from, fragstolen, &delta))
		return false;

	atomic_add(delta, &sk->sk_rmem_alloc);
	sk_mem_charge(sk, delta);
	NET_INC_STATS_BH(sock_net(sk), LINUX_MIB_TCPRCVCOALESCE);
	TCP_SKB_CB(to)->end_seq = TCP_SKB_CB(from)->end_seq;
	TCP_SKB_CB(to)->ack_seq = TCP_SKB_CB(from)->ack_seq;
	TCP_SKB_CB(to)->tcp_flags |= TCP_SKB_CB(from)->tcp_flags;
	return true;
}

/* This one checks to see if we can put data from the
 * out_of_order queue into the receive_queue.
 */
static void tcp_ofo_queue(struct sock *sk)
{
	struct tcp_sock *tp = tcp_sk(sk);
	__u32 dsack_high = tp->rcv_nxt;
	struct sk_buff *skb, *tail;
	bool fragstolen, eaten;

	while ((skb = skb_peek(&tp->out_of_order_queue)) != NULL) {
		if (after(TCP_SKB_CB(skb)->seq, tp->rcv_nxt))
			break;

		if (before(TCP_SKB_CB(skb)->seq, dsack_high)) {
			__u32 dsack = dsack_high;
			if (before(TCP_SKB_CB(skb)->end_seq, dsack_high))
				dsack_high = TCP_SKB_CB(skb)->end_seq;
			tcp_dsack_extend(sk, TCP_SKB_CB(skb)->seq, dsack);
		}

		__skb_unlink(skb, &tp->out_of_order_queue);
		if (!after(TCP_SKB_CB(skb)->end_seq, tp->rcv_nxt)) {
			SOCK_DEBUG(sk, "ofo packet was already received\n");
			__kfree_skb(skb);
			continue;
		}
		SOCK_DEBUG(sk, "ofo requeuing : rcv_next %X seq %X - %X\n",
			   tp->rcv_nxt, TCP_SKB_CB(skb)->seq,
			   TCP_SKB_CB(skb)->end_seq);

		tail = skb_peek_tail(&sk->sk_receive_queue);
		eaten = tail && tcp_try_coalesce(sk, tail, skb, &fragstolen);
		tp->rcv_nxt = TCP_SKB_CB(skb)->end_seq;
		if (!eaten)
			__skb_queue_tail(&sk->sk_receive_queue, skb);
		if (TCP_SKB_CB(skb)->tcp_flags & TCPHDR_FIN)
			tcp_fin(sk);
		if (eaten)
			kfree_skb_partial(skb, fragstolen);
	}
}

static bool tcp_prune_ofo_queue(struct sock *sk);
static int tcp_prune_queue(struct sock *sk);

static int tcp_try_rmem_schedule(struct sock *sk, struct sk_buff *skb,
				 unsigned int size)
{
	if (atomic_read(&sk->sk_rmem_alloc) > sk->sk_rcvbuf ||
	    !sk_rmem_schedule(sk, skb, size)) {

		if (tcp_prune_queue(sk) < 0)
			return -1;

		if (!sk_rmem_schedule(sk, skb, size)) {
			if (!tcp_prune_ofo_queue(sk))
				return -1;

			if (!sk_rmem_schedule(sk, skb, size))
				return -1;
		}
	}
	return 0;
}

static void tcp_data_queue_ofo(struct sock *sk, struct sk_buff *skb)
{
	struct tcp_sock *tp = tcp_sk(sk);
	struct sk_buff *skb1;
	u32 seq, end_seq;

	tcp_ecn_check_ce(tp, skb);

	if (unlikely(tcp_try_rmem_schedule(sk, skb, skb->truesize))) {
		NET_INC_STATS_BH(sock_net(sk), LINUX_MIB_TCPOFODROP);
		__kfree_skb(skb);
		return;
	}

	/* Disable header prediction. */
	tp->pred_flags = 0;
	inet_csk_schedule_ack(sk);

	NET_INC_STATS_BH(sock_net(sk), LINUX_MIB_TCPOFOQUEUE);
	SOCK_DEBUG(sk, "out of order segment: rcv_next %X seq %X - %X\n",
		   tp->rcv_nxt, TCP_SKB_CB(skb)->seq, TCP_SKB_CB(skb)->end_seq);

	skb1 = skb_peek_tail(&tp->out_of_order_queue);
	if (!skb1) {
		/* Initial out of order segment, build 1 SACK. */
		if (tcp_is_sack(tp)) {
			tp->rx_opt.num_sacks = 1;
			tp->selective_acks[0].start_seq = TCP_SKB_CB(skb)->seq;
			tp->selective_acks[0].end_seq =
						TCP_SKB_CB(skb)->end_seq;
		}
		__skb_queue_head(&tp->out_of_order_queue, skb);
		goto end;
	}

	seq = TCP_SKB_CB(skb)->seq;
	end_seq = TCP_SKB_CB(skb)->end_seq;

	if (seq == TCP_SKB_CB(skb1)->end_seq) {
		bool fragstolen;

		if (!tcp_try_coalesce(sk, skb1, skb, &fragstolen)) {
			__skb_queue_after(&tp->out_of_order_queue, skb1, skb);
		} else {
			tcp_grow_window(sk, skb);
			kfree_skb_partial(skb, fragstolen);
			skb = NULL;
		}

		if (!tp->rx_opt.num_sacks ||
		    tp->selective_acks[0].end_seq != seq)
			goto add_sack;

		/* Common case: data arrive in order after hole. */
		tp->selective_acks[0].end_seq = end_seq;
		goto end;
	}

	/* Find place to insert this segment. */
	while (1) {
		if (!after(TCP_SKB_CB(skb1)->seq, seq))
			break;
		if (skb_queue_is_first(&tp->out_of_order_queue, skb1)) {
			skb1 = NULL;
			break;
		}
		skb1 = skb_queue_prev(&tp->out_of_order_queue, skb1);
	}

	/* Do skb overlap to previous one? */
	if (skb1 && before(seq, TCP_SKB_CB(skb1)->end_seq)) {
		if (!after(end_seq, TCP_SKB_CB(skb1)->end_seq)) {
			/* All the bits are present. Drop. */
			NET_INC_STATS_BH(sock_net(sk), LINUX_MIB_TCPOFOMERGE);
			__kfree_skb(skb);
			skb = NULL;
			tcp_dsack_set(sk, seq, end_seq);
			goto add_sack;
		}
		if (after(seq, TCP_SKB_CB(skb1)->seq)) {
			/* Partial overlap. */
			tcp_dsack_set(sk, seq,
				      TCP_SKB_CB(skb1)->end_seq);
		} else {
			if (skb_queue_is_first(&tp->out_of_order_queue,
					       skb1))
				skb1 = NULL;
			else
				skb1 = skb_queue_prev(
					&tp->out_of_order_queue,
					skb1);
		}
	}
	if (!skb1)
		__skb_queue_head(&tp->out_of_order_queue, skb);
	else
		__skb_queue_after(&tp->out_of_order_queue, skb1, skb);

	/* And clean segments covered by new one as whole. */
	while (!skb_queue_is_last(&tp->out_of_order_queue, skb)) {
		skb1 = skb_queue_next(&tp->out_of_order_queue, skb);

		if (!after(end_seq, TCP_SKB_CB(skb1)->seq))
			break;
		if (before(end_seq, TCP_SKB_CB(skb1)->end_seq)) {
			tcp_dsack_extend(sk, TCP_SKB_CB(skb1)->seq,
					 end_seq);
			break;
		}
		__skb_unlink(skb1, &tp->out_of_order_queue);
		tcp_dsack_extend(sk, TCP_SKB_CB(skb1)->seq,
				 TCP_SKB_CB(skb1)->end_seq);
		NET_INC_STATS_BH(sock_net(sk), LINUX_MIB_TCPOFOMERGE);
		__kfree_skb(skb1);
	}

add_sack:
	if (tcp_is_sack(tp))
		tcp_sack_new_ofo_skb(sk, seq, end_seq);
end:
	if (skb) {
		tcp_grow_window(sk, skb);
		skb_set_owner_r(skb, sk);
	}
}

static int __must_check tcp_queue_rcv(struct sock *sk, struct sk_buff *skb, int hdrlen,
		  bool *fragstolen)
{
	int eaten;
	struct sk_buff *tail = skb_peek_tail(&sk->sk_receive_queue);

	__skb_pull(skb, hdrlen);
	eaten = (tail &&
		 tcp_try_coalesce(sk, tail, skb, fragstolen)) ? 1 : 0;
	tcp_sk(sk)->rcv_nxt = TCP_SKB_CB(skb)->end_seq;
	if (!eaten) {
		__skb_queue_tail(&sk->sk_receive_queue, skb);
		skb_set_owner_r(skb, sk);
	}
	return eaten;
}

int tcp_send_rcvq(struct sock *sk, struct msghdr *msg, size_t size)
{
	struct sk_buff *skb;
	int err = -ENOMEM;
	int data_len = 0;
	bool fragstolen;

	if (size == 0)
		return 0;

	if (size > PAGE_SIZE) {
		int npages = min_t(size_t, size >> PAGE_SHIFT, MAX_SKB_FRAGS);

		data_len = npages << PAGE_SHIFT;
		size = data_len + (size & ~PAGE_MASK);
	}
	skb = alloc_skb_with_frags(size - data_len, data_len,
				   PAGE_ALLOC_COSTLY_ORDER,
				   &err, sk->sk_allocation);
	if (!skb)
		goto err;

	skb_put(skb, size - data_len);
	skb->data_len = data_len;
	skb->len = size;

	if (tcp_try_rmem_schedule(sk, skb, skb->truesize))
		goto err_free;

	err = skb_copy_datagram_iovec(skb, 0, msg->msg_iov, size);
	if (err)
		goto err_free;

	TCP_SKB_CB(skb)->seq = tcp_sk(sk)->rcv_nxt;
	TCP_SKB_CB(skb)->end_seq = TCP_SKB_CB(skb)->seq + size;
	TCP_SKB_CB(skb)->ack_seq = tcp_sk(sk)->snd_una - 1;

	if (tcp_queue_rcv(sk, skb, 0, &fragstolen)) {
		WARN_ON_ONCE(fragstolen); /* should not happen */
		__kfree_skb(skb);
	}
	return size;

err_free:
	kfree_skb(skb);
err:
	return err;

}

static void tcp_data_queue(struct sock *sk, struct sk_buff *skb)
{
	struct tcp_sock *tp = tcp_sk(sk);
	int eaten = -1;
	bool fragstolen = false;

	if (TCP_SKB_CB(skb)->seq == TCP_SKB_CB(skb)->end_seq)
		goto drop;

	skb_dst_drop(skb);
	__skb_pull(skb, tcp_hdr(skb)->doff * 4);

	tcp_ecn_accept_cwr(tp, skb);

	tp->rx_opt.dsack = 0;

	/*  Queue data for delivery to the user.
	 *  Packets in sequence go to the receive queue.
	 *  Out of sequence packets to the out_of_order_queue.
	 */
	if (TCP_SKB_CB(skb)->seq == tp->rcv_nxt) {
		if (tcp_receive_window(tp) == 0)
			goto out_of_window;

		/* Ok. In sequence. In window. */
		if (tp->ucopy.task == current &&
		    tp->copied_seq == tp->rcv_nxt && tp->ucopy.len &&
		    sock_owned_by_user(sk) && !tp->urg_data) {
			int chunk = min_t(unsigned int, skb->len,
					  tp->ucopy.len);

			__set_current_state(TASK_RUNNING);

			local_bh_enable();
			if (!skb_copy_datagram_iovec(skb, 0, tp->ucopy.iov, chunk)) {
				tp->ucopy.len -= chunk;
				tp->copied_seq += chunk;
				eaten = (chunk == skb->len);
				tcp_rcv_space_adjust(sk);
			}
			local_bh_disable();
		}

		if (eaten <= 0) {
queue_and_out:
			if (eaten < 0 &&
			    tcp_try_rmem_schedule(sk, skb, skb->truesize))
				goto drop;

			eaten = tcp_queue_rcv(sk, skb, 0, &fragstolen);
		}
		tp->rcv_nxt = TCP_SKB_CB(skb)->end_seq;
		if (skb->len)
			tcp_event_data_recv(sk, skb);
		if (TCP_SKB_CB(skb)->tcp_flags & TCPHDR_FIN)
			tcp_fin(sk);

		if (!skb_queue_empty(&tp->out_of_order_queue)) {
			tcp_ofo_queue(sk);

			/* RFC2581. 4.2. SHOULD send immediate ACK, when
			 * gap in queue is filled.
			 */
			if (skb_queue_empty(&tp->out_of_order_queue))
				inet_csk(sk)->icsk_ack.pingpong = 0;
		}

		if (tp->rx_opt.num_sacks)
			tcp_sack_remove(tp);

		tcp_fast_path_check(sk);

		if (eaten > 0)
			kfree_skb_partial(skb, fragstolen);
		if (!sock_flag(sk, SOCK_DEAD))
			sk->sk_data_ready(sk);
		return;
	}

	if (!after(TCP_SKB_CB(skb)->end_seq, tp->rcv_nxt)) {
		/* A retransmit, 2nd most common case.  Force an immediate ack. */
		NET_INC_STATS_BH(sock_net(sk), LINUX_MIB_DELAYEDACKLOST);
		tcp_dsack_set(sk, TCP_SKB_CB(skb)->seq, TCP_SKB_CB(skb)->end_seq);

out_of_window:
		tcp_enter_quickack_mode(sk);
		inet_csk_schedule_ack(sk);
drop:
		__kfree_skb(skb);
		return;
	}

	/* Out of window. F.e. zero window probe. */
	if (!before(TCP_SKB_CB(skb)->seq, tp->rcv_nxt + tcp_receive_window(tp)))
		goto out_of_window;

	tcp_enter_quickack_mode(sk);

	if (before(TCP_SKB_CB(skb)->seq, tp->rcv_nxt)) {
		/* Partial packet, seq < rcv_next < end_seq */
		SOCK_DEBUG(sk, "partial packet: rcv_next %X seq %X - %X\n",
			   tp->rcv_nxt, TCP_SKB_CB(skb)->seq,
			   TCP_SKB_CB(skb)->end_seq);

		tcp_dsack_set(sk, TCP_SKB_CB(skb)->seq, tp->rcv_nxt);

		/* If window is closed, drop tail of packet. But after
		 * remembering D-SACK for its head made in previous line.
		 */
		if (!tcp_receive_window(tp))
			goto out_of_window;
		goto queue_and_out;
	}

	tcp_data_queue_ofo(sk, skb);
}

static struct sk_buff *tcp_collapse_one(struct sock *sk, struct sk_buff *skb,
					struct sk_buff_head *list)
{
	struct sk_buff *next = NULL;

	if (!skb_queue_is_last(list, skb))
		next = skb_queue_next(list, skb);

	__skb_unlink(skb, list);
	__kfree_skb(skb);
	NET_INC_STATS_BH(sock_net(sk), LINUX_MIB_TCPRCVCOLLAPSED);

	return next;
}

/* Collapse contiguous sequence of skbs head..tail with
 * sequence numbers start..end.
 *
 * If tail is NULL, this means until the end of the list.
 *
 * Segments with FIN/SYN are not collapsed (only because this
 * simplifies code)
 */
static void
tcp_collapse(struct sock *sk, struct sk_buff_head *list,
	     struct sk_buff *head, struct sk_buff *tail,
	     u32 start, u32 end)
{
	struct sk_buff *skb, *n;
	bool end_of_skbs;

	/* First, check that queue is collapsible and find
	 * the point where collapsing can be useful. */
	skb = head;
restart:
	end_of_skbs = true;
	skb_queue_walk_from_safe(list, skb, n) {
		if (skb == tail)
			break;
		/* No new bits? It is possible on ofo queue. */
		if (!before(start, TCP_SKB_CB(skb)->end_seq)) {
			skb = tcp_collapse_one(sk, skb, list);
			if (!skb)
				break;
			goto restart;
		}

		/* The first skb to collapse is:
		 * - not SYN/FIN and
		 * - bloated or contains data before "start" or
		 *   overlaps to the next one.
		 */
		if (!(TCP_SKB_CB(skb)->tcp_flags & (TCPHDR_SYN | TCPHDR_FIN)) &&
		    (tcp_win_from_space(skb->truesize) > skb->len ||
		     before(TCP_SKB_CB(skb)->seq, start))) {
			end_of_skbs = false;
			break;
		}

		if (!skb_queue_is_last(list, skb)) {
			struct sk_buff *next = skb_queue_next(list, skb);
			if (next != tail &&
			    TCP_SKB_CB(skb)->end_seq != TCP_SKB_CB(next)->seq) {
				end_of_skbs = false;
				break;
			}
		}

		/* Decided to skip this, advance start seq. */
		start = TCP_SKB_CB(skb)->end_seq;
	}
	if (end_of_skbs ||
	    (TCP_SKB_CB(skb)->tcp_flags & (TCPHDR_SYN | TCPHDR_FIN)))
		return;

	while (before(start, end)) {
		int copy = min_t(int, SKB_MAX_ORDER(0, 0), end - start);
		struct sk_buff *nskb;

		nskb = alloc_skb(copy, GFP_ATOMIC);
		if (!nskb)
			return;

		memcpy(nskb->cb, skb->cb, sizeof(skb->cb));
		TCP_SKB_CB(nskb)->seq = TCP_SKB_CB(nskb)->end_seq = start;
		__skb_queue_before(list, skb, nskb);
		skb_set_owner_r(nskb, sk);

		/* Copy data, releasing collapsed skbs. */
		while (copy > 0) {
			int offset = start - TCP_SKB_CB(skb)->seq;
			int size = TCP_SKB_CB(skb)->end_seq - start;

			BUG_ON(offset < 0);
			if (size > 0) {
				size = min(copy, size);
				if (skb_copy_bits(skb, offset, skb_put(nskb, size), size))
					BUG();
				TCP_SKB_CB(nskb)->end_seq += size;
				copy -= size;
				start += size;
			}
			if (!before(start, TCP_SKB_CB(skb)->end_seq)) {
				skb = tcp_collapse_one(sk, skb, list);
				if (!skb ||
				    skb == tail ||
				    (TCP_SKB_CB(skb)->tcp_flags & (TCPHDR_SYN | TCPHDR_FIN)))
					return;
			}
		}
	}
}

/* Collapse ofo queue. Algorithm: select contiguous sequence of skbs
 * and tcp_collapse() them until all the queue is collapsed.
 */
static void tcp_collapse_ofo_queue(struct sock *sk)
{
	struct tcp_sock *tp = tcp_sk(sk);
	struct sk_buff *skb = skb_peek(&tp->out_of_order_queue);
	struct sk_buff *head;
	u32 start, end;

	if (skb == NULL)
		return;

	start = TCP_SKB_CB(skb)->seq;
	end = TCP_SKB_CB(skb)->end_seq;
	head = skb;

	for (;;) {
		struct sk_buff *next = NULL;

		if (!skb_queue_is_last(&tp->out_of_order_queue, skb))
			next = skb_queue_next(&tp->out_of_order_queue, skb);
		skb = next;

		/* Segment is terminated when we see gap or when
		 * we are at the end of all the queue. */
		if (!skb ||
		    after(TCP_SKB_CB(skb)->seq, end) ||
		    before(TCP_SKB_CB(skb)->end_seq, start)) {
			tcp_collapse(sk, &tp->out_of_order_queue,
				     head, skb, start, end);
			head = skb;
			if (!skb)
				break;
			/* Start new segment */
			start = TCP_SKB_CB(skb)->seq;
			end = TCP_SKB_CB(skb)->end_seq;
		} else {
			if (before(TCP_SKB_CB(skb)->seq, start))
				start = TCP_SKB_CB(skb)->seq;
			if (after(TCP_SKB_CB(skb)->end_seq, end))
				end = TCP_SKB_CB(skb)->end_seq;
		}
	}
}

/*
 * Purge the out-of-order queue.
 * Return true if queue was pruned.
 */
static bool tcp_prune_ofo_queue(struct sock *sk)
{
	struct tcp_sock *tp = tcp_sk(sk);
	bool res = false;

	if (!skb_queue_empty(&tp->out_of_order_queue)) {
		NET_INC_STATS_BH(sock_net(sk), LINUX_MIB_OFOPRUNED);
		__skb_queue_purge(&tp->out_of_order_queue);

		/* Reset SACK state.  A conforming SACK implementation will
		 * do the same at a timeout based retransmit.  When a connection
		 * is in a sad state like this, we care only about integrity
		 * of the connection not performance.
		 */
		if (tp->rx_opt.sack_ok)
			tcp_sack_reset(&tp->rx_opt);
		sk_mem_reclaim(sk);
		res = true;
	}
	return res;
}

/* Reduce allocated memory if we can, trying to get
 * the socket within its memory limits again.
 *
 * Return less than zero if we should start dropping frames
 * until the socket owning process reads some of the data
 * to stabilize the situation.
 */
static int tcp_prune_queue(struct sock *sk)
{
	struct tcp_sock *tp = tcp_sk(sk);

	SOCK_DEBUG(sk, "prune_queue: c=%x\n", tp->copied_seq);

	NET_INC_STATS_BH(sock_net(sk), LINUX_MIB_PRUNECALLED);

	if (atomic_read(&sk->sk_rmem_alloc) >= sk->sk_rcvbuf)
		tcp_clamp_window(sk);
	else if (sk_under_memory_pressure(sk))
		tp->rcv_ssthresh = min(tp->rcv_ssthresh, 4U * tp->advmss);

	tcp_collapse_ofo_queue(sk);
	if (!skb_queue_empty(&sk->sk_receive_queue))
		tcp_collapse(sk, &sk->sk_receive_queue,
			     skb_peek(&sk->sk_receive_queue),
			     NULL,
			     tp->copied_seq, tp->rcv_nxt);
	sk_mem_reclaim(sk);

	if (atomic_read(&sk->sk_rmem_alloc) <= sk->sk_rcvbuf)
		return 0;

	/* Collapsing did not help, destructive actions follow.
	 * This must not ever occur. */

	tcp_prune_ofo_queue(sk);

	if (atomic_read(&sk->sk_rmem_alloc) <= sk->sk_rcvbuf)
		return 0;

	/* If we are really being abused, tell the caller to silently
	 * drop receive data on the floor.  It will get retransmitted
	 * and hopefully then we'll have sufficient space.
	 */
	NET_INC_STATS_BH(sock_net(sk), LINUX_MIB_RCVPRUNED);

	/* Massive buffer overcommit. */
	tp->pred_flags = 0;
	return -1;
}

static bool tcp_should_expand_sndbuf(const struct sock *sk)
{
	const struct tcp_sock *tp = tcp_sk(sk);

	/* If the user specified a specific send buffer setting, do
	 * not modify it.
	 */
	if (sk->sk_userlocks & SOCK_SNDBUF_LOCK)
		return false;

	/* If we are under global TCP memory pressure, do not expand.  */
	if (sk_under_memory_pressure(sk))
		return false;

	/* If we are under soft global TCP memory pressure, do not expand.  */
	if (sk_memory_allocated(sk) >= sk_prot_mem_limits(sk, 0))
		return false;

	/* If we filled the congestion window, do not expand.  */
	if (tp->packets_out >= tp->snd_cwnd)
		return false;

	return true;
}

/* When incoming ACK allowed to free some skb from write_queue,
 * we remember this event in flag SOCK_QUEUE_SHRUNK and wake up socket
 * on the exit from tcp input handler.
 *
 * PROBLEM: sndbuf expansion does not work well with largesend.
 */
static void tcp_new_space(struct sock *sk)
{
	struct tcp_sock *tp = tcp_sk(sk);

	if (tcp_should_expand_sndbuf(sk)) {
		tcp_sndbuf_expand(sk);
		tp->snd_cwnd_stamp = tcp_time_stamp;
	}

	sk->sk_write_space(sk);
}

static void tcp_check_space(struct sock *sk)
{
	if (sock_flag(sk, SOCK_QUEUE_SHRUNK)) {
		sock_reset_flag(sk, SOCK_QUEUE_SHRUNK);
		if (sk->sk_socket &&
		    test_bit(SOCK_NOSPACE, &sk->sk_socket->flags))
			tcp_new_space(sk);
	}
}

static inline void tcp_data_snd_check(struct sock *sk)
{
	tcp_push_pending_frames(sk);
	tcp_check_space(sk);
}

/*
 * Check if sending an ack is needed.
 */
static void __tcp_ack_snd_check(struct sock *sk, int ofo_possible)
{
	struct tcp_sock *tp = tcp_sk(sk);

	    /* More than one full frame received... */
	if (((tp->rcv_nxt - tp->rcv_wup) > (inet_csk(sk)->icsk_ack.rcv_mss) *
					sysctl_tcp_delack_seg &&
	     /* ... and right edge of window advances far enough.
	      * (tcp_recvmsg() will send ACK otherwise). Or...
	      */
	     __tcp_select_window(sk) >= tp->rcv_wnd) ||
	    /* We ACK each frame or... */
	    tcp_in_quickack_mode(sk) ||
	    /* We have out of order data. */
	    (ofo_possible && skb_peek(&tp->out_of_order_queue))) {
		/* Then ack it now */
		tcp_send_ack(sk);
	} else {
		/* Else, send delayed ack. */
		tcp_send_delayed_ack(sk);
	}
}

static inline void tcp_ack_snd_check(struct sock *sk)
{
	if (!inet_csk_ack_scheduled(sk)) {
		/* We sent a data segment already. */
		return;
	}
	__tcp_ack_snd_check(sk, 1);
}

/*
 *	This routine is only called when we have urgent data
 *	signaled. Its the 'slow' part of tcp_urg. It could be
 *	moved inline now as tcp_urg is only called from one
 *	place. We handle URGent data wrong. We have to - as
 *	BSD still doesn't use the correction from RFC961.
 *	For 1003.1g we should support a new option TCP_STDURG to permit
 *	either form (or just set the sysctl tcp_stdurg).
 */

static void tcp_check_urg(struct sock *sk, const struct tcphdr *th)
{
	struct tcp_sock *tp = tcp_sk(sk);
	u32 ptr = ntohs(th->urg_ptr);

	if (ptr && !sysctl_tcp_stdurg)
		ptr--;
	ptr += ntohl(th->seq);

	/* Ignore urgent data that we've already seen and read. */
	if (after(tp->copied_seq, ptr))
		return;

	/* Do not replay urg ptr.
	 *
	 * NOTE: interesting situation not covered by specs.
	 * Misbehaving sender may send urg ptr, pointing to segment,
	 * which we already have in ofo queue. We are not able to fetch
	 * such data and will stay in TCP_URG_NOTYET until will be eaten
	 * by recvmsg(). Seems, we are not obliged to handle such wicked
	 * situations. But it is worth to think about possibility of some
	 * DoSes using some hypothetical application level deadlock.
	 */
	if (before(ptr, tp->rcv_nxt))
		return;

	/* Do we already have a newer (or duplicate) urgent pointer? */
	if (tp->urg_data && !after(ptr, tp->urg_seq))
		return;

	/* Tell the world about our new urgent pointer. */
	sk_send_sigurg(sk);

	/* We may be adding urgent data when the last byte read was
	 * urgent. To do this requires some care. We cannot just ignore
	 * tp->copied_seq since we would read the last urgent byte again
	 * as data, nor can we alter copied_seq until this data arrives
	 * or we break the semantics of SIOCATMARK (and thus sockatmark())
	 *
	 * NOTE. Double Dutch. Rendering to plain English: author of comment
	 * above did something sort of 	send("A", MSG_OOB); send("B", MSG_OOB);
	 * and expect that both A and B disappear from stream. This is _wrong_.
	 * Though this happens in BSD with high probability, this is occasional.
	 * Any application relying on this is buggy. Note also, that fix "works"
	 * only in this artificial test. Insert some normal data between A and B and we will
	 * decline of BSD again. Verdict: it is better to remove to trap
	 * buggy users.
	 */
	if (tp->urg_seq == tp->copied_seq && tp->urg_data &&
	    !sock_flag(sk, SOCK_URGINLINE) && tp->copied_seq != tp->rcv_nxt) {
		struct sk_buff *skb = skb_peek(&sk->sk_receive_queue);
		tp->copied_seq++;
		if (skb && !before(tp->copied_seq, TCP_SKB_CB(skb)->end_seq)) {
			__skb_unlink(skb, &sk->sk_receive_queue);
			__kfree_skb(skb);
		}
	}

	tp->urg_data = TCP_URG_NOTYET;
	tp->urg_seq = ptr;

	/* Disable header prediction. */
	tp->pred_flags = 0;
}

/* This is the 'fast' part of urgent handling. */
static void tcp_urg(struct sock *sk, struct sk_buff *skb, const struct tcphdr *th)
{
	struct tcp_sock *tp = tcp_sk(sk);

	/* Check if we get a new urgent pointer - normally not. */
	if (th->urg)
		tcp_check_urg(sk, th);

	/* Do we wait for any urgent data? - normally not... */
	if (tp->urg_data == TCP_URG_NOTYET) {
		u32 ptr = tp->urg_seq - ntohl(th->seq) + (th->doff * 4) -
			  th->syn;

		/* Is the urgent pointer pointing into this packet? */
		if (ptr < skb->len) {
			u8 tmp;
			if (skb_copy_bits(skb, ptr, &tmp, 1))
				BUG();
			tp->urg_data = TCP_URG_VALID | tmp;
			if (!sock_flag(sk, SOCK_DEAD))
				sk->sk_data_ready(sk);
		}
	}
}

static int tcp_copy_to_iovec(struct sock *sk, struct sk_buff *skb, int hlen)
{
	struct tcp_sock *tp = tcp_sk(sk);
	int chunk = skb->len - hlen;
	int err;

	local_bh_enable();
	if (skb_csum_unnecessary(skb))
		err = skb_copy_datagram_iovec(skb, hlen, tp->ucopy.iov, chunk);
	else
		err = skb_copy_and_csum_datagram_iovec(skb, hlen,
						       tp->ucopy.iov);

	if (!err) {
		tp->ucopy.len -= chunk;
		tp->copied_seq += chunk;
		tcp_rcv_space_adjust(sk);
	}

	local_bh_disable();
	return err;
}

static __sum16 __tcp_checksum_complete_user(struct sock *sk,
					    struct sk_buff *skb)
{
	__sum16 result;

	if (sock_owned_by_user(sk)) {
		local_bh_enable();
		result = __tcp_checksum_complete(skb);
		local_bh_disable();
	} else {
		result = __tcp_checksum_complete(skb);
	}
	return result;
}

static inline bool tcp_checksum_complete_user(struct sock *sk,
					     struct sk_buff *skb)
{
	return !skb_csum_unnecessary(skb) &&
	       __tcp_checksum_complete_user(sk, skb);
}

/* Does PAWS and seqno based validation of an incoming segment, flags will
 * play significant role here.
 */
static bool tcp_validate_incoming(struct sock *sk, struct sk_buff *skb,
				  const struct tcphdr *th, int syn_inerr)
{
	struct tcp_sock *tp = tcp_sk(sk);

	/* RFC1323: H1. Apply PAWS check first. */
	if (tcp_fast_parse_options(skb, th, tp) && tp->rx_opt.saw_tstamp &&
	    tcp_paws_discard(sk, skb)) {
		if (!th->rst) {
			NET_INC_STATS_BH(sock_net(sk), LINUX_MIB_PAWSESTABREJECTED);
			tcp_send_dupack(sk, skb);
			goto discard;
		}
		/* Reset is accepted even if it did not pass PAWS. */
	}

	/* Step 1: check sequence number */
	if (!tcp_sequence(tp, TCP_SKB_CB(skb)->seq, TCP_SKB_CB(skb)->end_seq)) {
		/* RFC793, page 37: "In all states except SYN-SENT, all reset
		 * (RST) segments are validated by checking their SEQ-fields."
		 * And page 69: "If an incoming segment is not acceptable,
		 * an acknowledgment should be sent in reply (unless the RST
		 * bit is set, if so drop the segment and return)".
		 */
		if (!th->rst) {
			if (th->syn)
				goto syn_challenge;
			tcp_send_dupack(sk, skb);
		}
		goto discard;
	}

	/* Step 2: check RST bit */
	if (th->rst) {
		/* RFC 5961 3.2 :
		 * If sequence number exactly matches RCV.NXT, then
		 *     RESET the connection
		 * else
		 *     Send a challenge ACK
		 */
		if (TCP_SKB_CB(skb)->seq == tp->rcv_nxt)
			tcp_reset(sk);
		else
			tcp_send_challenge_ack(sk);
		goto discard;
	}

	/* step 3: check security and precedence [ignored] */

	/* step 4: Check for a SYN
	 * RFC 5691 4.2 : Send a challenge ack
	 */
	if (th->syn) {
syn_challenge:
		if (syn_inerr)
			TCP_INC_STATS_BH(sock_net(sk), TCP_MIB_INERRS);
		NET_INC_STATS_BH(sock_net(sk), LINUX_MIB_TCPSYNCHALLENGE);
		tcp_send_challenge_ack(sk);
		goto discard;
	}

	return true;

discard:
	__kfree_skb(skb);
	return false;
}

/*
 *	TCP receive function for the ESTABLISHED state.
 *
 *	It is split into a fast path and a slow path. The fast path is
 * 	disabled when:
 *	- A zero window was announced from us - zero window probing
 *        is only handled properly in the slow path.
 *	- Out of order segments arrived.
 *	- Urgent data is expected.
 *	- There is no buffer space left
 *	- Unexpected TCP flags/window values/header lengths are received
 *	  (detected by checking the TCP header against pred_flags)
 *	- Data is sent in both directions. Fast path only supports pure senders
 *	  or pure receivers (this means either the sequence number or the ack
 *	  value must stay constant)
 *	- Unexpected TCP option.
 *
 *	When these conditions are not satisfied it drops into a standard
 *	receive procedure patterned after RFC793 to handle all cases.
 *	The first three cases are guaranteed by proper pred_flags setting,
 *	the rest is checked inline. Fast processing is turned on in
 *	tcp_data_queue when everything is OK.
 */
void tcp_rcv_established(struct sock *sk, struct sk_buff *skb,
			 const struct tcphdr *th, unsigned int len)
{
	struct tcp_sock *tp = tcp_sk(sk);

	if (unlikely(sk->sk_rx_dst == NULL))
		inet_csk(sk)->icsk_af_ops->sk_rx_dst_set(sk, skb);
	/*
	 *	Header prediction.
	 *	The code loosely follows the one in the famous
	 *	"30 instruction TCP receive" Van Jacobson mail.
	 *
	 *	Van's trick is to deposit buffers into socket queue
	 *	on a device interrupt, to call tcp_recv function
	 *	on the receive process context and checksum and copy
	 *	the buffer to user space. smart...
	 *
	 *	Our current scheme is not silly either but we take the
	 *	extra cost of the net_bh soft interrupt processing...
	 *	We do checksum and copy also but from device to kernel.
	 */

	tp->rx_opt.saw_tstamp = 0;

	/*	pred_flags is 0xS?10 << 16 + snd_wnd
	 *	if header_prediction is to be made
	 *	'S' will always be tp->tcp_header_len >> 2
	 *	'?' will be 0 for the fast path, otherwise pred_flags is 0 to
	 *  turn it off	(when there are holes in the receive
	 *	 space for instance)
	 *	PSH flag is ignored.
	 */

	if ((tcp_flag_word(th) & TCP_HP_BITS) == tp->pred_flags &&
	    TCP_SKB_CB(skb)->seq == tp->rcv_nxt &&
	    !after(TCP_SKB_CB(skb)->ack_seq, tp->snd_nxt)) {
		int tcp_header_len = tp->tcp_header_len;

		/* Timestamp header prediction: tcp_header_len
		 * is automatically equal to th->doff*4 due to pred_flags
		 * match.
		 */

		/* Check timestamp */
		if (tcp_header_len == sizeof(struct tcphdr) + TCPOLEN_TSTAMP_ALIGNED) {
			/* No? Slow path! */
			if (!tcp_parse_aligned_timestamp(tp, th))
				goto slow_path;

			/* If PAWS failed, check it more carefully in slow path */
			if ((s32)(tp->rx_opt.rcv_tsval - tp->rx_opt.ts_recent) < 0)
				goto slow_path;

			/* DO NOT update ts_recent here, if checksum fails
			 * and timestamp was corrupted part, it will result
			 * in a hung connection since we will drop all
			 * future packets due to the PAWS test.
			 */
		}

		if (len <= tcp_header_len) {
			/* Bulk data transfer: sender */
			if (len == tcp_header_len) {
				/* Predicted packet is in window by definition.
				 * seq == rcv_nxt and rcv_wup <= rcv_nxt.
				 * Hence, check seq<=rcv_wup reduces to:
				 */
				if (tcp_header_len ==
				    (sizeof(struct tcphdr) + TCPOLEN_TSTAMP_ALIGNED) &&
				    tp->rcv_nxt == tp->rcv_wup)
					tcp_store_ts_recent(tp);

				/* We know that such packets are checksummed
				 * on entry.
				 */
				tcp_ack(sk, skb, 0);
				__kfree_skb(skb);
				tcp_data_snd_check(sk);
				return;
			} else { /* Header too small */
				TCP_INC_STATS_BH(sock_net(sk), TCP_MIB_INERRS);
				goto discard;
			}
		} else {
			int eaten = 0;
			bool fragstolen = false;

			if (tp->ucopy.task == current &&
			    tp->copied_seq == tp->rcv_nxt &&
			    len - tcp_header_len <= tp->ucopy.len &&
			    sock_owned_by_user(sk)) {
				__set_current_state(TASK_RUNNING);

				if (!tcp_copy_to_iovec(sk, skb, tcp_header_len)) {
					/* Predicted packet is in window by definition.
					 * seq == rcv_nxt and rcv_wup <= rcv_nxt.
					 * Hence, check seq<=rcv_wup reduces to:
					 */
					if (tcp_header_len ==
					    (sizeof(struct tcphdr) +
					     TCPOLEN_TSTAMP_ALIGNED) &&
					    tp->rcv_nxt == tp->rcv_wup)
						tcp_store_ts_recent(tp);

					tcp_rcv_rtt_measure_ts(sk, skb);

					__skb_pull(skb, tcp_header_len);
					tp->rcv_nxt = TCP_SKB_CB(skb)->end_seq;
					NET_INC_STATS_BH(sock_net(sk), LINUX_MIB_TCPHPHITSTOUSER);
					eaten = 1;
				}
			}
			if (!eaten) {
				if (tcp_checksum_complete_user(sk, skb))
					goto csum_error;

				if ((int)skb->truesize > sk->sk_forward_alloc)
					goto step5;

				/* Predicted packet is in window by definition.
				 * seq == rcv_nxt and rcv_wup <= rcv_nxt.
				 * Hence, check seq<=rcv_wup reduces to:
				 */
				if (tcp_header_len ==
				    (sizeof(struct tcphdr) + TCPOLEN_TSTAMP_ALIGNED) &&
				    tp->rcv_nxt == tp->rcv_wup)
					tcp_store_ts_recent(tp);

				tcp_rcv_rtt_measure_ts(sk, skb);

				NET_INC_STATS_BH(sock_net(sk), LINUX_MIB_TCPHPHITS);

				/* Bulk data transfer: receiver */
				eaten = tcp_queue_rcv(sk, skb, tcp_header_len,
						      &fragstolen);
			}

			tcp_event_data_recv(sk, skb);

			if (TCP_SKB_CB(skb)->ack_seq != tp->snd_una) {
				/* Well, only one small jumplet in fast path... */
				tcp_ack(sk, skb, FLAG_DATA);
				tcp_data_snd_check(sk);
				if (!inet_csk_ack_scheduled(sk))
					goto no_ack;
			}

			__tcp_ack_snd_check(sk, 0);
no_ack:
			if (eaten)
				kfree_skb_partial(skb, fragstolen);
			sk->sk_data_ready(sk);
			return;
		}
	}

slow_path:
	if (len < (th->doff << 2) || tcp_checksum_complete_user(sk, skb))
		goto csum_error;

	if (!th->ack && !th->rst && !th->syn)
		goto discard;

	/*
	 *	Standard slow path.
	 */

	if (!tcp_validate_incoming(sk, skb, th, 1))
		return;

step5:
	if (tcp_ack(sk, skb, FLAG_SLOWPATH | FLAG_UPDATE_TS_RECENT) < 0)
		goto discard;

	tcp_rcv_rtt_measure_ts(sk, skb);

	/* Process urgent data. */
	tcp_urg(sk, skb, th);

	/* step 7: process the segment text */
	tcp_data_queue(sk, skb);

	tcp_data_snd_check(sk);
	tcp_ack_snd_check(sk);
	return;

csum_error:
	TCP_INC_STATS_BH(sock_net(sk), TCP_MIB_CSUMERRORS);
	TCP_INC_STATS_BH(sock_net(sk), TCP_MIB_INERRS);

discard:
	__kfree_skb(skb);
}
EXPORT_SYMBOL(tcp_rcv_established);

void tcp_finish_connect(struct sock *sk, struct sk_buff *skb)
{
	struct tcp_sock *tp = tcp_sk(sk);
	struct inet_connection_sock *icsk = inet_csk(sk);

	tcp_set_state(sk, TCP_ESTABLISHED);
	icsk->icsk_ack.lrcvtime = tcp_time_stamp;

	if (skb != NULL) {
		icsk->icsk_af_ops->sk_rx_dst_set(sk, skb);
		security_inet_conn_established(sk, skb);
	}

	/* Make sure socket is routed, for correct metrics.  */
	icsk->icsk_af_ops->rebuild_header(sk);

	tcp_init_metrics(sk);

	tcp_init_congestion_control(sk);

	/* Prevent spurious tcp_cwnd_restart() on first data
	 * packet.
	 */
	tp->lsndtime = tcp_time_stamp;

	tcp_init_buffer_space(sk);

	if (sock_flag(sk, SOCK_KEEPOPEN))
		inet_csk_reset_keepalive_timer(sk, keepalive_time_when(tp));

	if (!tp->rx_opt.snd_wscale)
		__tcp_fast_path_on(tp, tp->snd_wnd);
	else
		tp->pred_flags = 0;

	if (!sock_flag(sk, SOCK_DEAD)) {
		sk->sk_state_change(sk);
		sk_wake_async(sk, SOCK_WAKE_IO, POLL_OUT);
	}
}

static bool tcp_rcv_fastopen_synack(struct sock *sk, struct sk_buff *synack,
				    struct tcp_fastopen_cookie *cookie)
{
	struct tcp_sock *tp = tcp_sk(sk);
	struct sk_buff *data = tp->syn_data ? tcp_write_queue_head(sk) : NULL;
	u16 mss = tp->rx_opt.mss_clamp;
	bool syn_drop;

	if (mss == tp->rx_opt.user_mss) {
		struct tcp_options_received opt;

		/* Get original SYNACK MSS value if user MSS sets mss_clamp */
		tcp_clear_options(&opt);
		opt.user_mss = opt.mss_clamp = 0;
		tcp_parse_options(synack, &opt, 0, NULL);
		mss = opt.mss_clamp;
	}

	if (!tp->syn_fastopen)  /* Ignore an unsolicited cookie */
		cookie->len = -1;

	/* The SYN-ACK neither has cookie nor acknowledges the data. Presumably
	 * the remote receives only the retransmitted (regular) SYNs: either
	 * the original SYN-data or the corresponding SYN-ACK is lost.
	 */
	syn_drop = (cookie->len <= 0 && data && tp->total_retrans);

	tcp_fastopen_cache_set(sk, mss, cookie, syn_drop);

	if (data) { /* Retransmit unacked data in SYN */
		tcp_for_write_queue_from(data, sk) {
			if (data == tcp_send_head(sk) ||
			    __tcp_retransmit_skb(sk, data))
				break;
		}
		tcp_rearm_rto(sk);
		NET_INC_STATS_BH(sock_net(sk), LINUX_MIB_TCPFASTOPENACTIVEFAIL);
		return true;
	}
	tp->syn_data_acked = tp->syn_data;
	if (tp->syn_data_acked)
		NET_INC_STATS_BH(sock_net(sk), LINUX_MIB_TCPFASTOPENACTIVE);
	return false;
}

static int tcp_rcv_synsent_state_process(struct sock *sk, struct sk_buff *skb,
					 const struct tcphdr *th, unsigned int len)
{
	struct inet_connection_sock *icsk = inet_csk(sk);
	struct tcp_sock *tp = tcp_sk(sk);
	struct tcp_fastopen_cookie foc = { .len = -1 };
	int saved_clamp = tp->rx_opt.mss_clamp;

	tcp_parse_options(skb, &tp->rx_opt, 0, &foc);
	if (tp->rx_opt.saw_tstamp && tp->rx_opt.rcv_tsecr)
		tp->rx_opt.rcv_tsecr -= tp->tsoffset;

	if (th->ack) {
		/* rfc793:
		 * "If the state is SYN-SENT then
		 *    first check the ACK bit
		 *      If the ACK bit is set
		 *	  If SEG.ACK =< ISS, or SEG.ACK > SND.NXT, send
		 *        a reset (unless the RST bit is set, if so drop
		 *        the segment and return)"
		 */
		if (!after(TCP_SKB_CB(skb)->ack_seq, tp->snd_una) ||
		    after(TCP_SKB_CB(skb)->ack_seq, tp->snd_nxt))
			goto reset_and_undo;

		if (tp->rx_opt.saw_tstamp && tp->rx_opt.rcv_tsecr &&
		    !between(tp->rx_opt.rcv_tsecr, tp->retrans_stamp,
			     tcp_time_stamp)) {
			NET_INC_STATS_BH(sock_net(sk), LINUX_MIB_PAWSACTIVEREJECTED);
			goto reset_and_undo;
		}

		/* Now ACK is acceptable.
		 *
		 * "If the RST bit is set
		 *    If the ACK was acceptable then signal the user "error:
		 *    connection reset", drop the segment, enter CLOSED state,
		 *    delete TCB, and return."
		 */

		if (th->rst) {
			tcp_reset(sk);
			goto discard;
		}

		/* rfc793:
		 *   "fifth, if neither of the SYN or RST bits is set then
		 *    drop the segment and return."
		 *
		 *    See note below!
		 *                                        --ANK(990513)
		 */
		if (!th->syn)
			goto discard_and_undo;

		/* rfc793:
		 *   "If the SYN bit is on ...
		 *    are acceptable then ...
		 *    (our SYN has been ACKed), change the connection
		 *    state to ESTABLISHED..."
		 */

		tcp_ecn_rcv_synack(tp, th);

		tcp_init_wl(tp, TCP_SKB_CB(skb)->seq);
		tcp_ack(sk, skb, FLAG_SLOWPATH);

		/* Ok.. it's good. Set up sequence numbers and
		 * move to established.
		 */
		tp->rcv_nxt = TCP_SKB_CB(skb)->seq + 1;
		tp->rcv_wup = TCP_SKB_CB(skb)->seq + 1;

		/* RFC1323: The window in SYN & SYN/ACK segments is
		 * never scaled.
		 */
		tp->snd_wnd = ntohs(th->window);

		if (!tp->rx_opt.wscale_ok) {
			tp->rx_opt.snd_wscale = tp->rx_opt.rcv_wscale = 0;
			tp->window_clamp = min(tp->window_clamp, 65535U);
		}

		if (tp->rx_opt.saw_tstamp) {
			tp->rx_opt.tstamp_ok	   = 1;
			tp->tcp_header_len =
				sizeof(struct tcphdr) + TCPOLEN_TSTAMP_ALIGNED;
			tp->advmss	    -= TCPOLEN_TSTAMP_ALIGNED;
			tcp_store_ts_recent(tp);
		} else {
			tp->tcp_header_len = sizeof(struct tcphdr);
		}

		if (tcp_is_sack(tp) && sysctl_tcp_fack)
			tcp_enable_fack(tp);

		tcp_mtup_init(sk);
		tcp_sync_mss(sk, icsk->icsk_pmtu_cookie);
		tcp_initialize_rcv_mss(sk);

		/* Remember, tcp_poll() does not lock socket!
		 * Change state from SYN-SENT only after copied_seq
		 * is initialized. */
		tp->copied_seq = tp->rcv_nxt;

		smp_mb();

		tcp_finish_connect(sk, skb);

		if ((tp->syn_fastopen || tp->syn_data) &&
		    tcp_rcv_fastopen_synack(sk, skb, &foc))
			return -1;

		if (sk->sk_write_pending ||
		    icsk->icsk_accept_queue.rskq_defer_accept ||
		    icsk->icsk_ack.pingpong) {
			/* Save one ACK. Data will be ready after
			 * several ticks, if write_pending is set.
			 *
			 * It may be deleted, but with this feature tcpdumps
			 * look so _wonderfully_ clever, that I was not able
			 * to stand against the temptation 8)     --ANK
			 */
			inet_csk_schedule_ack(sk);
			tcp_enter_quickack_mode(sk);
			inet_csk_reset_xmit_timer(sk, ICSK_TIME_DACK,
						  TCP_DELACK_MAX, TCP_RTO_MAX);

discard:
			__kfree_skb(skb);
			return 0;
		} else {
			tcp_send_ack(sk);
		}
		return -1;
	}

	/* No ACK in the segment */

	if (th->rst) {
		/* rfc793:
		 * "If the RST bit is set
		 *
		 *      Otherwise (no ACK) drop the segment and return."
		 */

		goto discard_and_undo;
	}

	/* PAWS check. */
	if (tp->rx_opt.ts_recent_stamp && tp->rx_opt.saw_tstamp &&
	    tcp_paws_reject(&tp->rx_opt, 0))
		goto discard_and_undo;

	if (th->syn) {
		/* We see SYN without ACK. It is attempt of
		 * simultaneous connect with crossed SYNs.
		 * Particularly, it can be connect to self.
		 */
		tcp_set_state(sk, TCP_SYN_RECV);

		if (tp->rx_opt.saw_tstamp) {
			tp->rx_opt.tstamp_ok = 1;
			tcp_store_ts_recent(tp);
			tp->tcp_header_len =
				sizeof(struct tcphdr) + TCPOLEN_TSTAMP_ALIGNED;
		} else {
			tp->tcp_header_len = sizeof(struct tcphdr);
		}

		tp->rcv_nxt = TCP_SKB_CB(skb)->seq + 1;
		tp->copied_seq = tp->rcv_nxt;
		tp->rcv_wup = TCP_SKB_CB(skb)->seq + 1;

		/* RFC1323: The window in SYN & SYN/ACK segments is
		 * never scaled.
		 */
		tp->snd_wnd    = ntohs(th->window);
		tp->snd_wl1    = TCP_SKB_CB(skb)->seq;
		tp->max_window = tp->snd_wnd;

		tcp_ecn_rcv_syn(tp, th);

		tcp_mtup_init(sk);
		tcp_sync_mss(sk, icsk->icsk_pmtu_cookie);
		tcp_initialize_rcv_mss(sk);

		tcp_send_synack(sk);
#if 0
		/* Note, we could accept data and URG from this segment.
		 * There are no obstacles to make this (except that we must
		 * either change tcp_recvmsg() to prevent it from returning data
		 * before 3WHS completes per RFC793, or employ TCP Fast Open).
		 *
		 * However, if we ignore data in ACKless segments sometimes,
		 * we have no reasons to accept it sometimes.
		 * Also, seems the code doing it in step6 of tcp_rcv_state_process
		 * is not flawless. So, discard packet for sanity.
		 * Uncomment this return to process the data.
		 */
		return -1;
#else
		goto discard;
#endif
	}
	/* "fifth, if neither of the SYN or RST bits is set then
	 * drop the segment and return."
	 */

discard_and_undo:
	tcp_clear_options(&tp->rx_opt);
	tp->rx_opt.mss_clamp = saved_clamp;
	goto discard;

reset_and_undo:
	tcp_clear_options(&tp->rx_opt);
	tp->rx_opt.mss_clamp = saved_clamp;
	return 1;
}

/*
 *	This function implements the receiving procedure of RFC 793 for
 *	all states except ESTABLISHED and TIME_WAIT.
 *	It's called from both tcp_v4_rcv and tcp_v6_rcv and should be
 *	address independent.
 */

int tcp_rcv_state_process(struct sock *sk, struct sk_buff *skb,
			  const struct tcphdr *th, unsigned int len)
{
	struct tcp_sock *tp = tcp_sk(sk);
	struct inet_connection_sock *icsk = inet_csk(sk);
	struct request_sock *req;
	int queued = 0;
	bool acceptable;
	u32 synack_stamp;

	tp->rx_opt.saw_tstamp = 0;

	switch (sk->sk_state) {
	case TCP_CLOSE:
		goto discard;

	case TCP_LISTEN:
		if (th->ack)
			return 1;

		if (th->rst)
			goto discard;

		if (th->syn) {
			if (th->fin)
				goto discard;
			if (icsk->icsk_af_ops->conn_request(sk, skb) < 0)
				return 1;

			/* Now we have several options: In theory there is
			 * nothing else in the frame. KA9Q has an option to
			 * send data with the syn, BSD accepts data with the
			 * syn up to the [to be] advertised window and
			 * Solaris 2.1 gives you a protocol error. For now
			 * we just ignore it, that fits the spec precisely
			 * and avoids incompatibilities. It would be nice in
			 * future to drop through and process the data.
			 *
			 * Now that TTCP is starting to be used we ought to
			 * queue this data.
			 * But, this leaves one open to an easy denial of
			 * service attack, and SYN cookies can't defend
			 * against this problem. So, we drop the data
			 * in the interest of security over speed unless
			 * it's still in use.
			 */
			kfree_skb(skb);
			return 0;
		}
		goto discard;

	case TCP_SYN_SENT:
		queued = tcp_rcv_synsent_state_process(sk, skb, th, len);
		if (queued >= 0)
			return queued;

		/* Do step6 onward by hand. */
		tcp_urg(sk, skb, th);
		__kfree_skb(skb);
		tcp_data_snd_check(sk);
		return 0;
	}

	req = tp->fastopen_rsk;
	if (req != NULL) {
		WARN_ON_ONCE(sk->sk_state != TCP_SYN_RECV &&
		    sk->sk_state != TCP_FIN_WAIT1);

		if (tcp_check_req(sk, skb, req, NULL, true) == NULL)
			goto discard;
	}

	if (!th->ack && !th->rst && !th->syn)
		goto discard;

	if (!tcp_validate_incoming(sk, skb, th, 0))
		return 0;

	/* step 5: check the ACK field */
	acceptable = tcp_ack(sk, skb, FLAG_SLOWPATH |
				      FLAG_UPDATE_TS_RECENT) > 0;

	switch (sk->sk_state) {
	case TCP_SYN_RECV:
		if (!acceptable)
			return 1;

		/* Once we leave TCP_SYN_RECV, we no longer need req
		 * so release it.
		 */
		if (req) {
			synack_stamp = tcp_rsk(req)->snt_synack;
			tp->total_retrans = req->num_retrans;
			reqsk_fastopen_remove(sk, req, false);
		} else {
			synack_stamp = tp->lsndtime;
			/* Make sure socket is routed, for correct metrics. */
			icsk->icsk_af_ops->rebuild_header(sk);
			tcp_init_congestion_control(sk);

			tcp_mtup_init(sk);
			tp->copied_seq = tp->rcv_nxt;
			tcp_init_buffer_space(sk);
		}
		smp_mb();
		tcp_set_state(sk, TCP_ESTABLISHED);
		sk->sk_state_change(sk);

		/* Note, that this wakeup is only for marginal crossed SYN case.
		 * Passively open sockets are not waked up, because
		 * sk->sk_sleep == NULL and sk->sk_socket == NULL.
		 */
		if (sk->sk_socket)
			sk_wake_async(sk, SOCK_WAKE_IO, POLL_OUT);

		tp->snd_una = TCP_SKB_CB(skb)->ack_seq;
		tp->snd_wnd = ntohs(th->window) << tp->rx_opt.snd_wscale;
		tcp_init_wl(tp, TCP_SKB_CB(skb)->seq);
		tcp_synack_rtt_meas(sk, synack_stamp);

		if (tp->rx_opt.tstamp_ok)
			tp->advmss -= TCPOLEN_TSTAMP_ALIGNED;

		if (req) {
			/* Re-arm the timer because data may have been sent out.
			 * This is similar to the regular data transmission case
			 * when new data has just been ack'ed.
			 *
			 * (TFO) - we could try to be more aggressive and
			 * retransmitting any data sooner based on when they
			 * are sent out.
			 */
			tcp_rearm_rto(sk);
		} else
			tcp_init_metrics(sk);

		tcp_update_pacing_rate(sk);

		/* Prevent spurious tcp_cwnd_restart() on first data packet */
		tp->lsndtime = tcp_time_stamp;

		tcp_initialize_rcv_mss(sk);
		tcp_fast_path_on(tp);
		break;

	case TCP_FIN_WAIT1: {
		struct dst_entry *dst;
		int tmo;

		/* If we enter the TCP_FIN_WAIT1 state and we are a
		 * Fast Open socket and this is the first acceptable
		 * ACK we have received, this would have acknowledged
		 * our SYNACK so stop the SYNACK timer.
		 */
		if (req != NULL) {
			/* Return RST if ack_seq is invalid.
			 * Note that RFC793 only says to generate a
			 * DUPACK for it but for TCP Fast Open it seems
			 * better to treat this case like TCP_SYN_RECV
			 * above.
			 */
			if (!acceptable)
				return 1;
			/* We no longer need the request sock. */
			reqsk_fastopen_remove(sk, req, false);
			tcp_rearm_rto(sk);
		}
		if (tp->snd_una != tp->write_seq)
			break;

		tcp_set_state(sk, TCP_FIN_WAIT2);
		sk->sk_shutdown |= SEND_SHUTDOWN;

		dst = __sk_dst_get(sk);
		if (dst)
			dst_confirm(dst);

		if (!sock_flag(sk, SOCK_DEAD)) {
			/* Wake up lingering close() */
			sk->sk_state_change(sk);
			break;
		}

		if (tp->linger2 < 0 ||
		    (TCP_SKB_CB(skb)->end_seq != TCP_SKB_CB(skb)->seq &&
		     after(TCP_SKB_CB(skb)->end_seq - th->fin, tp->rcv_nxt))) {
			tcp_done(sk);
			NET_INC_STATS_BH(sock_net(sk), LINUX_MIB_TCPABORTONDATA);
			return 1;
		}

		tmo = tcp_fin_time(sk);
		if (tmo > TCP_TIMEWAIT_LEN) {
			inet_csk_reset_keepalive_timer(sk, tmo - TCP_TIMEWAIT_LEN);
		} else if (th->fin || sock_owned_by_user(sk)) {
			/* Bad case. We could lose such FIN otherwise.
			 * It is not a big problem, but it looks confusing
			 * and not so rare event. We still can lose it now,
			 * if it spins in bh_lock_sock(), but it is really
			 * marginal case.
			 */
			inet_csk_reset_keepalive_timer(sk, tmo);
		} else {
			tcp_time_wait(sk, TCP_FIN_WAIT2, tmo);
			goto discard;
		}
		break;
	}

	case TCP_CLOSING:
		if (tp->snd_una == tp->write_seq) {
			tcp_time_wait(sk, TCP_TIME_WAIT, 0);
			goto discard;
		}
		break;

	case TCP_LAST_ACK:
		if (tp->snd_una == tp->write_seq) {
			tcp_update_metrics(sk);
			tcp_done(sk);
			goto discard;
		}
		break;
	}

	/* step 6: check the URG bit */
	tcp_urg(sk, skb, th);

	/* step 7: process the segment text */
	switch (sk->sk_state) {
	case TCP_CLOSE_WAIT:
	case TCP_CLOSING:
	case TCP_LAST_ACK:
		if (!before(TCP_SKB_CB(skb)->seq, tp->rcv_nxt))
			break;
	case TCP_FIN_WAIT1:
	case TCP_FIN_WAIT2:
		/* RFC 793 says to queue data in these states,
		 * RFC 1122 says we MUST send a reset.
		 * BSD 4.4 also does reset.
		 */
		if (sk->sk_shutdown & RCV_SHUTDOWN) {
			if (TCP_SKB_CB(skb)->end_seq != TCP_SKB_CB(skb)->seq &&
			    after(TCP_SKB_CB(skb)->end_seq - th->fin, tp->rcv_nxt)) {
				NET_INC_STATS_BH(sock_net(sk), LINUX_MIB_TCPABORTONDATA);
				tcp_reset(sk);
				return 1;
			}
		}
		/* Fall through */
	case TCP_ESTABLISHED:
		tcp_data_queue(sk, skb);
		queued = 1;
		break;
	}

	/* tcp_data could move socket to TIME-WAIT */
	if (sk->sk_state != TCP_CLOSE) {
		tcp_data_snd_check(sk);
		tcp_ack_snd_check(sk);
	}

	if (!queued) {
discard:
		__kfree_skb(skb);
	}
	return 0;
}
EXPORT_SYMBOL(tcp_rcv_state_process);

static inline void pr_drop_req(struct request_sock *req, __u16 port, int family)
{
	struct inet_request_sock *ireq = inet_rsk(req);

	if (family == AF_INET)
		LIMIT_NETDEBUG(KERN_DEBUG pr_fmt("drop open request from %pI4/%u\n"),
			       &ireq->ir_rmt_addr, port);
#if IS_ENABLED(CONFIG_IPV6)
	else if (family == AF_INET6)
		LIMIT_NETDEBUG(KERN_DEBUG pr_fmt("drop open request from %pI6/%u\n"),
			       &ireq->ir_v6_rmt_addr, port);
#endif
}

/* RFC3168 : 6.1.1 SYN packets must not have ECT/ECN bits set
 *
 * If we receive a SYN packet with these bits set, it means a
 * network is playing bad games with TOS bits. In order to
 * avoid possible false congestion notifications, we disable
 * TCP ECN negociation.
 *
 * Exception: tcp_ca wants ECN. This is required for DCTCP
 * congestion control; it requires setting ECT on all packets,
 * including SYN. We inverse the test in this case: If our
 * local socket wants ECN, but peer only set ece/cwr (but not
 * ECT in IP header) its probably a non-DCTCP aware sender.
 */
static void tcp_ecn_create_request(struct request_sock *req,
				   const struct sk_buff *skb,
				   const struct sock *listen_sk)
{
	const struct tcphdr *th = tcp_hdr(skb);
	const struct net *net = sock_net(listen_sk);
	bool th_ecn = th->ece && th->cwr;
	bool ect, need_ecn;

	if (!th_ecn)
		return;

	ect = !INET_ECN_is_not_ect(TCP_SKB_CB(skb)->ip_dsfield);
	need_ecn = tcp_ca_needs_ecn(listen_sk);

	if (!ect && !need_ecn && net->ipv4.sysctl_tcp_ecn)
		inet_rsk(req)->ecn_ok = 1;
	else if (ect && need_ecn)
		inet_rsk(req)->ecn_ok = 1;
}

int tcp_conn_request(struct request_sock_ops *rsk_ops,
		     const struct tcp_request_sock_ops *af_ops,
		     struct sock *sk, struct sk_buff *skb)
{
	struct tcp_options_received tmp_opt;
	struct request_sock *req;
	struct tcp_sock *tp = tcp_sk(sk);
	struct dst_entry *dst = NULL;
	__u32 isn = TCP_SKB_CB(skb)->tcp_tw_isn;
	bool want_cookie = false, fastopen;
	struct flowi fl;
	struct tcp_fastopen_cookie foc = { .len = -1 };
	int err;


	/* TW buckets are converted to open requests without
	 * limitations, they conserve resources and peer is
	 * evidently real one.
	 */
	if ((sysctl_tcp_syncookies == 2 ||
	     inet_csk_reqsk_queue_is_full(sk)) && !isn) {
		want_cookie = tcp_syn_flood_action(sk, skb, rsk_ops->slab_name);
		if (!want_cookie)
			goto drop;
	}


	/* Accept backlog is full. If we have already queued enough
	 * of warm entries in syn queue, drop request. It is better than
	 * clogging syn queue with openreqs with exponentially increasing
	 * timeout.
	 */
	if (sk_acceptq_is_full(sk) && inet_csk_reqsk_queue_young(sk) > 1) {
		NET_INC_STATS_BH(sock_net(sk), LINUX_MIB_LISTENOVERFLOWS);
		goto drop;
	}

	req = inet_reqsk_alloc(rsk_ops);
	if (!req)
		goto drop;

	tcp_rsk(req)->af_specific = af_ops;

	tcp_clear_options(&tmp_opt);
	tmp_opt.mss_clamp = af_ops->mss_clamp;
	tmp_opt.user_mss  = tp->rx_opt.user_mss;
	tcp_parse_options(skb, &tmp_opt, 0, want_cookie ? NULL : &foc);

	if (want_cookie && !tmp_opt.saw_tstamp)
		tcp_clear_options(&tmp_opt);

	tmp_opt.tstamp_ok = tmp_opt.saw_tstamp;
	tcp_openreq_init(req, &tmp_opt, skb, sk);

	af_ops->init_req(req, sk, skb);

	if (security_inet_conn_request(sk, skb, req))
		goto drop_and_free;

	if (!want_cookie || tmp_opt.tstamp_ok)
		tcp_ecn_create_request(req, skb, sk);

	if (want_cookie) {
		isn = cookie_init_sequence(af_ops, sk, skb, &req->mss);
		req->cookie_ts = tmp_opt.tstamp_ok;
	} else if (!isn) {
		/* VJ's idea. We save last timestamp seen
		 * from the destination in peer table, when entering
		 * state TIME-WAIT, and check against it before
		 * accepting new connection request.
		 *
		 * If "isn" is not zero, this request hit alive
		 * timewait bucket, so that all the necessary checks
		 * are made in the function processing timewait state.
		 */
		if (tcp_death_row.sysctl_tw_recycle) {
			bool strict;

			dst = af_ops->route_req(sk, &fl, req, &strict);

			if (dst && strict &&
			    !tcp_peer_is_proven(req, dst, true,
						tmp_opt.saw_tstamp)) {
				NET_INC_STATS_BH(sock_net(sk), LINUX_MIB_PAWSPASSIVEREJECTED);
				goto drop_and_release;
			}
		}
		/* Kill the following clause, if you dislike this way. */
		else if (!sysctl_tcp_syncookies &&
			 (sysctl_max_syn_backlog - inet_csk_reqsk_queue_len(sk) <
			  (sysctl_max_syn_backlog >> 2)) &&
			 !tcp_peer_is_proven(req, dst, false,
					     tmp_opt.saw_tstamp)) {
			/* Without syncookies last quarter of
			 * backlog is filled with destinations,
			 * proven to be alive.
			 * It means that we continue to communicate
			 * to destinations, already remembered
			 * to the moment of synflood.
			 */
			pr_drop_req(req, ntohs(tcp_hdr(skb)->source),
				    rsk_ops->family);
			goto drop_and_release;
		}

		isn = af_ops->init_seq(skb);
	}
	if (!dst) {
		dst = af_ops->route_req(sk, &fl, req, NULL);
		if (!dst)
			goto drop_and_free;
	}

	tcp_rsk(req)->snt_isn = isn;
	tcp_openreq_init_rwin(req, sk, dst);
	fastopen = !want_cookie &&
		   tcp_try_fastopen(sk, skb, req, &foc, dst);
	err = af_ops->send_synack(sk, dst, &fl, req,
				  skb_get_queue_mapping(skb), &foc);
	if (!fastopen) {
		if (err || want_cookie)
			goto drop_and_free;

		tcp_rsk(req)->listener = NULL;
		af_ops->queue_hash_add(sk, req, TCP_TIMEOUT_INIT);
	}

	return 0;

drop_and_release:
	dst_release(dst);
drop_and_free:
	reqsk_free(req);
drop:
	NET_INC_STATS_BH(sock_net(sk), LINUX_MIB_LISTENDROPS);
	return 0;
}
EXPORT_SYMBOL(tcp_conn_request);<|MERGE_RESOLUTION|>--- conflicted
+++ resolved
@@ -3324,11 +3324,7 @@
 	/* unprotected vars, we dont care of overwrites */
 	static u32 challenge_timestamp;
 	static unsigned int challenge_count;
-<<<<<<< HEAD
-	u32 count, now;
-=======
 	u32 count, now = jiffies / HZ;
->>>>>>> 6b65a8f6
 
 	/* Check host-wide RFC 5961 rate limit. */
 	now = jiffies / HZ;
