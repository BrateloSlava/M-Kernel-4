/*
 * Performance events core code:
 *
 *  Copyright (C) 2008 Thomas Gleixner <tglx@linutronix.de>
 *  Copyright (C) 2008-2011 Red Hat, Inc., Ingo Molnar
 *  Copyright (C) 2008-2011 Red Hat, Inc., Peter Zijlstra <pzijlstr@redhat.com>
 *  Copyright  ©  2009 Paul Mackerras, IBM Corp. <paulus@au1.ibm.com>
 *
 * For licensing details see kernel-base/COPYING
 */

#include <linux/fs.h>
#include <linux/mm.h>
#include <linux/cpu.h>
#include <linux/smp.h>
#include <linux/idr.h>
#include <linux/file.h>
#include <linux/poll.h>
#include <linux/slab.h>
#include <linux/hash.h>
#include <linux/tick.h>
#include <linux/sysfs.h>
#include <linux/dcache.h>
#include <linux/percpu.h>
#include <linux/ptrace.h>
#include <linux/reboot.h>
#include <linux/vmstat.h>
#include <linux/device.h>
#include <linux/export.h>
#include <linux/vmalloc.h>
#include <linux/hardirq.h>
#include <linux/rculist.h>
#include <linux/uaccess.h>
#include <linux/syscalls.h>
#include <linux/anon_inodes.h>
#include <linux/kernel_stat.h>
#include <linux/perf_event.h>
#include <linux/ftrace_event.h>
#include <linux/hw_breakpoint.h>
#include <linux/mm_types.h>
#include <linux/cgroup.h>
#include <linux/module.h>
#include <linux/mman.h>
#include <linux/compat.h>

#include "internal.h"

#include <asm/irq_regs.h>

static struct workqueue_struct *perf_wq;

struct remote_function_call {
	struct task_struct	*p;
	int			(*func)(void *info);
	void			*info;
	int			ret;
};

static void remote_function(void *data)
{
	struct remote_function_call *tfc = data;
	struct task_struct *p = tfc->p;

	if (p) {
		tfc->ret = -EAGAIN;
		if (task_cpu(p) != smp_processor_id() || !task_curr(p))
			return;
	}

	tfc->ret = tfc->func(tfc->info);
}

/**
 * task_function_call - call a function on the cpu on which a task runs
 * @p:		the task to evaluate
 * @func:	the function to be called
 * @info:	the function call argument
 *
 * Calls the function @func when the task is currently running. This might
 * be on the current CPU, which just calls the function directly
 *
 * returns: @func return value, or
 *	    -ESRCH  - when the process isn't running
 *	    -EAGAIN - when the process moved away
 */
static int
task_function_call(struct task_struct *p, int (*func) (void *info), void *info)
{
	struct remote_function_call data = {
		.p	= p,
		.func	= func,
		.info	= info,
		.ret	= -ESRCH, /* No such (running) process */
	};

	if (task_curr(p))
		smp_call_function_single(task_cpu(p), remote_function, &data, 1);

	return data.ret;
}

/**
 * cpu_function_call - call a function on the cpu
 * @func:	the function to be called
 * @info:	the function call argument
 *
 * Calls the function @func on the remote cpu.
 *
 * returns: @func return value or -ENXIO when the cpu is offline
 */
static int cpu_function_call(int cpu, int (*func) (void *info), void *info)
{
	struct remote_function_call data = {
		.p	= NULL,
		.func	= func,
		.info	= info,
		.ret	= -ENXIO, /* No such CPU */
	};

	smp_call_function_single(cpu, remote_function, &data, 1);

	return data.ret;
}

#define EVENT_OWNER_KERNEL ((void *) -1)

static bool is_kernel_event(struct perf_event *event)
{
	return event->owner == EVENT_OWNER_KERNEL;
}

#define PERF_FLAG_ALL (PERF_FLAG_FD_NO_GROUP |\
		       PERF_FLAG_FD_OUTPUT  |\
		       PERF_FLAG_PID_CGROUP |\
		       PERF_FLAG_FD_CLOEXEC)

/*
 * branch priv levels that need permission checks
 */
#define PERF_SAMPLE_BRANCH_PERM_PLM \
	(PERF_SAMPLE_BRANCH_KERNEL |\
	 PERF_SAMPLE_BRANCH_HV)

enum event_type_t {
	EVENT_FLEXIBLE = 0x1,
	EVENT_PINNED = 0x2,
	EVENT_ALL = EVENT_FLEXIBLE | EVENT_PINNED,
};

/*
 * perf_sched_events : >0 events exist
 * perf_cgroup_events: >0 per-cpu cgroup events exist on this cpu
 */
struct static_key_deferred perf_sched_events __read_mostly;
static DEFINE_PER_CPU(atomic_t, perf_cgroup_events);
static DEFINE_PER_CPU(atomic_t, perf_branch_stack_events);
static DEFINE_PER_CPU(bool, is_idle);

static atomic_t nr_mmap_events __read_mostly;
static atomic_t nr_comm_events __read_mostly;
static atomic_t nr_task_events __read_mostly;
static atomic_t nr_freq_events __read_mostly;

static LIST_HEAD(pmus);
static DEFINE_MUTEX(pmus_lock);
static struct srcu_struct pmus_srcu;

/*
 * perf event paranoia level:
 *  -1 - not paranoid at all
 *   0 - disallow raw tracepoint access for unpriv
 *   1 - disallow cpu events for unpriv
 *   2 - disallow kernel profiling for unpriv
 *   3 - disallow all unpriv perf event use
 */
#ifdef CONFIG_PERF_EVENTS_USERMODE
int sysctl_perf_event_paranoid __read_mostly = -1;
#elif defined CONFIG_SECURITY_PERF_EVENTS_RESTRICT
int sysctl_perf_event_paranoid __read_mostly = 3;
#else
int sysctl_perf_event_paranoid __read_mostly = 1;
#endif

/* Minimum for 512 kiB + 1 user control page */
int sysctl_perf_event_mlock __read_mostly = 512 + (PAGE_SIZE / 1024); /* 'free' kiB per user */

/*
 * max perf event sample rate
 */
#define DEFAULT_MAX_SAMPLE_RATE		100000
#define DEFAULT_SAMPLE_PERIOD_NS	(NSEC_PER_SEC / DEFAULT_MAX_SAMPLE_RATE)
#define DEFAULT_CPU_TIME_MAX_PERCENT	25

int sysctl_perf_event_sample_rate __read_mostly	= DEFAULT_MAX_SAMPLE_RATE;

static int max_samples_per_tick __read_mostly	= DIV_ROUND_UP(DEFAULT_MAX_SAMPLE_RATE, HZ);
static int perf_sample_period_ns __read_mostly	= DEFAULT_SAMPLE_PERIOD_NS;

static int perf_sample_allowed_ns __read_mostly =
	DEFAULT_SAMPLE_PERIOD_NS * DEFAULT_CPU_TIME_MAX_PERCENT / 100;

void update_perf_cpu_limits(void)
{
	u64 tmp = perf_sample_period_ns;

	tmp *= sysctl_perf_cpu_time_max_percent;
	do_div(tmp, 100);
	ACCESS_ONCE(perf_sample_allowed_ns) = tmp;
}

static int perf_rotate_context(struct perf_cpu_context *cpuctx);

int perf_proc_update_handler(struct ctl_table *table, int write,
		void __user *buffer, size_t *lenp,
		loff_t *ppos)
{
	int ret = proc_dointvec_minmax(table, write, buffer, lenp, ppos);

	if (ret || !write)
		return ret;

	max_samples_per_tick = DIV_ROUND_UP(sysctl_perf_event_sample_rate, HZ);
	perf_sample_period_ns = NSEC_PER_SEC / sysctl_perf_event_sample_rate;
	update_perf_cpu_limits();

	return 0;
}

int sysctl_perf_cpu_time_max_percent __read_mostly = DEFAULT_CPU_TIME_MAX_PERCENT;

int perf_cpu_time_max_percent_handler(struct ctl_table *table, int write,
				void __user *buffer, size_t *lenp,
				loff_t *ppos)
{
	int ret = proc_dointvec(table, write, buffer, lenp, ppos);

	if (ret || !write)
		return ret;

	update_perf_cpu_limits();

	return 0;
}

/*
 * perf samples are done in some very critical code paths (NMIs).
 * If they take too much CPU time, the system can lock up and not
 * get any real work done.  This will drop the sample rate when
 * we detect that events are taking too long.
 */
#define NR_ACCUMULATED_SAMPLES 128
static DEFINE_PER_CPU(u64, running_sample_length);

static void perf_duration_warn(struct irq_work *w)
{
	u64 allowed_ns = ACCESS_ONCE(perf_sample_allowed_ns);
	u64 avg_local_sample_len;
	u64 local_samples_len;

	local_samples_len = __this_cpu_read(running_sample_length);
	avg_local_sample_len = local_samples_len/NR_ACCUMULATED_SAMPLES;

	printk_ratelimited(KERN_WARNING
			"perf interrupt took too long (%lld > %lld), lowering "
			"kernel.perf_event_max_sample_rate to %d\n",
			avg_local_sample_len, allowed_ns >> 1,
			sysctl_perf_event_sample_rate);
}

static DEFINE_IRQ_WORK(perf_duration_work, perf_duration_warn);

void perf_sample_event_took(u64 sample_len_ns)
{
	u64 allowed_ns = ACCESS_ONCE(perf_sample_allowed_ns);
	u64 avg_local_sample_len;
	u64 local_samples_len;

	if (allowed_ns == 0)
		return;

	/* decay the counter by 1 average sample */
	local_samples_len = __this_cpu_read(running_sample_length);
	local_samples_len -= local_samples_len/NR_ACCUMULATED_SAMPLES;
	local_samples_len += sample_len_ns;
	__this_cpu_write(running_sample_length, local_samples_len);

	/*
	 * note: this will be biased artifically low until we have
	 * seen NR_ACCUMULATED_SAMPLES.  Doing it this way keeps us
	 * from having to maintain a count.
	 */
	avg_local_sample_len = local_samples_len/NR_ACCUMULATED_SAMPLES;

	if (avg_local_sample_len <= allowed_ns)
		return;

	if (max_samples_per_tick <= 1)
		return;

	max_samples_per_tick = DIV_ROUND_UP(max_samples_per_tick, 2);
	sysctl_perf_event_sample_rate = max_samples_per_tick * HZ;
	perf_sample_period_ns = NSEC_PER_SEC / sysctl_perf_event_sample_rate;

	update_perf_cpu_limits();

	if (!irq_work_queue(&perf_duration_work)) {
		early_printk("perf interrupt took too long (%lld > %lld), lowering "
			     "kernel.perf_event_max_sample_rate to %d\n",
			     avg_local_sample_len, allowed_ns >> 1,
			     sysctl_perf_event_sample_rate);
	}
}

static atomic64_t perf_event_id;

static void cpu_ctx_sched_out(struct perf_cpu_context *cpuctx,
			      enum event_type_t event_type);

static void cpu_ctx_sched_in(struct perf_cpu_context *cpuctx,
			     enum event_type_t event_type,
			     struct task_struct *task);

static void update_context_time(struct perf_event_context *ctx);
static u64 perf_event_time(struct perf_event *event);

void __weak perf_event_print_debug(void)	{ }

extern __weak const char *perf_pmu_name(void)
{
	return "pmu";
}

static inline u64 perf_clock(void)
{
	return local_clock();
}

static inline struct perf_cpu_context *
__get_cpu_context(struct perf_event_context *ctx)
{
	return this_cpu_ptr(ctx->pmu->pmu_cpu_context);
}

static void perf_ctx_lock(struct perf_cpu_context *cpuctx,
			  struct perf_event_context *ctx)
{
	raw_spin_lock(&cpuctx->ctx.lock);
	if (ctx)
		raw_spin_lock(&ctx->lock);
}

static void perf_ctx_unlock(struct perf_cpu_context *cpuctx,
			    struct perf_event_context *ctx)
{
	if (ctx)
		raw_spin_unlock(&ctx->lock);
	raw_spin_unlock(&cpuctx->ctx.lock);
}

#ifdef CONFIG_CGROUP_PERF

/*
 * perf_cgroup_info keeps track of time_enabled for a cgroup.
 * This is a per-cpu dynamically allocated data structure.
 */
struct perf_cgroup_info {
	u64				time;
	u64				timestamp;
};

struct perf_cgroup {
	struct cgroup_subsys_state	css;
	struct perf_cgroup_info	__percpu *info;
};

/*
 * Must ensure cgroup is pinned (css_get) before calling
 * this function. In other words, we cannot call this function
 * if there is no cgroup event for the current CPU context.
 */
static inline struct perf_cgroup *
perf_cgroup_from_task(struct task_struct *task)
{
	return container_of(task_css(task, perf_event_cgrp_id),
			    struct perf_cgroup, css);
}

static inline bool
perf_cgroup_match(struct perf_event *event)
{
	struct perf_event_context *ctx = event->ctx;
	struct perf_cpu_context *cpuctx = __get_cpu_context(ctx);

	/* @event doesn't care about cgroup */
	if (!event->cgrp)
		return true;

	/* wants specific cgroup scope but @cpuctx isn't associated with any */
	if (!cpuctx->cgrp)
		return false;

	/*
	 * Cgroup scoping is recursive.  An event enabled for a cgroup is
	 * also enabled for all its descendant cgroups.  If @cpuctx's
	 * cgroup is a descendant of @event's (the test covers identity
	 * case), it's a match.
	 */
	return cgroup_is_descendant(cpuctx->cgrp->css.cgroup,
				    event->cgrp->css.cgroup);
}

static inline void perf_detach_cgroup(struct perf_event *event)
{
	css_put(&event->cgrp->css);
	event->cgrp = NULL;
}

static inline int is_cgroup_event(struct perf_event *event)
{
	return event->cgrp != NULL;
}

static inline u64 perf_cgroup_event_time(struct perf_event *event)
{
	struct perf_cgroup_info *t;

	t = per_cpu_ptr(event->cgrp->info, event->cpu);
	return t->time;
}

static inline void __update_cgrp_time(struct perf_cgroup *cgrp)
{
	struct perf_cgroup_info *info;
	u64 now;

	now = perf_clock();

	info = this_cpu_ptr(cgrp->info);

	info->time += now - info->timestamp;
	info->timestamp = now;
}

static inline void update_cgrp_time_from_cpuctx(struct perf_cpu_context *cpuctx)
{
	struct perf_cgroup *cgrp_out = cpuctx->cgrp;
	if (cgrp_out)
		__update_cgrp_time(cgrp_out);
}

static inline void update_cgrp_time_from_event(struct perf_event *event)
{
	struct perf_cgroup *cgrp;

	/*
	 * ensure we access cgroup data only when needed and
	 * when we know the cgroup is pinned (css_get)
	 */
	if (!is_cgroup_event(event))
		return;

	cgrp = perf_cgroup_from_task(current);
	/*
	 * Do not update time when cgroup is not active
	 */
	if (cgrp == event->cgrp)
		__update_cgrp_time(event->cgrp);
}

static inline void
perf_cgroup_set_timestamp(struct task_struct *task,
			  struct perf_event_context *ctx)
{
	struct perf_cgroup *cgrp;
	struct perf_cgroup_info *info;

	/*
	 * ctx->lock held by caller
	 * ensure we do not access cgroup data
	 * unless we have the cgroup pinned (css_get)
	 */
	if (!task || !ctx->nr_cgroups)
		return;

	cgrp = perf_cgroup_from_task(task);
	info = this_cpu_ptr(cgrp->info);
	info->timestamp = ctx->timestamp;
}

#define PERF_CGROUP_SWOUT	0x1 /* cgroup switch out every event */
#define PERF_CGROUP_SWIN	0x2 /* cgroup switch in events based on task */

/*
 * reschedule events based on the cgroup constraint of task.
 *
 * mode SWOUT : schedule out everything
 * mode SWIN : schedule in based on cgroup for next
 */
void perf_cgroup_switch(struct task_struct *task, int mode)
{
	struct perf_cpu_context *cpuctx;
	struct pmu *pmu;
	unsigned long flags;

	/*
	 * disable interrupts to avoid geting nr_cgroup
	 * changes via __perf_event_disable(). Also
	 * avoids preemption.
	 */
	local_irq_save(flags);

	/*
	 * we reschedule only in the presence of cgroup
	 * constrained events.
	 */
	rcu_read_lock();

	list_for_each_entry_rcu(pmu, &pmus, entry) {
		cpuctx = this_cpu_ptr(pmu->pmu_cpu_context);
		if (cpuctx->unique_pmu != pmu)
			continue; /* ensure we process each cpuctx once */

		/*
		 * perf_cgroup_events says at least one
		 * context on this CPU has cgroup events.
		 *
		 * ctx->nr_cgroups reports the number of cgroup
		 * events for a context.
		 */
		if (cpuctx->ctx.nr_cgroups > 0) {
			perf_ctx_lock(cpuctx, cpuctx->task_ctx);
			perf_pmu_disable(cpuctx->ctx.pmu);

			if (mode & PERF_CGROUP_SWOUT) {
				cpu_ctx_sched_out(cpuctx, EVENT_ALL);
				/*
				 * must not be done before ctxswout due
				 * to event_filter_match() in event_sched_out()
				 */
				cpuctx->cgrp = NULL;
			}

			if (mode & PERF_CGROUP_SWIN) {
				WARN_ON_ONCE(cpuctx->cgrp);
				/*
				 * set cgrp before ctxsw in to allow
				 * event_filter_match() to not have to pass
				 * task around
				 */
				cpuctx->cgrp = perf_cgroup_from_task(task);
				cpu_ctx_sched_in(cpuctx, EVENT_ALL, task);
			}
			perf_pmu_enable(cpuctx->ctx.pmu);
			perf_ctx_unlock(cpuctx, cpuctx->task_ctx);
		}
	}

	rcu_read_unlock();

	local_irq_restore(flags);
}

static inline void perf_cgroup_sched_out(struct task_struct *task,
					 struct task_struct *next)
{
	struct perf_cgroup *cgrp1;
	struct perf_cgroup *cgrp2 = NULL;

	/*
	 * we come here when we know perf_cgroup_events > 0
	 */
	cgrp1 = perf_cgroup_from_task(task);

	/*
	 * next is NULL when called from perf_event_enable_on_exec()
	 * that will systematically cause a cgroup_switch()
	 */
	if (next)
		cgrp2 = perf_cgroup_from_task(next);

	/*
	 * only schedule out current cgroup events if we know
	 * that we are switching to a different cgroup. Otherwise,
	 * do no touch the cgroup events.
	 */
	if (cgrp1 != cgrp2)
		perf_cgroup_switch(task, PERF_CGROUP_SWOUT);
}

static inline void perf_cgroup_sched_in(struct task_struct *prev,
					struct task_struct *task)
{
	struct perf_cgroup *cgrp1;
	struct perf_cgroup *cgrp2 = NULL;

	/*
	 * we come here when we know perf_cgroup_events > 0
	 */
	cgrp1 = perf_cgroup_from_task(task);

	/* prev can never be NULL */
	cgrp2 = perf_cgroup_from_task(prev);

	/*
	 * only need to schedule in cgroup events if we are changing
	 * cgroup during ctxsw. Cgroup events were not scheduled
	 * out of ctxsw out if that was not the case.
	 */
	if (cgrp1 != cgrp2)
		perf_cgroup_switch(task, PERF_CGROUP_SWIN);
}

static inline int perf_cgroup_connect(int fd, struct perf_event *event,
				      struct perf_event_attr *attr,
				      struct perf_event *group_leader)
{
	struct perf_cgroup *cgrp;
	struct cgroup_subsys_state *css;
	struct fd f = fdget(fd);
	int ret = 0;

	if (!f.file)
		return -EBADF;

	css = css_tryget_online_from_dir(f.file->f_dentry,
					 &perf_event_cgrp_subsys);
	if (IS_ERR(css)) {
		ret = PTR_ERR(css);
		goto out;
	}

	cgrp = container_of(css, struct perf_cgroup, css);
	event->cgrp = cgrp;

	/*
	 * all events in a group must monitor
	 * the same cgroup because a task belongs
	 * to only one perf cgroup at a time
	 */
	if (group_leader && group_leader->cgrp != cgrp) {
		perf_detach_cgroup(event);
		ret = -EINVAL;
	}
out:
	fdput(f);
	return ret;
}

static inline void
perf_cgroup_set_shadow_time(struct perf_event *event, u64 now)
{
	struct perf_cgroup_info *t;
	t = per_cpu_ptr(event->cgrp->info, event->cpu);
	event->shadow_ctx_time = now - t->timestamp;
}

static inline void
perf_cgroup_defer_enabled(struct perf_event *event)
{
	/*
	 * when the current task's perf cgroup does not match
	 * the event's, we need to remember to call the
	 * perf_mark_enable() function the first time a task with
	 * a matching perf cgroup is scheduled in.
	 */
	if (is_cgroup_event(event) && !perf_cgroup_match(event))
		event->cgrp_defer_enabled = 1;
}

static inline void
perf_cgroup_mark_enabled(struct perf_event *event,
			 struct perf_event_context *ctx)
{
	struct perf_event *sub;
	u64 tstamp = perf_event_time(event);

	if (!event->cgrp_defer_enabled)
		return;

	event->cgrp_defer_enabled = 0;

	event->tstamp_enabled = tstamp - event->total_time_enabled;
	list_for_each_entry(sub, &event->sibling_list, group_entry) {
		if (sub->state >= PERF_EVENT_STATE_INACTIVE) {
			sub->tstamp_enabled = tstamp - sub->total_time_enabled;
			sub->cgrp_defer_enabled = 0;
		}
	}
}
#else /* !CONFIG_CGROUP_PERF */

static inline bool
perf_cgroup_match(struct perf_event *event)
{
	return true;
}

static inline void perf_detach_cgroup(struct perf_event *event)
{}

static inline int is_cgroup_event(struct perf_event *event)
{
	return 0;
}

static inline u64 perf_cgroup_event_cgrp_time(struct perf_event *event)
{
	return 0;
}

static inline void update_cgrp_time_from_event(struct perf_event *event)
{
}

static inline void update_cgrp_time_from_cpuctx(struct perf_cpu_context *cpuctx)
{
}

static inline void perf_cgroup_sched_out(struct task_struct *task,
					 struct task_struct *next)
{
}

static inline void perf_cgroup_sched_in(struct task_struct *prev,
					struct task_struct *task)
{
}

static inline int perf_cgroup_connect(pid_t pid, struct perf_event *event,
				      struct perf_event_attr *attr,
				      struct perf_event *group_leader)
{
	return -EINVAL;
}

static inline void
perf_cgroup_set_timestamp(struct task_struct *task,
			  struct perf_event_context *ctx)
{
}

void
perf_cgroup_switch(struct task_struct *task, struct task_struct *next)
{
}

static inline void
perf_cgroup_set_shadow_time(struct perf_event *event, u64 now)
{
}

static inline u64 perf_cgroup_event_time(struct perf_event *event)
{
	return 0;
}

static inline void
perf_cgroup_defer_enabled(struct perf_event *event)
{
}

static inline void
perf_cgroup_mark_enabled(struct perf_event *event,
			 struct perf_event_context *ctx)
{
}
#endif

/*
 * set default to be dependent on timer tick just
 * like original code
 */
#define PERF_CPU_HRTIMER (1000 / HZ)
/*
 * function must be called with interrupts disbled
 */
static enum hrtimer_restart perf_cpu_hrtimer_handler(struct hrtimer *hr)
{
	struct perf_cpu_context *cpuctx;
	enum hrtimer_restart ret = HRTIMER_NORESTART;
	int rotations = 0;

	WARN_ON(!irqs_disabled());

	cpuctx = container_of(hr, struct perf_cpu_context, hrtimer);

	rotations = perf_rotate_context(cpuctx);

	/*
	 * arm timer if needed
	 */
	if (rotations) {
		hrtimer_forward_now(hr, cpuctx->hrtimer_interval);
		ret = HRTIMER_RESTART;
	}

	return ret;
}

/* CPU is going down */
void perf_cpu_hrtimer_cancel(int cpu)
{
	struct perf_cpu_context *cpuctx;
	struct pmu *pmu;
	unsigned long flags;

	if (WARN_ON(cpu != smp_processor_id()))
		return;

	local_irq_save(flags);

	rcu_read_lock();

	list_for_each_entry_rcu(pmu, &pmus, entry) {
		cpuctx = this_cpu_ptr(pmu->pmu_cpu_context);

		if (pmu->task_ctx_nr == perf_sw_context)
			continue;

		hrtimer_cancel(&cpuctx->hrtimer);
	}

	rcu_read_unlock();

	local_irq_restore(flags);
}

static void __perf_cpu_hrtimer_init(struct perf_cpu_context *cpuctx, int cpu)
{
	struct hrtimer *hr = &cpuctx->hrtimer;
	struct pmu *pmu = cpuctx->ctx.pmu;
	int timer;

	/* no multiplexing needed for SW PMU */
	if (pmu->task_ctx_nr == perf_sw_context)
		return;

	/*
	 * check default is sane, if not set then force to
	 * default interval (1/tick)
	 */
	timer = pmu->hrtimer_interval_ms;
	if (timer < 1)
		timer = pmu->hrtimer_interval_ms = PERF_CPU_HRTIMER;

	cpuctx->hrtimer_interval = ns_to_ktime(NSEC_PER_MSEC * timer);

	hrtimer_init(hr, CLOCK_MONOTONIC, HRTIMER_MODE_REL_PINNED);
	hr->function = perf_cpu_hrtimer_handler;
}

static void perf_cpu_hrtimer_restart(struct perf_cpu_context *cpuctx)
{
	struct hrtimer *hr = &cpuctx->hrtimer;
	struct pmu *pmu = cpuctx->ctx.pmu;

	/* not for SW PMU */
	if (pmu->task_ctx_nr == perf_sw_context)
		return;

	if (hrtimer_active(hr))
		return;

	if (!hrtimer_callback_running(hr))
		__hrtimer_start_range_ns(hr, cpuctx->hrtimer_interval,
					 0, HRTIMER_MODE_REL_PINNED, 0);
}

void perf_pmu_disable(struct pmu *pmu)
{
	int *count = this_cpu_ptr(pmu->pmu_disable_count);
	if (!(*count)++)
		pmu->pmu_disable(pmu);
}

void perf_pmu_enable(struct pmu *pmu)
{
	int *count = this_cpu_ptr(pmu->pmu_disable_count);
	if (!--(*count))
		pmu->pmu_enable(pmu);
}

static DEFINE_PER_CPU(struct list_head, rotation_list);

/*
 * perf_pmu_rotate_start() and perf_rotate_context() are fully serialized
 * because they're strictly cpu affine and rotate_start is called with IRQs
 * disabled, while rotate_context is called from IRQ context.
 */
static void perf_pmu_rotate_start(struct pmu *pmu)
{
	struct perf_cpu_context *cpuctx = this_cpu_ptr(pmu->pmu_cpu_context);
	struct list_head *head = this_cpu_ptr(&rotation_list);

	WARN_ON(!irqs_disabled());

	if (list_empty(&cpuctx->rotation_list))
		list_add(&cpuctx->rotation_list, head);
}

static void get_ctx(struct perf_event_context *ctx)
{
	WARN_ON(!atomic_inc_not_zero(&ctx->refcount));
}

static void put_ctx(struct perf_event_context *ctx)
{
	if (atomic_dec_and_test(&ctx->refcount)) {
		if (ctx->parent_ctx)
			put_ctx(ctx->parent_ctx);
		if (ctx->task)
			put_task_struct(ctx->task);
		kfree_rcu(ctx, rcu_head);
	}
}

/*
 * Because of perf_event::ctx migration in sys_perf_event_open::move_group and
 * perf_pmu_migrate_context() we need some magic.
 *
 * Those places that change perf_event::ctx will hold both
 * perf_event_ctx::mutex of the 'old' and 'new' ctx value.
 *
 * Lock ordering is by mutex address. There is one other site where
 * perf_event_context::mutex nests and that is put_event(). But remember that
 * that is a parent<->child context relation, and migration does not affect
 * children, therefore these two orderings should not interact.
 *
 * The change in perf_event::ctx does not affect children (as claimed above)
 * because the sys_perf_event_open() case will install a new event and break
 * the ctx parent<->child relation, and perf_pmu_migrate_context() is only
 * concerned with cpuctx and that doesn't have children.
 *
 * The places that change perf_event::ctx will issue:
 *
 *   perf_remove_from_context();
 *   synchronize_rcu();
 *   perf_install_in_context();
 *
 * to affect the change. The remove_from_context() + synchronize_rcu() should
 * quiesce the event, after which we can install it in the new location. This
 * means that only external vectors (perf_fops, prctl) can perturb the event
 * while in transit. Therefore all such accessors should also acquire
 * perf_event_context::mutex to serialize against this.
 *
 * However; because event->ctx can change while we're waiting to acquire
 * ctx->mutex we must be careful and use the below perf_event_ctx_lock()
 * function.
 *
 * Lock order:
 *	task_struct::perf_event_mutex
 *	  perf_event_context::mutex
 *	    perf_event_context::lock
 *	    perf_event::child_mutex;
 *	    perf_event::mmap_mutex
 *	    mmap_sem
 */
static struct perf_event_context *perf_event_ctx_lock(struct perf_event *event)
{
	struct perf_event_context *ctx;

again:
	rcu_read_lock();
	ctx = ACCESS_ONCE(event->ctx);
	if (!atomic_inc_not_zero(&ctx->refcount)) {
		rcu_read_unlock();
		goto again;
	}
	rcu_read_unlock();

	mutex_lock(&ctx->mutex);
	if (event->ctx != ctx) {
		mutex_unlock(&ctx->mutex);
		put_ctx(ctx);
		goto again;
	}

	return ctx;
}

static void perf_event_ctx_unlock(struct perf_event *event,
				  struct perf_event_context *ctx)
{
	mutex_unlock(&ctx->mutex);
	put_ctx(ctx);
}

/*
 * This must be done under the ctx->lock, such as to serialize against
 * context_equiv(), therefore we cannot call put_ctx() since that might end up
 * calling scheduler related locks and ctx->lock nests inside those.
 */
static __must_check struct perf_event_context *
unclone_ctx(struct perf_event_context *ctx)
{
	struct perf_event_context *parent_ctx = ctx->parent_ctx;

	lockdep_assert_held(&ctx->lock);

	if (parent_ctx)
		ctx->parent_ctx = NULL;
	ctx->generation++;

	return parent_ctx;
}

static u32 perf_event_pid(struct perf_event *event, struct task_struct *p)
{
	/*
	 * only top level events have the pid namespace they were created in
	 */
	if (event->parent)
		event = event->parent;

	return task_tgid_nr_ns(p, event->ns);
}

static u32 perf_event_tid(struct perf_event *event, struct task_struct *p)
{
	/*
	 * only top level events have the pid namespace they were created in
	 */
	if (event->parent)
		event = event->parent;

	return task_pid_nr_ns(p, event->ns);
}

/*
 * If we inherit events we want to return the parent event id
 * to userspace.
 */
static u64 primary_event_id(struct perf_event *event)
{
	u64 id = event->id;

	if (event->parent)
		id = event->parent->id;

	return id;
}

/*
 * Get the perf_event_context for a task and lock it.
 * This has to cope with with the fact that until it is locked,
 * the context could get moved to another task.
 */
static struct perf_event_context *
perf_lock_task_context(struct task_struct *task, int ctxn, unsigned long *flags)
{
	struct perf_event_context *ctx;

retry:
	/*
	 * One of the few rules of preemptible RCU is that one cannot do
	 * rcu_read_unlock() while holding a scheduler (or nested) lock when
	 * part of the read side critical section was preemptible -- see
	 * rcu_read_unlock_special().
	 *
	 * Since ctx->lock nests under rq->lock we must ensure the entire read
	 * side critical section is non-preemptible.
	 */
	preempt_disable();
	rcu_read_lock();
	ctx = rcu_dereference(task->perf_event_ctxp[ctxn]);
	if (ctx) {
		/*
		 * If this context is a clone of another, it might
		 * get swapped for another underneath us by
		 * perf_event_task_sched_out, though the
		 * rcu_read_lock() protects us from any context
		 * getting freed.  Lock the context and check if it
		 * got swapped before we could get the lock, and retry
		 * if so.  If we locked the right context, then it
		 * can't get swapped on us any more.
		 */
		raw_spin_lock_irqsave(&ctx->lock, *flags);
		if (ctx != rcu_dereference(task->perf_event_ctxp[ctxn])) {
			raw_spin_unlock_irqrestore(&ctx->lock, *flags);
			rcu_read_unlock();
			preempt_enable();
			goto retry;
		}

		if (!atomic_inc_not_zero(&ctx->refcount)) {
			raw_spin_unlock_irqrestore(&ctx->lock, *flags);
			ctx = NULL;
		}
	}
	rcu_read_unlock();
	preempt_enable();
	return ctx;
}

/*
 * Get the context for a task and increment its pin_count so it
 * can't get swapped to another task.  This also increments its
 * reference count so that the context can't get freed.
 */
static struct perf_event_context *
perf_pin_task_context(struct task_struct *task, int ctxn)
{
	struct perf_event_context *ctx;
	unsigned long flags;

	ctx = perf_lock_task_context(task, ctxn, &flags);
	if (ctx) {
		++ctx->pin_count;
		raw_spin_unlock_irqrestore(&ctx->lock, flags);
	}
	return ctx;
}

static void perf_unpin_context(struct perf_event_context *ctx)
{
	unsigned long flags;

	raw_spin_lock_irqsave(&ctx->lock, flags);
	--ctx->pin_count;
	raw_spin_unlock_irqrestore(&ctx->lock, flags);
}

/*
 * Update the record of the current time in a context.
 */
static void update_context_time(struct perf_event_context *ctx)
{
	u64 now = perf_clock();

	ctx->time += now - ctx->timestamp;
	ctx->timestamp = now;
}

static u64 perf_event_time(struct perf_event *event)
{
	struct perf_event_context *ctx = event->ctx;

	if (is_cgroup_event(event))
		return perf_cgroup_event_time(event);

	return ctx ? ctx->time : 0;
}

/*
 * Update the total_time_enabled and total_time_running fields for a event.
 * The caller of this function needs to hold the ctx->lock.
 */
static void update_event_times(struct perf_event *event)
{
	struct perf_event_context *ctx = event->ctx;
	u64 run_end;

	if (event->state < PERF_EVENT_STATE_INACTIVE ||
	    event->group_leader->state < PERF_EVENT_STATE_INACTIVE)
		return;
	/*
	 * in cgroup mode, time_enabled represents
	 * the time the event was enabled AND active
	 * tasks were in the monitored cgroup. This is
	 * independent of the activity of the context as
	 * there may be a mix of cgroup and non-cgroup events.
	 *
	 * That is why we treat cgroup events differently
	 * here.
	 */
	if (is_cgroup_event(event))
		run_end = perf_cgroup_event_time(event);
	else if (ctx->is_active)
		run_end = ctx->time;
	else
		run_end = event->tstamp_stopped;

	event->total_time_enabled = run_end - event->tstamp_enabled;

	if (event->state == PERF_EVENT_STATE_INACTIVE)
		run_end = event->tstamp_stopped;
	else
		run_end = perf_event_time(event);

	event->total_time_running = run_end - event->tstamp_running;

}

/*
 * Update total_time_enabled and total_time_running for all events in a group.
 */
static void update_group_times(struct perf_event *leader)
{
	struct perf_event *event;

	update_event_times(leader);
	list_for_each_entry(event, &leader->sibling_list, group_entry)
		update_event_times(event);
}

static struct list_head *
ctx_group_list(struct perf_event *event, struct perf_event_context *ctx)
{
	if (event->attr.pinned)
		return &ctx->pinned_groups;
	else
		return &ctx->flexible_groups;
}

/*
 * Add a event from the lists for its context.
 * Must be called with ctx->mutex and ctx->lock held.
 */
static void
list_add_event(struct perf_event *event, struct perf_event_context *ctx)
{
	WARN_ON_ONCE(event->attach_state & PERF_ATTACH_CONTEXT);
	event->attach_state |= PERF_ATTACH_CONTEXT;

	/*
	 * If we're a stand alone event or group leader, we go to the context
	 * list, group events are kept attached to the group so that
	 * perf_group_detach can, at all times, locate all siblings.
	 */
	if (event->group_leader == event) {
		struct list_head *list;

		if (is_software_event(event))
			event->group_flags |= PERF_GROUP_SOFTWARE;

		list = ctx_group_list(event, ctx);
		list_add_tail(&event->group_entry, list);
	}

	if (is_cgroup_event(event))
		ctx->nr_cgroups++;

	if (has_branch_stack(event))
		ctx->nr_branch_stack++;

	list_add_rcu(&event->event_entry, &ctx->event_list);
	if (!ctx->nr_events)
		perf_pmu_rotate_start(ctx->pmu);
	ctx->nr_events++;
	if (event->attr.inherit_stat)
		ctx->nr_stat++;

	ctx->generation++;
}

/*
 * Initialize event state based on the perf_event_attr::disabled.
 */
static inline void perf_event__state_init(struct perf_event *event)
{
	event->state = event->attr.disabled ? PERF_EVENT_STATE_OFF :
					      PERF_EVENT_STATE_INACTIVE;
}

/*
 * Called at perf_event creation and when events are attached/detached from a
 * group.
 */
static void perf_event__read_size(struct perf_event *event)
{
	int entry = sizeof(u64); /* value */
	int size = 0;
	int nr = 1;

	if (event->attr.read_format & PERF_FORMAT_TOTAL_TIME_ENABLED)
		size += sizeof(u64);

	if (event->attr.read_format & PERF_FORMAT_TOTAL_TIME_RUNNING)
		size += sizeof(u64);

	if (event->attr.read_format & PERF_FORMAT_ID)
		entry += sizeof(u64);

	if (event->attr.read_format & PERF_FORMAT_GROUP) {
		nr += event->group_leader->nr_siblings;
		size += sizeof(u64);
	}

	size += entry * nr;
	event->read_size = size;
}

static void perf_event__header_size(struct perf_event *event)
{
	struct perf_sample_data *data;
	u64 sample_type = event->attr.sample_type;
	u16 size = 0;

	perf_event__read_size(event);

	if (sample_type & PERF_SAMPLE_IP)
		size += sizeof(data->ip);

	if (sample_type & PERF_SAMPLE_ADDR)
		size += sizeof(data->addr);

	if (sample_type & PERF_SAMPLE_PERIOD)
		size += sizeof(data->period);

	if (sample_type & PERF_SAMPLE_WEIGHT)
		size += sizeof(data->weight);

	if (sample_type & PERF_SAMPLE_READ)
		size += event->read_size;

	if (sample_type & PERF_SAMPLE_DATA_SRC)
		size += sizeof(data->data_src.val);

	if (sample_type & PERF_SAMPLE_TRANSACTION)
		size += sizeof(data->txn);

	event->header_size = size;
}

static void perf_event__id_header_size(struct perf_event *event)
{
	struct perf_sample_data *data;
	u64 sample_type = event->attr.sample_type;
	u16 size = 0;

	if (sample_type & PERF_SAMPLE_TID)
		size += sizeof(data->tid_entry);

	if (sample_type & PERF_SAMPLE_TIME)
		size += sizeof(data->time);

	if (sample_type & PERF_SAMPLE_IDENTIFIER)
		size += sizeof(data->id);

	if (sample_type & PERF_SAMPLE_ID)
		size += sizeof(data->id);

	if (sample_type & PERF_SAMPLE_STREAM_ID)
		size += sizeof(data->stream_id);

	if (sample_type & PERF_SAMPLE_CPU)
		size += sizeof(data->cpu_entry);

	event->id_header_size = size;
}

static void perf_group_attach(struct perf_event *event)
{
	struct perf_event *group_leader = event->group_leader, *pos;

	/*
	 * We can have double attach due to group movement in perf_event_open.
	 */
	if (event->attach_state & PERF_ATTACH_GROUP)
		return;

	event->attach_state |= PERF_ATTACH_GROUP;

	if (group_leader == event)
		return;

	if (group_leader->group_flags & PERF_GROUP_SOFTWARE &&
			!is_software_event(event))
		group_leader->group_flags &= ~PERF_GROUP_SOFTWARE;

	list_add_tail(&event->group_entry, &group_leader->sibling_list);
	group_leader->nr_siblings++;

	perf_event__header_size(group_leader);

	list_for_each_entry(pos, &group_leader->sibling_list, group_entry)
		perf_event__header_size(pos);
}

/*
 * Remove a event from the lists for its context.
 * Must be called with ctx->mutex and ctx->lock held.
 */
static void
list_del_event(struct perf_event *event, struct perf_event_context *ctx)
{
	struct perf_cpu_context *cpuctx;
	/*
	 * We can have double detach due to exit/hot-unplug + close.
	 */
	if (!(event->attach_state & PERF_ATTACH_CONTEXT))
		return;

	event->attach_state &= ~PERF_ATTACH_CONTEXT;

	if (is_cgroup_event(event)) {
		ctx->nr_cgroups--;
		cpuctx = __get_cpu_context(ctx);
		/*
		 * if there are no more cgroup events
		 * then cler cgrp to avoid stale pointer
		 * in update_cgrp_time_from_cpuctx()
		 */
		if (!ctx->nr_cgroups)
			cpuctx->cgrp = NULL;
	}

	if (has_branch_stack(event))
		ctx->nr_branch_stack--;

	ctx->nr_events--;
	if (event->attr.inherit_stat)
		ctx->nr_stat--;

	list_del_rcu(&event->event_entry);

	if (event->group_leader == event)
		list_del_init(&event->group_entry);

	update_group_times(event);

	/*
	 * If event was in error state, then keep it
	 * that way, otherwise bogus counts will be
	 * returned on read(). The only way to get out
	 * of error state is by explicit re-enabling
	 * of the event
	 */
	if (event->state > PERF_EVENT_STATE_OFF)
		event->state = PERF_EVENT_STATE_OFF;

	ctx->generation++;
}

static void perf_group_detach(struct perf_event *event)
{
	struct perf_event *sibling, *tmp;
	struct list_head *list = NULL;

	/*
	 * We can have double detach due to exit/hot-unplug + close.
	 */
	if (!(event->attach_state & PERF_ATTACH_GROUP))
		return;

	event->attach_state &= ~PERF_ATTACH_GROUP;

	/*
	 * If this is a sibling, remove it from its group.
	 */
	if (event->group_leader != event) {
		list_del_init(&event->group_entry);
		event->group_leader->nr_siblings--;
		goto out;
	}

	if (!list_empty(&event->group_entry))
		list = &event->group_entry;

	/*
	 * If this was a group event with sibling events then
	 * upgrade the siblings to singleton events by adding them
	 * to whatever list we are on.
	 * If this isn't on a list, make sure we still remove the sibling's
	 * group_entry from this sibling_list; otherwise, when that sibling
	 * is later deallocated, it will try to remove itself from this
	 * sibling_list, which may well have been deallocated already,
	 * resulting in a use-after-free.
	 */
	list_for_each_entry_safe(sibling, tmp, &event->sibling_list, group_entry) {
		if (list)
			list_move_tail(&sibling->group_entry, list);
		else
			list_del_init(&sibling->group_entry);
		sibling->group_leader = sibling;

		/* Inherit group flags from the previous leader */
		sibling->group_flags = event->group_flags;
	}

out:
	perf_event__header_size(event->group_leader);

	list_for_each_entry(tmp, &event->group_leader->sibling_list, group_entry)
		perf_event__header_size(tmp);
}

/*
 * User event without the task.
 */
static bool is_orphaned_event(struct perf_event *event)
{
	return event && !is_kernel_event(event) && !event->owner;
}

/*
 * Event has a parent but parent's task finished and it's
 * alive only because of children holding refference.
 */
static bool is_orphaned_child(struct perf_event *event)
{
	return is_orphaned_event(event->parent);
}

static void orphans_remove_work(struct work_struct *work);

static void schedule_orphans_remove(struct perf_event_context *ctx)
{
	if (!ctx->task || ctx->orphans_remove_sched || !perf_wq)
		return;

	if (queue_delayed_work(perf_wq, &ctx->orphans_remove, 1)) {
		get_ctx(ctx);
		ctx->orphans_remove_sched = true;
	}
}

static int __init perf_workqueue_init(void)
{
	perf_wq = create_singlethread_workqueue("perf");
	WARN(!perf_wq, "failed to create perf workqueue\n");
	return perf_wq ? 0 : -1;
}

core_initcall(perf_workqueue_init);

static inline int
event_filter_match(struct perf_event *event)
{
	return (event->cpu == -1 || event->cpu == smp_processor_id())
	    && perf_cgroup_match(event);
}

static void
event_sched_out(struct perf_event *event,
		  struct perf_cpu_context *cpuctx,
		  struct perf_event_context *ctx)
{
	u64 tstamp = perf_event_time(event);
	u64 delta;
	/*
	 * An event which could not be activated because of
	 * filter mismatch still needs to have its timings
	 * maintained, otherwise bogus information is return
	 * via read() for time_enabled, time_running:
	 */
	if (event->state == PERF_EVENT_STATE_INACTIVE
	    && !event_filter_match(event)) {
		delta = tstamp - event->tstamp_stopped;
		event->tstamp_running += delta;
		event->tstamp_stopped = tstamp;
	}

	if (event->state != PERF_EVENT_STATE_ACTIVE)
		return;

	perf_pmu_disable(event->pmu);

	event->state = PERF_EVENT_STATE_INACTIVE;
	if (event->pending_disable) {
		event->pending_disable = 0;
		event->state = PERF_EVENT_STATE_OFF;
	}
	event->tstamp_stopped = tstamp;
	event->pmu->del(event, 0);
	event->oncpu = -1;

	if (!is_software_event(event))
		cpuctx->active_oncpu--;
	ctx->nr_active--;
	if (event->attr.freq && event->attr.sample_freq)
		ctx->nr_freq--;
	if (event->attr.exclusive || !cpuctx->active_oncpu)
		cpuctx->exclusive = 0;

	if (is_orphaned_child(event))
		schedule_orphans_remove(ctx);

	perf_pmu_enable(event->pmu);
}

static void
group_sched_out(struct perf_event *group_event,
		struct perf_cpu_context *cpuctx,
		struct perf_event_context *ctx)
{
	struct perf_event *event;
	int state = group_event->state;

	event_sched_out(group_event, cpuctx, ctx);

	/*
	 * Schedule out siblings (if any):
	 */
	list_for_each_entry(event, &group_event->sibling_list, group_entry)
		event_sched_out(event, cpuctx, ctx);

	if (state == PERF_EVENT_STATE_ACTIVE && group_event->attr.exclusive)
		cpuctx->exclusive = 0;
}

struct remove_event {
	struct perf_event *event;
	bool detach_group;
};

/*
 * Cross CPU call to remove a performance event
 *
 * We disable the event on the hardware level first. After that we
 * remove it from the context list.
 */
static int __perf_remove_from_context(void *info)
{
	struct remove_event *re = info;
	struct perf_event *event = re->event;
	struct perf_event_context *ctx = event->ctx;
	struct perf_cpu_context *cpuctx = __get_cpu_context(ctx);

	raw_spin_lock(&ctx->lock);
	event_sched_out(event, cpuctx, ctx);
	if (re->detach_group)
		perf_group_detach(event);
	list_del_event(event, ctx);
	if (!ctx->nr_events && cpuctx->task_ctx == ctx) {
		ctx->is_active = 0;
		cpuctx->task_ctx = NULL;
	}
	raw_spin_unlock(&ctx->lock);

	return 0;
}

/*
 * Remove the event from a task's (or a CPU's) list of events.
 *
 * CPU events are removed with a smp call. For task events we only
 * call when the task is on a CPU.
 *
 * If event->ctx is a cloned context, callers must make sure that
 * every task struct that event->ctx->task could possibly point to
 * remains valid.  This is OK when called from perf_release since
 * that only calls us on the top-level context, which can't be a clone.
 * When called from perf_event_exit_task, it's OK because the
 * context has been detached from its task.
 */
static void __ref perf_remove_from_context(struct perf_event *event,
					   bool detach_group)
{
	struct perf_event_context *ctx = event->ctx;
	struct task_struct *task = ctx->task;
	struct remove_event re = {
		.event = event,
		.detach_group = detach_group,
	};
	int ret;

	lockdep_assert_held(&ctx->mutex);

	if (!task) {
		/*
		 * Per cpu events are removed via an smp call. The removal can
		 * fail if the CPU is currently offline, but in that case we
		 * already called __perf_remove_from_context from
		 * perf_event_exit_cpu.
		 */
		ret = cpu_function_call(event->cpu, __perf_remove_from_context,
					&re);
		return;
	}

retry:
	if (!task_function_call(task, __perf_remove_from_context, &re))
		return;

	raw_spin_lock_irq(&ctx->lock);
	/*
	 * If we failed to find a running task, but find the context active now
	 * that we've acquired the ctx->lock, retry.
	 */
	if (ctx->is_active) {
		raw_spin_unlock_irq(&ctx->lock);
		/*
		 * Reload the task pointer, it might have been changed by
		 * a concurrent perf_event_context_sched_out().
		 */
		task = ctx->task;
		goto retry;
	}

	/*
	 * Since the task isn't running, its safe to remove the event, us
	 * holding the ctx->lock ensures the task won't get scheduled in.
	 */
	if (detach_group)
		perf_group_detach(event);
	list_del_event(event, ctx);
	raw_spin_unlock_irq(&ctx->lock);
}

/*
 * Cross CPU call to disable a performance event
 */
int __perf_event_disable(void *info)
{
	struct perf_event *event = info;
	struct perf_event_context *ctx = event->ctx;
	struct perf_cpu_context *cpuctx = __get_cpu_context(ctx);

	/*
	 * If this is a per-task event, need to check whether this
	 * event's task is the current task on this cpu.
	 *
	 * Can trigger due to concurrent perf_event_context_sched_out()
	 * flipping contexts around.
	 */
	if (ctx->task && cpuctx->task_ctx != ctx)
		return -EINVAL;

	raw_spin_lock(&ctx->lock);

	/*
	 * If the event is on, turn it off.
	 * If it is in error state, leave it in error state.
	 */
	if (event->state >= PERF_EVENT_STATE_INACTIVE) {
		update_context_time(ctx);
		update_cgrp_time_from_event(event);
		update_group_times(event);
		if (event == event->group_leader)
			group_sched_out(event, cpuctx, ctx);
		else
			event_sched_out(event, cpuctx, ctx);
		event->state = PERF_EVENT_STATE_OFF;
	}

	raw_spin_unlock(&ctx->lock);

	return 0;
}

/*
 * Disable a event.
 *
 * If event->ctx is a cloned context, callers must make sure that
 * every task struct that event->ctx->task could possibly point to
 * remains valid.  This condition is satisifed when called through
 * perf_event_for_each_child or perf_event_for_each because they
 * hold the top-level event's child_mutex, so any descendant that
 * goes to exit will block in sync_child_event.
 * When called from perf_pending_event it's OK because event->ctx
 * is the current context on this CPU and preemption is disabled,
 * hence we can't get into perf_event_task_sched_out for this context.
 */
static void _perf_event_disable(struct perf_event *event)
{
	struct perf_event_context *ctx = event->ctx;
	struct task_struct *task = ctx->task;

	if (!task) {
		/*
		 * Disable the event on the cpu that it's on
		 */
		cpu_function_call(event->cpu, __perf_event_disable, event);
		return;
	}

retry:
	if (!task_function_call(task, __perf_event_disable, event))
		return;

	raw_spin_lock_irq(&ctx->lock);
	/*
	 * If the event is still active, we need to retry the cross-call.
	 */
	if (event->state == PERF_EVENT_STATE_ACTIVE) {
		raw_spin_unlock_irq(&ctx->lock);
		/*
		 * Reload the task pointer, it might have been changed by
		 * a concurrent perf_event_context_sched_out().
		 */
		task = ctx->task;
		goto retry;
	}

	/*
	 * Since we have the lock this context can't be scheduled
	 * in, so we can change the state safely.
	 */
	if (event->state == PERF_EVENT_STATE_INACTIVE) {
		update_group_times(event);
		event->state = PERF_EVENT_STATE_OFF;
	}
	raw_spin_unlock_irq(&ctx->lock);
}

/*
 * Strictly speaking kernel users cannot create groups and therefore this
 * interface does not need the perf_event_ctx_lock() magic.
 */
void perf_event_disable(struct perf_event *event)
{
	struct perf_event_context *ctx;

	ctx = perf_event_ctx_lock(event);
	_perf_event_disable(event);
	perf_event_ctx_unlock(event, ctx);
}
EXPORT_SYMBOL_GPL(perf_event_disable);

static void perf_set_shadow_time(struct perf_event *event,
				 struct perf_event_context *ctx,
				 u64 tstamp)
{
	/*
	 * use the correct time source for the time snapshot
	 *
	 * We could get by without this by leveraging the
	 * fact that to get to this function, the caller
	 * has most likely already called update_context_time()
	 * and update_cgrp_time_xx() and thus both timestamp
	 * are identical (or very close). Given that tstamp is,
	 * already adjusted for cgroup, we could say that:
	 *    tstamp - ctx->timestamp
	 * is equivalent to
	 *    tstamp - cgrp->timestamp.
	 *
	 * Then, in perf_output_read(), the calculation would
	 * work with no changes because:
	 * - event is guaranteed scheduled in
	 * - no scheduled out in between
	 * - thus the timestamp would be the same
	 *
	 * But this is a bit hairy.
	 *
	 * So instead, we have an explicit cgroup call to remain
	 * within the time time source all along. We believe it
	 * is cleaner and simpler to understand.
	 */
	if (is_cgroup_event(event))
		perf_cgroup_set_shadow_time(event, tstamp);
	else
		event->shadow_ctx_time = tstamp - ctx->timestamp;
}

#define MAX_INTERRUPTS (~0ULL)

static void perf_log_throttle(struct perf_event *event, int enable);

static int
event_sched_in(struct perf_event *event,
		 struct perf_cpu_context *cpuctx,
		 struct perf_event_context *ctx)
{
	u64 tstamp = perf_event_time(event);
	int ret = 0;

	lockdep_assert_held(&ctx->lock);

	if (event->state <= PERF_EVENT_STATE_OFF)
		return 0;

	event->state = PERF_EVENT_STATE_ACTIVE;
	event->oncpu = smp_processor_id();

	/*
	 * Unthrottle events, since we scheduled we might have missed several
	 * ticks already, also for a heavily scheduling task there is little
	 * guarantee it'll get a tick in a timely manner.
	 */
	if (unlikely(event->hw.interrupts == MAX_INTERRUPTS)) {
		perf_log_throttle(event, 1);
		event->hw.interrupts = 0;
	}

	/*
	 * The new state must be visible before we turn it on in the hardware:
	 */
	smp_wmb();

	perf_pmu_disable(event->pmu);

	if (event->pmu->add(event, PERF_EF_START)) {
		event->state = PERF_EVENT_STATE_INACTIVE;
		event->oncpu = -1;
		ret = -EAGAIN;
		goto out;
	}

	event->tstamp_running += tstamp - event->tstamp_stopped;

	perf_set_shadow_time(event, ctx, tstamp);

	if (!is_software_event(event))
		cpuctx->active_oncpu++;
	ctx->nr_active++;
	if (event->attr.freq && event->attr.sample_freq)
		ctx->nr_freq++;

	if (event->attr.exclusive)
		cpuctx->exclusive = 1;

	if (is_orphaned_child(event))
		schedule_orphans_remove(ctx);

out:
	perf_pmu_enable(event->pmu);

	return ret;
}

static int
group_sched_in(struct perf_event *group_event,
	       struct perf_cpu_context *cpuctx,
	       struct perf_event_context *ctx)
{
	struct perf_event *event, *partial_group = NULL;
	struct pmu *pmu = ctx->pmu;
	u64 now = ctx->time;
	bool simulate = false;

	if (group_event->state == PERF_EVENT_STATE_OFF)
		return 0;

	pmu->start_txn(pmu);

	if (event_sched_in(group_event, cpuctx, ctx)) {
		pmu->cancel_txn(pmu);
		perf_cpu_hrtimer_restart(cpuctx);
		return -EAGAIN;
	}

	/*
	 * Schedule in siblings as one group (if any):
	 */
	list_for_each_entry(event, &group_event->sibling_list, group_entry) {
		if (event_sched_in(event, cpuctx, ctx)) {
			partial_group = event;
			goto group_error;
		}
	}

	if (!pmu->commit_txn(pmu))
		return 0;

group_error:
	/*
	 * Groups can be scheduled in as one unit only, so undo any
	 * partial group before returning:
	 * The events up to the failed event are scheduled out normally,
	 * tstamp_stopped will be updated.
	 *
	 * The failed events and the remaining siblings need to have
	 * their timings updated as if they had gone thru event_sched_in()
	 * and event_sched_out(). This is required to get consistent timings
	 * across the group. This also takes care of the case where the group
	 * could never be scheduled by ensuring tstamp_stopped is set to mark
	 * the time the event was actually stopped, such that time delta
	 * calculation in update_event_times() is correct.
	 */
	list_for_each_entry(event, &group_event->sibling_list, group_entry) {
		if (event == partial_group)
			simulate = true;

		if (simulate) {
			event->tstamp_running += now - event->tstamp_stopped;
			event->tstamp_stopped = now;
		} else {
			event_sched_out(event, cpuctx, ctx);
		}
	}
	event_sched_out(group_event, cpuctx, ctx);

	pmu->cancel_txn(pmu);

	perf_cpu_hrtimer_restart(cpuctx);

	return -EAGAIN;
}

/*
 * Work out whether we can put this event group on the CPU now.
 */
static int group_can_go_on(struct perf_event *event,
			   struct perf_cpu_context *cpuctx,
			   int can_add_hw)
{
	/*
	 * Groups consisting entirely of software events can always go on.
	 */
	if (event->group_flags & PERF_GROUP_SOFTWARE)
		return 1;
	/*
	 * If an exclusive group is already on, no other hardware
	 * events can go on.
	 */
	if (cpuctx->exclusive)
		return 0;
	/*
	 * If this group is exclusive and there are already
	 * events on the CPU, it can't go on.
	 */
	if (event->attr.exclusive && cpuctx->active_oncpu)
		return 0;
	/*
	 * Otherwise, try to add it if all previous groups were able
	 * to go on.
	 */
	return can_add_hw;
}

static void add_event_to_ctx(struct perf_event *event,
			       struct perf_event_context *ctx)
{
	u64 tstamp = perf_event_time(event);

	list_add_event(event, ctx);
	perf_group_attach(event);
	event->tstamp_enabled = tstamp;
	event->tstamp_running = tstamp;
	event->tstamp_stopped = tstamp;
}

static void task_ctx_sched_out(struct perf_event_context *ctx);
static void
ctx_sched_in(struct perf_event_context *ctx,
	     struct perf_cpu_context *cpuctx,
	     enum event_type_t event_type,
	     struct task_struct *task);

static void perf_event_sched_in(struct perf_cpu_context *cpuctx,
				struct perf_event_context *ctx,
				struct task_struct *task)
{
	cpu_ctx_sched_in(cpuctx, EVENT_PINNED, task);
	if (ctx)
		ctx_sched_in(ctx, cpuctx, EVENT_PINNED, task);
	cpu_ctx_sched_in(cpuctx, EVENT_FLEXIBLE, task);
	if (ctx)
		ctx_sched_in(ctx, cpuctx, EVENT_FLEXIBLE, task);
}

/*
 * Cross CPU call to install and enable a performance event
 *
 * Must be called with ctx->mutex held
 */
static int  __perf_install_in_context(void *info)
{
	struct perf_event *event = info;
	struct perf_event_context *ctx = event->ctx;
	struct perf_cpu_context *cpuctx = __get_cpu_context(ctx);
	struct perf_event_context *task_ctx = cpuctx->task_ctx;
	struct task_struct *task = current;

	perf_ctx_lock(cpuctx, task_ctx);
	perf_pmu_disable(cpuctx->ctx.pmu);

	/*
	 * If there was an active task_ctx schedule it out.
	 */
	if (task_ctx)
		task_ctx_sched_out(task_ctx);

	/*
	 * If the context we're installing events in is not the
	 * active task_ctx, flip them.
	 */
	if (ctx->task && task_ctx != ctx) {
		if (task_ctx)
			raw_spin_unlock(&task_ctx->lock);
		raw_spin_lock(&ctx->lock);
		task_ctx = ctx;
	}

	if (task_ctx) {
		cpuctx->task_ctx = task_ctx;
		task = task_ctx->task;
	}

	cpu_ctx_sched_out(cpuctx, EVENT_ALL);

	update_context_time(ctx);
	/*
	 * update cgrp time only if current cgrp
	 * matches event->cgrp. Must be done before
	 * calling add_event_to_ctx()
	 */
	update_cgrp_time_from_event(event);

	add_event_to_ctx(event, ctx);

	/*
	 * Schedule everything back in
	 */
	perf_event_sched_in(cpuctx, task_ctx, task);

	perf_pmu_enable(cpuctx->ctx.pmu);
	perf_ctx_unlock(cpuctx, task_ctx);

	return 0;
}

/*
 * Attach a performance event to a context
 *
 * First we add the event to the list with the hardware enable bit
 * in event->hw_config cleared.
 *
 * If the event is attached to a task which is on a CPU we use a smp
 * call to enable it in the task context. The task might have been
 * scheduled away, but we check this in the smp call again.
 */
static void
perf_install_in_context(struct perf_event_context *ctx,
			struct perf_event *event,
			int cpu)
{
	struct task_struct *task = ctx->task;

	lockdep_assert_held(&ctx->mutex);

	event->ctx = ctx;
	if (event->cpu != -1)
		event->cpu = cpu;

	if (!task) {
		/*
		 * Per cpu events are installed via an smp call and
		 * the install is always successful.
		 */
		cpu_function_call(cpu, __perf_install_in_context, event);
		return;
	}

retry:
	if (!task_function_call(task, __perf_install_in_context, event))
		return;

	raw_spin_lock_irq(&ctx->lock);
	/*
	 * If we failed to find a running task, but find the context active now
	 * that we've acquired the ctx->lock, retry.
	 */
	if (ctx->is_active) {
		raw_spin_unlock_irq(&ctx->lock);
		/*
		 * Reload the task pointer, it might have been changed by
		 * a concurrent perf_event_context_sched_out().
		 */
		task = ctx->task;
		goto retry;
	}

	/*
	 * Since the task isn't running, its safe to add the event, us holding
	 * the ctx->lock ensures the task won't get scheduled in.
	 */
	add_event_to_ctx(event, ctx);
	raw_spin_unlock_irq(&ctx->lock);
}

/*
 * Put a event into inactive state and update time fields.
 * Enabling the leader of a group effectively enables all
 * the group members that aren't explicitly disabled, so we
 * have to update their ->tstamp_enabled also.
 * Note: this works for group members as well as group leaders
 * since the non-leader members' sibling_lists will be empty.
 */
static void __perf_event_mark_enabled(struct perf_event *event)
{
	struct perf_event *sub;
	u64 tstamp = perf_event_time(event);

	event->state = PERF_EVENT_STATE_INACTIVE;
	event->tstamp_enabled = tstamp - event->total_time_enabled;
	list_for_each_entry(sub, &event->sibling_list, group_entry) {
		if (sub->state >= PERF_EVENT_STATE_INACTIVE)
			sub->tstamp_enabled = tstamp - sub->total_time_enabled;
	}
}

/*
 * Cross CPU call to enable a performance event
 */
static int __perf_event_enable(void *info)
{
	struct perf_event *event = info;
	struct perf_event_context *ctx = event->ctx;
	struct perf_event *leader = event->group_leader;
	struct perf_cpu_context *cpuctx = __get_cpu_context(ctx);
	int err;

	/*
	 * There's a time window between 'ctx->is_active' check
	 * in perf_event_enable function and this place having:
	 *   - IRQs on
	 *   - ctx->lock unlocked
	 *
	 * where the task could be killed and 'ctx' deactivated
	 * by perf_event_exit_task.
	 */
	if (!ctx->is_active)
		return -EINVAL;

	raw_spin_lock(&ctx->lock);
	update_context_time(ctx);

	if (event->state >= PERF_EVENT_STATE_INACTIVE)
		goto unlock;

	/*
	 * set current task's cgroup time reference point
	 */
	perf_cgroup_set_timestamp(current, ctx);

	__perf_event_mark_enabled(event);

	if (!event_filter_match(event)) {
		if (is_cgroup_event(event))
			perf_cgroup_defer_enabled(event);
		goto unlock;
	}

	/*
	 * If the event is in a group and isn't the group leader,
	 * then don't put it on unless the group is on.
	 */
	if (leader != event && leader->state != PERF_EVENT_STATE_ACTIVE)
		goto unlock;

	if (!group_can_go_on(event, cpuctx, 1)) {
		err = -EEXIST;
	} else {
		if (event == leader)
			err = group_sched_in(event, cpuctx, ctx);
		else
			err = event_sched_in(event, cpuctx, ctx);
	}

	if (err) {
		/*
		 * If this event can't go on and it's part of a
		 * group, then the whole group has to come off.
		 */
		if (leader != event) {
			group_sched_out(leader, cpuctx, ctx);
			perf_cpu_hrtimer_restart(cpuctx);
		}
		if (leader->attr.pinned) {
			update_group_times(leader);
			leader->state = PERF_EVENT_STATE_ERROR;
		}
	}

unlock:
	raw_spin_unlock(&ctx->lock);

	return 0;
}

/*
 * Enable a event.
 *
 * If event->ctx is a cloned context, callers must make sure that
 * every task struct that event->ctx->task could possibly point to
 * remains valid.  This condition is satisfied when called through
 * perf_event_for_each_child or perf_event_for_each as described
 * for perf_event_disable.
 */
static void _perf_event_enable(struct perf_event *event)
{
	struct perf_event_context *ctx = event->ctx;
	struct task_struct *task = ctx->task;

	if (!task) {
		/*
		 * Enable the event on the cpu that it's on
		 */
		cpu_function_call(event->cpu, __perf_event_enable, event);
		return;
	}

	raw_spin_lock_irq(&ctx->lock);
	if (event->state >= PERF_EVENT_STATE_INACTIVE)
		goto out;

	/*
	 * If the event is in error state, clear that first.
	 * That way, if we see the event in error state below, we
	 * know that it has gone back into error state, as distinct
	 * from the task having been scheduled away before the
	 * cross-call arrived.
	 */
	if (event->state == PERF_EVENT_STATE_ERROR)
		event->state = PERF_EVENT_STATE_OFF;

retry:
	if (!ctx->is_active) {
		__perf_event_mark_enabled(event);
		goto out;
	}

	raw_spin_unlock_irq(&ctx->lock);

	if (!task_function_call(task, __perf_event_enable, event))
		return;

	raw_spin_lock_irq(&ctx->lock);

	/*
	 * If the context is active and the event is still off,
	 * we need to retry the cross-call.
	 */
	if (ctx->is_active && event->state == PERF_EVENT_STATE_OFF) {
		/*
		 * task could have been flipped by a concurrent
		 * perf_event_context_sched_out()
		 */
		task = ctx->task;
		goto retry;
	}

out:
	raw_spin_unlock_irq(&ctx->lock);
}

/*
 * See perf_event_disable();
 */
void perf_event_enable(struct perf_event *event)
{
	struct perf_event_context *ctx;

	ctx = perf_event_ctx_lock(event);
	_perf_event_enable(event);
	perf_event_ctx_unlock(event, ctx);
}
EXPORT_SYMBOL_GPL(perf_event_enable);

static int _perf_event_refresh(struct perf_event *event, int refresh)
{
	/*
	 * not supported on inherited events
	 */
	if (event->attr.inherit || !is_sampling_event(event))
		return -EINVAL;

	atomic_add(refresh, &event->event_limit);
	_perf_event_enable(event);

	return 0;
}

/*
 * See perf_event_disable()
 */
int perf_event_refresh(struct perf_event *event, int refresh)
{
	struct perf_event_context *ctx;
	int ret;

	ctx = perf_event_ctx_lock(event);
	ret = _perf_event_refresh(event, refresh);
	perf_event_ctx_unlock(event, ctx);

	return ret;
}
EXPORT_SYMBOL_GPL(perf_event_refresh);

static void ctx_sched_out(struct perf_event_context *ctx,
			  struct perf_cpu_context *cpuctx,
			  enum event_type_t event_type)
{
	struct perf_event *event;
	int is_active = ctx->is_active;

	ctx->is_active &= ~event_type;
	if (likely(!ctx->nr_events))
		return;

	update_context_time(ctx);
	update_cgrp_time_from_cpuctx(cpuctx);
	if (!ctx->nr_active)
		return;

	perf_pmu_disable(ctx->pmu);
	if ((is_active & EVENT_PINNED) && (event_type & EVENT_PINNED)) {
		list_for_each_entry(event, &ctx->pinned_groups, group_entry)
			group_sched_out(event, cpuctx, ctx);
	}

	if ((is_active & EVENT_FLEXIBLE) && (event_type & EVENT_FLEXIBLE)) {
		list_for_each_entry(event, &ctx->flexible_groups, group_entry)
			group_sched_out(event, cpuctx, ctx);
	}
	perf_pmu_enable(ctx->pmu);
}

/*
 * Test whether two contexts are equivalent, i.e. whether they have both been
 * cloned from the same version of the same context.
 *
 * Equivalence is measured using a generation number in the context that is
 * incremented on each modification to it; see unclone_ctx(), list_add_event()
 * and list_del_event().
 */
static int context_equiv(struct perf_event_context *ctx1,
			 struct perf_event_context *ctx2)
{
	lockdep_assert_held(&ctx1->lock);
	lockdep_assert_held(&ctx2->lock);

	/* Pinning disables the swap optimization */
	if (ctx1->pin_count || ctx2->pin_count)
		return 0;

	/* If ctx1 is the parent of ctx2 */
	if (ctx1 == ctx2->parent_ctx && ctx1->generation == ctx2->parent_gen)
		return 1;

	/* If ctx2 is the parent of ctx1 */
	if (ctx1->parent_ctx == ctx2 && ctx1->parent_gen == ctx2->generation)
		return 1;

	/*
	 * If ctx1 and ctx2 have the same parent; we flatten the parent
	 * hierarchy, see perf_event_init_context().
	 */
	if (ctx1->parent_ctx && ctx1->parent_ctx == ctx2->parent_ctx &&
			ctx1->parent_gen == ctx2->parent_gen)
		return 1;

	/* Unmatched */
	return 0;
}

static void __perf_event_sync_stat(struct perf_event *event,
				     struct perf_event *next_event)
{
	u64 value;

	if (!event->attr.inherit_stat)
		return;

	/*
	 * Update the event value, we cannot use perf_event_read()
	 * because we're in the middle of a context switch and have IRQs
	 * disabled, which upsets smp_call_function_single(), however
	 * we know the event must be on the current CPU, therefore we
	 * don't need to use it.
	 */
	switch (event->state) {
	case PERF_EVENT_STATE_ACTIVE:
		event->pmu->read(event);
		/* fall-through */

	case PERF_EVENT_STATE_INACTIVE:
		update_event_times(event);
		break;

	default:
		break;
	}

	/*
	 * In order to keep per-task stats reliable we need to flip the event
	 * values when we flip the contexts.
	 */
	value = local64_read(&next_event->count);
	value = local64_xchg(&event->count, value);
	local64_set(&next_event->count, value);

	swap(event->total_time_enabled, next_event->total_time_enabled);
	swap(event->total_time_running, next_event->total_time_running);

	/*
	 * Since we swizzled the values, update the user visible data too.
	 */
	perf_event_update_userpage(event);
	perf_event_update_userpage(next_event);
}

static void perf_event_sync_stat(struct perf_event_context *ctx,
				   struct perf_event_context *next_ctx)
{
	struct perf_event *event, *next_event;

	if (!ctx->nr_stat)
		return;

	update_context_time(ctx);

	event = list_first_entry(&ctx->event_list,
				   struct perf_event, event_entry);

	next_event = list_first_entry(&next_ctx->event_list,
					struct perf_event, event_entry);

	while (&event->event_entry != &ctx->event_list &&
	       &next_event->event_entry != &next_ctx->event_list) {

		__perf_event_sync_stat(event, next_event);

		event = list_next_entry(event, event_entry);
		next_event = list_next_entry(next_event, event_entry);
	}
}

static void perf_event_context_sched_out(struct task_struct *task, int ctxn,
					 struct task_struct *next)
{
	struct perf_event_context *ctx = task->perf_event_ctxp[ctxn];
	struct perf_event_context *next_ctx;
	struct perf_event_context *parent, *next_parent;
	struct perf_cpu_context *cpuctx;
	int do_switch = 1;

	if (likely(!ctx))
		return;

	cpuctx = __get_cpu_context(ctx);
	if (!cpuctx->task_ctx)
		return;

	rcu_read_lock();
	next_ctx = next->perf_event_ctxp[ctxn];
	if (!next_ctx)
		goto unlock;

	parent = rcu_dereference(ctx->parent_ctx);
	next_parent = rcu_dereference(next_ctx->parent_ctx);

	/* If neither context have a parent context; they cannot be clones. */
	if (!parent && !next_parent)
		goto unlock;

	if (next_parent == ctx || next_ctx == parent || next_parent == parent) {
		/*
		 * Looks like the two contexts are clones, so we might be
		 * able to optimize the context switch.  We lock both
		 * contexts and check that they are clones under the
		 * lock (including re-checking that neither has been
		 * uncloned in the meantime).  It doesn't matter which
		 * order we take the locks because no other cpu could
		 * be trying to lock both of these tasks.
		 */
		raw_spin_lock(&ctx->lock);
		raw_spin_lock_nested(&next_ctx->lock, SINGLE_DEPTH_NESTING);
		if (context_equiv(ctx, next_ctx)) {
			/*
			 * XXX do we need a memory barrier of sorts
			 * wrt to rcu_dereference() of perf_event_ctxp
			 */
			task->perf_event_ctxp[ctxn] = next_ctx;
			next->perf_event_ctxp[ctxn] = ctx;
			ctx->task = next;
			next_ctx->task = task;
			do_switch = 0;

			perf_event_sync_stat(ctx, next_ctx);
		}
		raw_spin_unlock(&next_ctx->lock);
		raw_spin_unlock(&ctx->lock);
	}
unlock:
	rcu_read_unlock();

	if (do_switch) {
		raw_spin_lock(&ctx->lock);
		ctx_sched_out(ctx, cpuctx, EVENT_ALL);
		cpuctx->task_ctx = NULL;
		raw_spin_unlock(&ctx->lock);
	}
}

#define for_each_task_context_nr(ctxn)					\
	for ((ctxn) = 0; (ctxn) < perf_nr_task_contexts; (ctxn)++)

/*
 * Called from scheduler to remove the events of the current task,
 * with interrupts disabled.
 *
 * We stop each event and update the event value in event->count.
 *
 * This does not protect us against NMI, but disable()
 * sets the disabled bit in the control field of event _before_
 * accessing the event control register. If a NMI hits, then it will
 * not restart the event.
 */
void __perf_event_task_sched_out(struct task_struct *task,
				 struct task_struct *next)
{
	int ctxn;

	for_each_task_context_nr(ctxn)
		perf_event_context_sched_out(task, ctxn, next);

	/*
	 * if cgroup events exist on this CPU, then we need
	 * to check if we have to switch out PMU state.
	 * cgroup event are system-wide mode only
	 */
	if (atomic_read(this_cpu_ptr(&perf_cgroup_events)))
		perf_cgroup_sched_out(task, next);
}

static void task_ctx_sched_out(struct perf_event_context *ctx)
{
	struct perf_cpu_context *cpuctx = __get_cpu_context(ctx);

	if (!cpuctx->task_ctx)
		return;

	if (WARN_ON_ONCE(ctx != cpuctx->task_ctx))
		return;

	ctx_sched_out(ctx, cpuctx, EVENT_ALL);
	cpuctx->task_ctx = NULL;
}

/*
 * Called with IRQs disabled
 */
static void cpu_ctx_sched_out(struct perf_cpu_context *cpuctx,
			      enum event_type_t event_type)
{
	ctx_sched_out(&cpuctx->ctx, cpuctx, event_type);
}

static void
ctx_pinned_sched_in(struct perf_event_context *ctx,
		    struct perf_cpu_context *cpuctx)
{
	struct perf_event *event;

	list_for_each_entry(event, &ctx->pinned_groups, group_entry) {
		if (event->state <= PERF_EVENT_STATE_OFF)
			continue;
		if (!event_filter_match(event))
			continue;

		/* may need to reset tstamp_enabled */
		if (is_cgroup_event(event))
			perf_cgroup_mark_enabled(event, ctx);

		if (group_can_go_on(event, cpuctx, 1))
			group_sched_in(event, cpuctx, ctx);

		/*
		 * If this pinned group hasn't been scheduled,
		 * put it in error state.
		 */
		if (event->state == PERF_EVENT_STATE_INACTIVE) {
			update_group_times(event);
			event->state = PERF_EVENT_STATE_ERROR;
		}
	}
}

static void
ctx_flexible_sched_in(struct perf_event_context *ctx,
		      struct perf_cpu_context *cpuctx)
{
	struct perf_event *event;
	int can_add_hw = 1;

	list_for_each_entry(event, &ctx->flexible_groups, group_entry) {
		/* Ignore events in OFF or ERROR state */
		if (event->state <= PERF_EVENT_STATE_OFF)
			continue;
		/*
		 * Listen to the 'cpu' scheduling filter constraint
		 * of events:
		 */
		if (!event_filter_match(event))
			continue;

		/* may need to reset tstamp_enabled */
		if (is_cgroup_event(event))
			perf_cgroup_mark_enabled(event, ctx);

		if (group_can_go_on(event, cpuctx, can_add_hw)) {
			if (group_sched_in(event, cpuctx, ctx))
				can_add_hw = 0;
		}
	}
}

static void
ctx_sched_in(struct perf_event_context *ctx,
	     struct perf_cpu_context *cpuctx,
	     enum event_type_t event_type,
	     struct task_struct *task)
{
	u64 now;
	int is_active = ctx->is_active;

	ctx->is_active |= event_type;
	if (likely(!ctx->nr_events))
		return;

	now = perf_clock();
	ctx->timestamp = now;
	perf_cgroup_set_timestamp(task, ctx);
	/*
	 * First go through the list and put on any pinned groups
	 * in order to give them the best chance of going on.
	 */
	if (!(is_active & EVENT_PINNED) && (event_type & EVENT_PINNED))
		ctx_pinned_sched_in(ctx, cpuctx);

	/* Then walk through the lower prio flexible groups */
	if (!(is_active & EVENT_FLEXIBLE) && (event_type & EVENT_FLEXIBLE))
		ctx_flexible_sched_in(ctx, cpuctx);
}

static void cpu_ctx_sched_in(struct perf_cpu_context *cpuctx,
			     enum event_type_t event_type,
			     struct task_struct *task)
{
	struct perf_event_context *ctx = &cpuctx->ctx;

	ctx_sched_in(ctx, cpuctx, event_type, task);
}

static void perf_event_context_sched_in(struct perf_event_context *ctx,
					struct task_struct *task)
{
	struct perf_cpu_context *cpuctx;

	cpuctx = __get_cpu_context(ctx);
	if (cpuctx->task_ctx == ctx)
		return;

	perf_ctx_lock(cpuctx, ctx);
	perf_pmu_disable(ctx->pmu);
	/*
	 * We want to keep the following priority order:
	 * cpu pinned (that don't need to move), task pinned,
	 * cpu flexible, task flexible.
	 */
	cpu_ctx_sched_out(cpuctx, EVENT_FLEXIBLE);

	if (ctx->nr_events)
		cpuctx->task_ctx = ctx;

	perf_event_sched_in(cpuctx, cpuctx->task_ctx, task);

	perf_pmu_enable(ctx->pmu);
	perf_ctx_unlock(cpuctx, ctx);

	/*
	 * Since these rotations are per-cpu, we need to ensure the
	 * cpu-context we got scheduled on is actually rotating.
	 */
	perf_pmu_rotate_start(ctx->pmu);
}

/*
 * When sampling the branck stack in system-wide, it may be necessary
 * to flush the stack on context switch. This happens when the branch
 * stack does not tag its entries with the pid of the current task.
 * Otherwise it becomes impossible to associate a branch entry with a
 * task. This ambiguity is more likely to appear when the branch stack
 * supports priv level filtering and the user sets it to monitor only
 * at the user level (which could be a useful measurement in system-wide
 * mode). In that case, the risk is high of having a branch stack with
 * branch from multiple tasks. Flushing may mean dropping the existing
 * entries or stashing them somewhere in the PMU specific code layer.
 *
 * This function provides the context switch callback to the lower code
 * layer. It is invoked ONLY when there is at least one system-wide context
 * with at least one active event using taken branch sampling.
 */
static void perf_branch_stack_sched_in(struct task_struct *prev,
				       struct task_struct *task)
{
	struct perf_cpu_context *cpuctx;
	struct pmu *pmu;
	unsigned long flags;

	/* no need to flush branch stack if not changing task */
	if (prev == task)
		return;

	local_irq_save(flags);

	rcu_read_lock();

	list_for_each_entry_rcu(pmu, &pmus, entry) {
		cpuctx = this_cpu_ptr(pmu->pmu_cpu_context);

		/*
		 * check if the context has at least one
		 * event using PERF_SAMPLE_BRANCH_STACK
		 */
		if (cpuctx->ctx.nr_branch_stack > 0
		    && pmu->flush_branch_stack) {

			perf_ctx_lock(cpuctx, cpuctx->task_ctx);

			perf_pmu_disable(pmu);

			pmu->flush_branch_stack();

			perf_pmu_enable(pmu);

			perf_ctx_unlock(cpuctx, cpuctx->task_ctx);
		}
	}

	rcu_read_unlock();

	local_irq_restore(flags);
}

/*
 * Called from scheduler to add the events of the current task
 * with interrupts disabled.
 *
 * We restore the event value and then enable it.
 *
 * This does not protect us against NMI, but enable()
 * sets the enabled bit in the control field of event _before_
 * accessing the event control register. If a NMI hits, then it will
 * keep the event running.
 */
void __perf_event_task_sched_in(struct task_struct *prev,
				struct task_struct *task)
{
	struct perf_event_context *ctx;
	int ctxn;

	for_each_task_context_nr(ctxn) {
		ctx = task->perf_event_ctxp[ctxn];
		if (likely(!ctx))
			continue;

		perf_event_context_sched_in(ctx, task);
	}
	/*
	 * if cgroup events exist on this CPU, then we need
	 * to check if we have to switch in PMU state.
	 * cgroup event are system-wide mode only
	 */
	if (atomic_read(this_cpu_ptr(&perf_cgroup_events)))
		perf_cgroup_sched_in(prev, task);

	/* check for system-wide branch_stack events */
	if (atomic_read(this_cpu_ptr(&perf_branch_stack_events)))
		perf_branch_stack_sched_in(prev, task);
}

static u64 perf_calculate_period(struct perf_event *event, u64 nsec, u64 count)
{
	u64 frequency = event->attr.sample_freq;
	u64 sec = NSEC_PER_SEC;
	u64 divisor, dividend;

	int count_fls, nsec_fls, frequency_fls, sec_fls;

	count_fls = fls64(count);
	nsec_fls = fls64(nsec);
	frequency_fls = fls64(frequency);
	sec_fls = 30;

	/*
	 * We got @count in @nsec, with a target of sample_freq HZ
	 * the target period becomes:
	 *
	 *             @count * 10^9
	 * period = -------------------
	 *          @nsec * sample_freq
	 *
	 */

	/*
	 * Reduce accuracy by one bit such that @a and @b converge
	 * to a similar magnitude.
	 */
#define REDUCE_FLS(a, b)		\
do {					\
	if (a##_fls > b##_fls) {	\
		a >>= 1;		\
		a##_fls--;		\
	} else {			\
		b >>= 1;		\
		b##_fls--;		\
	}				\
} while (0)

	/*
	 * Reduce accuracy until either term fits in a u64, then proceed with
	 * the other, so that finally we can do a u64/u64 division.
	 */
	while (count_fls + sec_fls > 64 && nsec_fls + frequency_fls > 64) {
		REDUCE_FLS(nsec, frequency);
		REDUCE_FLS(sec, count);
	}

	if (count_fls + sec_fls > 64) {
		divisor = nsec * frequency;

		while (count_fls + sec_fls > 64) {
			REDUCE_FLS(count, sec);
			divisor >>= 1;
		}

		dividend = count * sec;
	} else {
		dividend = count * sec;

		while (nsec_fls + frequency_fls > 64) {
			REDUCE_FLS(nsec, frequency);
			dividend >>= 1;
		}

		divisor = nsec * frequency;
	}

	if (!divisor)
		return dividend;

	return div64_u64(dividend, divisor);
}

static DEFINE_PER_CPU(int, perf_throttled_count);
static DEFINE_PER_CPU(u64, perf_throttled_seq);

static void perf_adjust_period(struct perf_event *event, u64 nsec, u64 count, bool disable)
{
	struct hw_perf_event *hwc = &event->hw;
	s64 period, sample_period;
	s64 delta;

	period = perf_calculate_period(event, nsec, count);

	delta = (s64)(period - hwc->sample_period);
	delta = (delta + 7) / 8; /* low pass filter */

	sample_period = hwc->sample_period + delta;

	if (!sample_period)
		sample_period = 1;

	hwc->sample_period = sample_period;

	if (local64_read(&hwc->period_left) > 8*sample_period) {
		if (disable)
			event->pmu->stop(event, PERF_EF_UPDATE);

		local64_set(&hwc->period_left, 0);

		if (disable)
			event->pmu->start(event, PERF_EF_RELOAD);
	}
}

/*
 * combine freq adjustment with unthrottling to avoid two passes over the
 * events. At the same time, make sure, having freq events does not change
 * the rate of unthrottling as that would introduce bias.
 */
static void perf_adjust_freq_unthr_context(struct perf_event_context *ctx,
					   int needs_unthr)
{
	struct perf_event *event;
	struct hw_perf_event *hwc;
	u64 now, period = TICK_NSEC;
	s64 delta;

	/*
	 * only need to iterate over all events iff:
	 * - context have events in frequency mode (needs freq adjust)
	 * - there are events to unthrottle on this cpu
	 */
	if (!(ctx->nr_freq || needs_unthr))
		return;

	raw_spin_lock(&ctx->lock);
	perf_pmu_disable(ctx->pmu);

	list_for_each_entry_rcu(event, &ctx->event_list, event_entry) {
		if (event->state != PERF_EVENT_STATE_ACTIVE)
			continue;

		if (!event_filter_match(event))
			continue;

		perf_pmu_disable(event->pmu);

		hwc = &event->hw;

		if (hwc->interrupts == MAX_INTERRUPTS) {
			hwc->interrupts = 0;
			perf_log_throttle(event, 1);
			event->pmu->start(event, 0);
		}

		if (!event->attr.freq || !event->attr.sample_freq)
			goto next;

		/*
		 * stop the event and update event->count
		 */
		event->pmu->stop(event, PERF_EF_UPDATE);

		now = local64_read(&event->count);
		delta = now - hwc->freq_count_stamp;
		hwc->freq_count_stamp = now;

		/*
		 * restart the event
		 * reload only if value has changed
		 * we have stopped the event so tell that
		 * to perf_adjust_period() to avoid stopping it
		 * twice.
		 */
		if (delta > 0)
			perf_adjust_period(event, period, delta, false);

		event->pmu->start(event, delta > 0 ? PERF_EF_RELOAD : 0);
	next:
		perf_pmu_enable(event->pmu);
	}

	perf_pmu_enable(ctx->pmu);
	raw_spin_unlock(&ctx->lock);
}

/*
 * Round-robin a context's events:
 */
static void rotate_ctx(struct perf_event_context *ctx)
{
	/*
	 * Rotate the first entry last of non-pinned groups. Rotation might be
	 * disabled by the inheritance code.
	 */
	if (!ctx->rotate_disable)
		list_rotate_left(&ctx->flexible_groups);
}

/*
 * perf_pmu_rotate_start() and perf_rotate_context() are fully serialized
 * because they're strictly cpu affine and rotate_start is called with IRQs
 * disabled, while rotate_context is called from IRQ context.
 */
static int perf_rotate_context(struct perf_cpu_context *cpuctx)
{
	struct perf_event_context *ctx = NULL;
	int rotate = 0, remove = 1;

	if (cpuctx->ctx.nr_events) {
		remove = 0;
		if (cpuctx->ctx.nr_events != cpuctx->ctx.nr_active)
			rotate = 1;
	}

	ctx = cpuctx->task_ctx;
	if (ctx && ctx->nr_events) {
		remove = 0;
		if (ctx->nr_events != ctx->nr_active)
			rotate = 1;
	}

	if (!rotate)
		goto done;

	perf_ctx_lock(cpuctx, cpuctx->task_ctx);
	perf_pmu_disable(cpuctx->ctx.pmu);

	cpu_ctx_sched_out(cpuctx, EVENT_FLEXIBLE);
	if (ctx)
		ctx_sched_out(ctx, cpuctx, EVENT_FLEXIBLE);

	rotate_ctx(&cpuctx->ctx);
	if (ctx)
		rotate_ctx(ctx);

	perf_event_sched_in(cpuctx, ctx, current);

	perf_pmu_enable(cpuctx->ctx.pmu);
	perf_ctx_unlock(cpuctx, cpuctx->task_ctx);
done:
	if (remove)
		list_del_init(&cpuctx->rotation_list);

	return rotate;
}

#ifdef CONFIG_NO_HZ_FULL
bool perf_event_can_stop_tick(void)
{
	if (atomic_read(&nr_freq_events) ||
	    __this_cpu_read(perf_throttled_count))
		return false;
	else
		return true;
}
#endif

void perf_event_task_tick(void)
{
	struct list_head *head = this_cpu_ptr(&rotation_list);
	struct perf_cpu_context *cpuctx, *tmp;
	struct perf_event_context *ctx;
	int throttled;

	WARN_ON(!irqs_disabled());

	__this_cpu_inc(perf_throttled_seq);
	throttled = __this_cpu_xchg(perf_throttled_count, 0);

	list_for_each_entry_safe(cpuctx, tmp, head, rotation_list) {
		ctx = &cpuctx->ctx;
		perf_adjust_freq_unthr_context(ctx, throttled);

		ctx = cpuctx->task_ctx;
		if (ctx)
			perf_adjust_freq_unthr_context(ctx, throttled);
	}
}

static int event_enable_on_exec(struct perf_event *event,
				struct perf_event_context *ctx)
{
	if (!event->attr.enable_on_exec)
		return 0;

	event->attr.enable_on_exec = 0;
	if (event->state >= PERF_EVENT_STATE_INACTIVE)
		return 0;

	__perf_event_mark_enabled(event);

	return 1;
}

/*
 * Enable all of a task's events that have been marked enable-on-exec.
 * This expects task == current.
 */
static void perf_event_enable_on_exec(struct perf_event_context *ctx)
{
	struct perf_event_context *clone_ctx = NULL;
	struct perf_event *event;
	unsigned long flags;
	int enabled = 0;
	int ret;

	local_irq_save(flags);
	if (!ctx || !ctx->nr_events)
		goto out;

	/*
	 * We must ctxsw out cgroup events to avoid conflict
	 * when invoking perf_task_event_sched_in() later on
	 * in this function. Otherwise we end up trying to
	 * ctxswin cgroup events which are already scheduled
	 * in.
	 */
	perf_cgroup_sched_out(current, NULL);

	raw_spin_lock(&ctx->lock);
	task_ctx_sched_out(ctx);

	list_for_each_entry(event, &ctx->event_list, event_entry) {
		ret = event_enable_on_exec(event, ctx);
		if (ret)
			enabled = 1;
	}

	/*
	 * Unclone this context if we enabled any event.
	 */
	if (enabled)
		clone_ctx = unclone_ctx(ctx);

	raw_spin_unlock(&ctx->lock);

	/*
	 * Also calls ctxswin for cgroup events, if any:
	 */
	perf_event_context_sched_in(ctx, ctx->task);
out:
	local_irq_restore(flags);

	if (clone_ctx)
		put_ctx(clone_ctx);
}

void perf_event_exec(void)
{
	struct perf_event_context *ctx;
	int ctxn;

	rcu_read_lock();
	for_each_task_context_nr(ctxn) {
		ctx = current->perf_event_ctxp[ctxn];
		if (!ctx)
			continue;

		perf_event_enable_on_exec(ctx);
	}
	rcu_read_unlock();
}

/*
 * Cross CPU call to read the hardware event
 */
static void __perf_event_read(void *info)
{
	struct perf_event *event = info;
	struct perf_event_context *ctx = event->ctx;
	struct perf_cpu_context *cpuctx = __get_cpu_context(ctx);

	/*
	 * If this is a task context, we need to check whether it is
	 * the current task context of this cpu.  If not it has been
	 * scheduled out before the smp call arrived.  In that case
	 * event->count would have been updated to a recent sample
	 * when the event was scheduled out.
	 */
	if (ctx->task && cpuctx->task_ctx != ctx)
		return;

	raw_spin_lock(&ctx->lock);
	if (ctx->is_active) {
		update_context_time(ctx);
		update_cgrp_time_from_event(event);
	}
	update_event_times(event);
	if (event->state == PERF_EVENT_STATE_ACTIVE)
		event->pmu->read(event);
	raw_spin_unlock(&ctx->lock);
}

static inline u64 perf_event_count(struct perf_event *event)
{
	return local64_read(&event->count) + atomic64_read(&event->child_count);
}

static u64 perf_event_read(struct perf_event *event)
{
	/*
	 * If event is enabled and currently active on a CPU, update the
	 * value in the event structure:
	 */
	if (event->state == PERF_EVENT_STATE_ACTIVE) {
		if (!event->attr.exclude_idle ||
			(!per_cpu(is_idle, event->oncpu) &&
			event->attr.type == PERF_TYPE_RAW))
				smp_call_function_single(event->oncpu,
					 __perf_event_read, event, 1);
	} else if (event->state == PERF_EVENT_STATE_INACTIVE) {
		struct perf_event_context *ctx = event->ctx;
		unsigned long flags;

		raw_spin_lock_irqsave(&ctx->lock, flags);
		/*
		 * may read while context is not active
		 * (e.g., thread is blocked), in that case
		 * we cannot update context time
		 */
		if (ctx->is_active) {
			update_context_time(ctx);
			update_cgrp_time_from_event(event);
		}
		update_event_times(event);
		raw_spin_unlock_irqrestore(&ctx->lock, flags);
	}

	return perf_event_count(event);
}

/*
 * Initialize the perf_event context in a task_struct:
 */
static void __perf_event_init_context(struct perf_event_context *ctx)
{
	raw_spin_lock_init(&ctx->lock);
	mutex_init(&ctx->mutex);
	INIT_LIST_HEAD(&ctx->pinned_groups);
	INIT_LIST_HEAD(&ctx->flexible_groups);
	INIT_LIST_HEAD(&ctx->event_list);
	atomic_set(&ctx->refcount, 1);
	INIT_DELAYED_WORK(&ctx->orphans_remove, orphans_remove_work);
}

static struct perf_event_context *
alloc_perf_context(struct pmu *pmu, struct task_struct *task)
{
	struct perf_event_context *ctx;

	ctx = kzalloc(sizeof(struct perf_event_context), GFP_KERNEL);
	if (!ctx)
		return NULL;

	__perf_event_init_context(ctx);
	if (task) {
		ctx->task = task;
		get_task_struct(task);
	}
	ctx->pmu = pmu;

	return ctx;
}

static struct task_struct *
find_lively_task_by_vpid(pid_t vpid)
{
	struct task_struct *task;
	int err;

	rcu_read_lock();
	if (!vpid)
		task = current;
	else
		task = find_task_by_vpid(vpid);
	if (task)
		get_task_struct(task);
	rcu_read_unlock();

	if (!task)
		return ERR_PTR(-ESRCH);

	/* Reuse ptrace permission checks for now. */
	err = -EACCES;
	if (!ptrace_may_access(task, PTRACE_MODE_READ_REALCREDS))
		goto errout;

	return task;
errout:
	put_task_struct(task);
	return ERR_PTR(err);

}

/*
 * Returns a matching context with refcount and pincount.
 */
static struct perf_event_context *
find_get_context(struct perf_event *event, struct task_struct *task, int cpu)
{
	struct perf_event_context *ctx, *clone_ctx = NULL;
	struct perf_cpu_context *cpuctx;
	struct pmu *pmu = event->pmu;
	unsigned long flags;
	int ctxn, err;

	if (!task) {
		/* Must be root to operate on a CPU event: */
		if (event->owner != EVENT_OWNER_KERNEL && perf_paranoid_cpu() &&
			!capable(CAP_SYS_ADMIN))
			return ERR_PTR(-EACCES);

		/*
		 * We could be clever and allow to attach a event to an
		 * offline CPU and activate it when the CPU comes up, but
		 * that's for later.
		 */
		if (!cpu_online(cpu))
			return ERR_PTR(-ENODEV);

		cpuctx = per_cpu_ptr(pmu->pmu_cpu_context, cpu);
		ctx = &cpuctx->ctx;
		get_ctx(ctx);
		++ctx->pin_count;

		return ctx;
	}

	err = -EINVAL;
	ctxn = pmu->task_ctx_nr;
	if (ctxn < 0)
		goto errout;

retry:
	ctx = perf_lock_task_context(task, ctxn, &flags);
	if (ctx) {
		clone_ctx = unclone_ctx(ctx);
		++ctx->pin_count;
		raw_spin_unlock_irqrestore(&ctx->lock, flags);

		if (clone_ctx)
			put_ctx(clone_ctx);
	} else {
		ctx = alloc_perf_context(pmu, task);
		err = -ENOMEM;
		if (!ctx)
			goto errout;

		err = 0;
		mutex_lock(&task->perf_event_mutex);
		/*
		 * If it has already passed perf_event_exit_task().
		 * we must see PF_EXITING, it takes this mutex too.
		 */
		if (task->flags & PF_EXITING)
			err = -ESRCH;
		else if (task->perf_event_ctxp[ctxn])
			err = -EAGAIN;
		else {
			get_ctx(ctx);
			++ctx->pin_count;
			rcu_assign_pointer(task->perf_event_ctxp[ctxn], ctx);
		}
		mutex_unlock(&task->perf_event_mutex);

		if (unlikely(err)) {
			put_ctx(ctx);

			if (err == -EAGAIN)
				goto retry;
			goto errout;
		}
	}

	return ctx;

errout:
	return ERR_PTR(err);
}

static void perf_event_free_filter(struct perf_event *event);

static void free_event_rcu(struct rcu_head *head)
{
	struct perf_event *event;

	event = container_of(head, struct perf_event, rcu_head);
	if (event->ns)
		put_pid_ns(event->ns);
	perf_event_free_filter(event);
	kfree(event);
}

static void ring_buffer_put(struct ring_buffer *rb);
static void ring_buffer_attach(struct perf_event *event,
			       struct ring_buffer *rb);

static void unaccount_event_cpu(struct perf_event *event, int cpu)
{
	if (event->parent)
		return;

	if (has_branch_stack(event)) {
		if (!(event->attach_state & PERF_ATTACH_TASK))
			atomic_dec(&per_cpu(perf_branch_stack_events, cpu));
	}
	if (is_cgroup_event(event))
		atomic_dec(&per_cpu(perf_cgroup_events, cpu));
}

static void unaccount_event(struct perf_event *event)
{
	if (event->parent)
		return;

	if (event->attach_state & PERF_ATTACH_TASK)
		static_key_slow_dec_deferred(&perf_sched_events);
	if (event->attr.mmap || event->attr.mmap_data)
		atomic_dec(&nr_mmap_events);
	if (event->attr.comm)
		atomic_dec(&nr_comm_events);
	if (event->attr.task)
		atomic_dec(&nr_task_events);
	if (event->attr.freq)
		atomic_dec(&nr_freq_events);
	if (is_cgroup_event(event))
		static_key_slow_dec_deferred(&perf_sched_events);
	if (has_branch_stack(event))
		static_key_slow_dec_deferred(&perf_sched_events);

	unaccount_event_cpu(event, event->cpu);
}

static void __free_event(struct perf_event *event)
{
	if (!event->parent) {
		if (event->attr.sample_type & PERF_SAMPLE_CALLCHAIN)
			put_callchain_buffers();
	}

	if (event->destroy)
		event->destroy(event);

	if (event->ctx)
		put_ctx(event->ctx);

	if (event->pmu)
		module_put(event->pmu->module);

	call_rcu(&event->rcu_head, free_event_rcu);
}

static void _free_event(struct perf_event *event)
{
	irq_work_sync(&event->pending);

	unaccount_event(event);

	if (event->rb) {
		/*
		 * Can happen when we close an event with re-directed output.
		 *
		 * Since we have a 0 refcount, perf_mmap_close() will skip
		 * over us; possibly making our ring_buffer_put() the last.
		 */
		mutex_lock(&event->mmap_mutex);
		ring_buffer_attach(event, NULL);
		mutex_unlock(&event->mmap_mutex);
	}

	if (is_cgroup_event(event))
		perf_detach_cgroup(event);

	__free_event(event);
}

/*
 * Used to free events which have a known refcount of 1, such as in error paths
 * where the event isn't exposed yet and inherited events.
 */
static void free_event(struct perf_event *event)
{
	if (WARN(atomic_long_cmpxchg(&event->refcount, 1, 0) != 1,
				"unexpected event refcount: %ld; ptr=%p\n",
				atomic_long_read(&event->refcount), event)) {
		/* leak to avoid use-after-free */
		return;
	}

	_free_event(event);
}

/*
 * Remove user event from the owner task.
 */
static void perf_remove_from_owner(struct perf_event *event)
{
	struct task_struct *owner;

	rcu_read_lock();
	owner = ACCESS_ONCE(event->owner);
	/*
	 * Matches the smp_wmb() in perf_event_exit_task(). If we observe
	 * !owner it means the list deletion is complete and we can indeed
	 * free this event, otherwise we need to serialize on
	 * owner->perf_event_mutex.
	 */
	smp_read_barrier_depends();
	if (owner) {
		/*
		 * Since delayed_put_task_struct() also drops the last
		 * task reference we can safely take a new reference
		 * while holding the rcu_read_lock().
		 */
		get_task_struct(owner);
	}
	rcu_read_unlock();

	if (owner) {
		/*
		 * If we're here through perf_event_exit_task() we're already
		 * holding ctx->mutex which would be an inversion wrt. the
		 * normal lock order.
		 *
		 * However we can safely take this lock because its the child
		 * ctx->mutex.
		 */
		mutex_lock_nested(&owner->perf_event_mutex, SINGLE_DEPTH_NESTING);

		/*
		 * We have to re-check the event->owner field, if it is cleared
		 * we raced with perf_event_exit_task(), acquiring the mutex
		 * ensured they're done, and we can proceed with freeing the
		 * event.
		 */
		if (event->owner)
			list_del_init(&event->owner_entry);
		mutex_unlock(&owner->perf_event_mutex);
		put_task_struct(owner);
	}
}

/*
 * Called when the last reference to the file is gone.
 */
static void put_event(struct perf_event *event)
{
	struct perf_event_context *ctx = event->ctx;

	if (!atomic_long_dec_and_test(&event->refcount))
		return;

	if (!is_kernel_event(event))
		perf_remove_from_owner(event);

	WARN_ON_ONCE(ctx->parent_ctx);
	/*
	 * There are two ways this annotation is useful:
	 *
	 *  1) there is a lock recursion from perf_event_exit_task
	 *     see the comment there.
	 *
	 *  2) there is a lock-inversion with mmap_sem through
	 *     perf_event_read_group(), which takes faults while
	 *     holding ctx->mutex, however this is called after
	 *     the last filedesc died, so there is no possibility
	 *     to trigger the AB-BA case.
	 */
	mutex_lock_nested(&ctx->mutex, SINGLE_DEPTH_NESTING);
	perf_remove_from_context(event, true);
	mutex_unlock(&ctx->mutex);

	_free_event(event);
}

int perf_event_release_kernel(struct perf_event *event)
{
	put_event(event);
	return 0;
}
EXPORT_SYMBOL_GPL(perf_event_release_kernel);

static int perf_release(struct inode *inode, struct file *file)
{
	struct perf_event *event = file->private_data;

	/*
	 * Event can be in state OFF because of a constraint check.
	 * Change to ACTIVE so that it gets cleaned up correctly.
	 */
	if ((event->state == PERF_EVENT_STATE_OFF) &&
	    event->attr.constraint_duplicate)
		event->state = PERF_EVENT_STATE_ACTIVE;
	put_event(file->private_data);
	return 0;
}

/*
 * Remove all orphanes events from the context.
 */
static void orphans_remove_work(struct work_struct *work)
{
	struct perf_event_context *ctx;
	struct perf_event *event, *tmp;

	ctx = container_of(work, struct perf_event_context,
			   orphans_remove.work);

	mutex_lock(&ctx->mutex);
	list_for_each_entry_safe(event, tmp, &ctx->event_list, event_entry) {
		struct perf_event *parent_event = event->parent;

		if (!is_orphaned_child(event))
			continue;

		perf_remove_from_context(event, true);

		mutex_lock(&parent_event->child_mutex);
		list_del_init(&event->child_list);
		mutex_unlock(&parent_event->child_mutex);

		free_event(event);
		put_event(parent_event);
	}

	raw_spin_lock_irq(&ctx->lock);
	ctx->orphans_remove_sched = false;
	raw_spin_unlock_irq(&ctx->lock);
	mutex_unlock(&ctx->mutex);

	put_ctx(ctx);
}

u64 perf_event_read_value(struct perf_event *event, u64 *enabled, u64 *running)
{
	struct perf_event *child;
	u64 total = 0;

	*enabled = 0;
	*running = 0;

	mutex_lock(&event->child_mutex);
	total += perf_event_read(event);
	*enabled += event->total_time_enabled +
			atomic64_read(&event->child_total_time_enabled);
	*running += event->total_time_running +
			atomic64_read(&event->child_total_time_running);

	list_for_each_entry(child, &event->child_list, child_list) {
		total += perf_event_read(child);
		*enabled += child->total_time_enabled;
		*running += child->total_time_running;
	}
	mutex_unlock(&event->child_mutex);

	return total;
}
EXPORT_SYMBOL_GPL(perf_event_read_value);

static int perf_event_read_group(struct perf_event *event,
				   u64 read_format, char __user *buf)
{
	struct perf_event *leader = event->group_leader, *sub;
	struct perf_event_context *ctx = leader->ctx;
	int n = 0, size = 0, ret;
	u64 count, enabled, running;
	u64 values[5];

	lockdep_assert_held(&ctx->mutex);

	count = perf_event_read_value(leader, &enabled, &running);

	values[n++] = 1 + leader->nr_siblings;
	if (read_format & PERF_FORMAT_TOTAL_TIME_ENABLED)
		values[n++] = enabled;
	if (read_format & PERF_FORMAT_TOTAL_TIME_RUNNING)
		values[n++] = running;
	values[n++] = count;
	if (read_format & PERF_FORMAT_ID)
		values[n++] = primary_event_id(leader);

	size = n * sizeof(u64);

	if (copy_to_user(buf, values, size))
		return -EFAULT;

	ret = size;

	list_for_each_entry(sub, &leader->sibling_list, group_entry) {
		n = 0;

		values[n++] = perf_event_read_value(sub, &enabled, &running);
		if (read_format & PERF_FORMAT_ID)
			values[n++] = primary_event_id(sub);

		size = n * sizeof(u64);

		if (copy_to_user(buf + ret, values, size)) {
			return -EFAULT;
		}

		ret += size;
	}

	return ret;
}

static int perf_event_read_one(struct perf_event *event,
				 u64 read_format, char __user *buf)
{
	u64 enabled, running;
	u64 values[4];
	int n = 0;

	values[n++] = perf_event_read_value(event, &enabled, &running);
	if (read_format & PERF_FORMAT_TOTAL_TIME_ENABLED)
		values[n++] = enabled;
	if (read_format & PERF_FORMAT_TOTAL_TIME_RUNNING)
		values[n++] = running;
	if (read_format & PERF_FORMAT_ID)
		values[n++] = primary_event_id(event);

	if (copy_to_user(buf, values, n * sizeof(u64)))
		return -EFAULT;

	return n * sizeof(u64);
}

static bool is_event_hup(struct perf_event *event)
{
	bool no_children;

	if (event->state != PERF_EVENT_STATE_EXIT)
		return false;

	mutex_lock(&event->child_mutex);
	no_children = list_empty(&event->child_list);
	mutex_unlock(&event->child_mutex);
	return no_children;
}

/*
 * Read the performance event - simple non blocking version for now
 */
static ssize_t
perf_read_hw(struct perf_event *event, char __user *buf, size_t count)
{
	u64 read_format = event->attr.read_format;
	int ret;

	/*
	 * Return end-of-file for a read on a event that is in
	 * error state (i.e. because it was pinned but it couldn't be
	 * scheduled on to the CPU at some point).
	 */
	if (event->state == PERF_EVENT_STATE_ERROR)
		return 0;

	if (count < event->read_size)
		return -ENOSPC;

	WARN_ON_ONCE(event->ctx->parent_ctx);
	if (read_format & PERF_FORMAT_GROUP)
		ret = perf_event_read_group(event, read_format, buf);
	else
		ret = perf_event_read_one(event, read_format, buf);

	return ret;
}

static ssize_t
perf_read(struct file *file, char __user *buf, size_t count, loff_t *ppos)
{
	struct perf_event *event = file->private_data;
	struct perf_event_context *ctx;
	int ret;

	ctx = perf_event_ctx_lock(event);
	ret = perf_read_hw(event, buf, count);
	perf_event_ctx_unlock(event, ctx);

	return ret;
}

static unsigned int perf_poll(struct file *file, poll_table *wait)
{
	struct perf_event *event = file->private_data;
	struct ring_buffer *rb;
	unsigned int events = POLLHUP;

	poll_wait(file, &event->waitq, wait);

	if (is_event_hup(event))
		return events;

	/*
	 * Pin the event->rb by taking event->mmap_mutex; otherwise
	 * perf_event_set_output() can swizzle our rb and make us miss wakeups.
	 */
	mutex_lock(&event->mmap_mutex);
	rb = event->rb;
	if (rb)
		events = atomic_xchg(&rb->poll, 0);
	mutex_unlock(&event->mmap_mutex);
	return events;
}

static void _perf_event_reset(struct perf_event *event)
{
	(void)perf_event_read(event);
	local64_set(&event->count, 0);
	perf_event_update_userpage(event);
}

/*
 * Holding the top-level event's child_mutex means that any
 * descendant process that has inherited this event will block
 * in sync_child_event if it goes to exit, thus satisfying the
 * task existence requirements of perf_event_enable/disable.
 */
static void perf_event_for_each_child(struct perf_event *event,
					void (*func)(struct perf_event *))
{
	struct perf_event *child;

	WARN_ON_ONCE(event->ctx->parent_ctx);

	mutex_lock(&event->child_mutex);
	func(event);
	list_for_each_entry(child, &event->child_list, child_list)
		func(child);
	mutex_unlock(&event->child_mutex);
}

static void perf_event_for_each(struct perf_event *event,
				  void (*func)(struct perf_event *))
{
	struct perf_event_context *ctx = event->ctx;
	struct perf_event *sibling;

	lockdep_assert_held(&ctx->mutex);

	event = event->group_leader;

	perf_event_for_each_child(event, func);
	list_for_each_entry(sibling, &event->sibling_list, group_entry)
		perf_event_for_each_child(sibling, func);
}

struct period_event {
	struct perf_event *event;
	u64 value;
};

static int __perf_event_period(void *info)
{
	struct period_event *pe = info;
	struct perf_event *event = pe->event;
	struct perf_event_context *ctx = event->ctx;
	u64 value = pe->value;
	bool active;

	raw_spin_lock(&ctx->lock);
	if (event->attr.freq) {
		event->attr.sample_freq = value;
	} else {
		event->attr.sample_period = value;
		event->hw.sample_period = value;
	}

	active = (event->state == PERF_EVENT_STATE_ACTIVE);
	if (active) {
		perf_pmu_disable(ctx->pmu);
		event->pmu->stop(event, PERF_EF_UPDATE);
	}

	local64_set(&event->hw.period_left, 0);

	if (active) {
		event->pmu->start(event, PERF_EF_RELOAD);
		perf_pmu_enable(ctx->pmu);
	}
	raw_spin_unlock(&ctx->lock);

	return 0;
}

static int perf_event_period(struct perf_event *event, u64 __user *arg)
{
	struct period_event pe = { .event = event, };
	struct perf_event_context *ctx = event->ctx;
	struct task_struct *task;
	u64 value;

	if (!is_sampling_event(event))
		return -EINVAL;

	if (copy_from_user(&value, arg, sizeof(value)))
		return -EFAULT;

	if (!value)
		return -EINVAL;

	if (event->attr.freq && value > sysctl_perf_event_sample_rate)
		return -EINVAL;

	task = ctx->task;
	pe.value = value;

	if (!task) {
		cpu_function_call(event->cpu, __perf_event_period, &pe);
		return 0;
	}

retry:
	if (!task_function_call(task, __perf_event_period, &pe))
		return 0;

	raw_spin_lock_irq(&ctx->lock);
	if (ctx->is_active) {
		raw_spin_unlock_irq(&ctx->lock);
		task = ctx->task;
		goto retry;
	}

	__perf_event_period(&pe);
	raw_spin_unlock_irq(&ctx->lock);

	return 0;
}

static const struct file_operations perf_fops;

static inline int perf_fget_light(int fd, struct fd *p)
{
	struct fd f = fdget(fd);
	if (!f.file)
		return -EBADF;

	if (f.file->f_op != &perf_fops) {
		fdput(f);
		return -EBADF;
	}
	*p = f;
	return 0;
}

static int perf_event_set_output(struct perf_event *event,
				 struct perf_event *output_event);
static int perf_event_set_filter(struct perf_event *event, void __user *arg);

static long _perf_ioctl(struct perf_event *event, unsigned int cmd, unsigned long arg)
{
	void (*func)(struct perf_event *);
	u32 flags = arg;

	switch (cmd) {
	case PERF_EVENT_IOC_ENABLE:
		func = _perf_event_enable;
		break;
	case PERF_EVENT_IOC_DISABLE:
		func = _perf_event_disable;
		break;
	case PERF_EVENT_IOC_RESET:
		func = _perf_event_reset;
		break;

	case PERF_EVENT_IOC_REFRESH:
		return _perf_event_refresh(event, arg);

	case PERF_EVENT_IOC_PERIOD:
		return perf_event_period(event, (u64 __user *)arg);

	case PERF_EVENT_IOC_ID:
	{
		u64 id = primary_event_id(event);

		if (copy_to_user((void __user *)arg, &id, sizeof(id)))
			return -EFAULT;
		return 0;
	}

	case PERF_EVENT_IOC_SET_OUTPUT:
	{
		int ret;
		if (arg != -1) {
			struct perf_event *output_event;
			struct fd output;
			ret = perf_fget_light(arg, &output);
			if (ret)
				return ret;
			output_event = output.file->private_data;
			ret = perf_event_set_output(event, output_event);
			fdput(output);
		} else {
			ret = perf_event_set_output(event, NULL);
		}
		return ret;
	}

	case PERF_EVENT_IOC_SET_FILTER:
		return perf_event_set_filter(event, (void __user *)arg);

	default:
		return -ENOTTY;
	}

	if (flags & PERF_IOC_FLAG_GROUP)
		perf_event_for_each(event, func);
	else
		perf_event_for_each_child(event, func);

	return 0;
}

static long perf_ioctl(struct file *file, unsigned int cmd, unsigned long arg)
{
	struct perf_event *event = file->private_data;
	struct perf_event_context *ctx;
	long ret;

	ctx = perf_event_ctx_lock(event);
	ret = _perf_ioctl(event, cmd, arg);
	perf_event_ctx_unlock(event, ctx);

	return ret;
}

#ifdef CONFIG_COMPAT
static long perf_compat_ioctl(struct file *file, unsigned int cmd,
				unsigned long arg)
{
	switch (_IOC_NR(cmd)) {
	case _IOC_NR(PERF_EVENT_IOC_SET_FILTER):
	case _IOC_NR(PERF_EVENT_IOC_ID):
		/* Fix up pointer size (usually 4 -> 8 in 32-on-64-bit case */
		if (_IOC_SIZE(cmd) == sizeof(compat_uptr_t)) {
			cmd &= ~IOCSIZE_MASK;
			cmd |= sizeof(void *) << IOCSIZE_SHIFT;
		}
		break;
	}
	return perf_ioctl(file, cmd, arg);
}
#else
# define perf_compat_ioctl NULL
#endif

int perf_event_task_enable(void)
{
	struct perf_event_context *ctx;
	struct perf_event *event;

	mutex_lock(&current->perf_event_mutex);
	list_for_each_entry(event, &current->perf_event_list, owner_entry) {
		ctx = perf_event_ctx_lock(event);
		perf_event_for_each_child(event, _perf_event_enable);
		perf_event_ctx_unlock(event, ctx);
	}
	mutex_unlock(&current->perf_event_mutex);

	return 0;
}

int perf_event_task_disable(void)
{
	struct perf_event_context *ctx;
	struct perf_event *event;

	mutex_lock(&current->perf_event_mutex);
	list_for_each_entry(event, &current->perf_event_list, owner_entry) {
		ctx = perf_event_ctx_lock(event);
		perf_event_for_each_child(event, _perf_event_disable);
		perf_event_ctx_unlock(event, ctx);
	}
	mutex_unlock(&current->perf_event_mutex);

	return 0;
}

static int perf_event_index(struct perf_event *event)
{
	if (event->hw.state & PERF_HES_STOPPED)
		return 0;

	if (event->state != PERF_EVENT_STATE_ACTIVE)
		return 0;

	return event->pmu->event_idx(event);
}

static void calc_timer_values(struct perf_event *event,
				u64 *now,
				u64 *enabled,
				u64 *running)
{
	u64 ctx_time;

	*now = perf_clock();
	ctx_time = event->shadow_ctx_time + *now;
	*enabled = ctx_time - event->tstamp_enabled;
	*running = ctx_time - event->tstamp_running;
}

static void perf_event_init_userpage(struct perf_event *event)
{
	struct perf_event_mmap_page *userpg;
	struct ring_buffer *rb;

	rcu_read_lock();
	rb = rcu_dereference(event->rb);
	if (!rb)
		goto unlock;

	userpg = rb->user_page;

	/* Allow new userspace to detect that bit 0 is deprecated */
	userpg->cap_bit0_is_deprecated = 1;
	userpg->size = offsetof(struct perf_event_mmap_page, __reserved);

unlock:
	rcu_read_unlock();
}

void __weak arch_perf_update_userpage(struct perf_event_mmap_page *userpg, u64 now)
{
}

/*
 * Callers need to ensure there can be no nesting of this function, otherwise
 * the seqlock logic goes bad. We can not serialize this because the arch
 * code calls this from NMI context.
 */
void perf_event_update_userpage(struct perf_event *event)
{
	struct perf_event_mmap_page *userpg;
	struct ring_buffer *rb;
	u64 enabled, running, now;

	rcu_read_lock();
	rb = rcu_dereference(event->rb);
	if (!rb)
		goto unlock;

	/*
	 * compute total_time_enabled, total_time_running
	 * based on snapshot values taken when the event
	 * was last scheduled in.
	 *
	 * we cannot simply called update_context_time()
	 * because of locking issue as we can be called in
	 * NMI context
	 */
	calc_timer_values(event, &now, &enabled, &running);

	userpg = rb->user_page;
	/*
	 * Disable preemption so as to not let the corresponding user-space
	 * spin too long if we get preempted.
	 */
	preempt_disable();
	++userpg->lock;
	barrier();
	userpg->index = perf_event_index(event);
	userpg->offset = perf_event_count(event);
	if (userpg->index)
		userpg->offset -= local64_read(&event->hw.prev_count);

	userpg->time_enabled = enabled +
			atomic64_read(&event->child_total_time_enabled);

	userpg->time_running = running +
			atomic64_read(&event->child_total_time_running);

	arch_perf_update_userpage(userpg, now);

	barrier();
	++userpg->lock;
	preempt_enable();
unlock:
	rcu_read_unlock();
}

static int perf_mmap_fault(struct vm_area_struct *vma, struct vm_fault *vmf)
{
	struct perf_event *event = vma->vm_file->private_data;
	struct ring_buffer *rb;
	int ret = VM_FAULT_SIGBUS;

	if (vmf->flags & FAULT_FLAG_MKWRITE) {
		if (vmf->pgoff == 0)
			ret = 0;
		return ret;
	}

	rcu_read_lock();
	rb = rcu_dereference(event->rb);
	if (!rb)
		goto unlock;

	if (vmf->pgoff && (vmf->flags & FAULT_FLAG_WRITE))
		goto unlock;

	vmf->page = perf_mmap_to_page(rb, vmf->pgoff);
	if (!vmf->page)
		goto unlock;

	get_page(vmf->page);
	vmf->page->mapping = vma->vm_file->f_mapping;
	vmf->page->index   = vmf->pgoff;

	ret = 0;
unlock:
	rcu_read_unlock();

	return ret;
}

static void ring_buffer_attach(struct perf_event *event,
			       struct ring_buffer *rb)
{
	struct ring_buffer *old_rb = NULL;
	unsigned long flags;

	if (event->rb) {
		/*
		 * Should be impossible, we set this when removing
		 * event->rb_entry and wait/clear when adding event->rb_entry.
		 */
		WARN_ON_ONCE(event->rcu_pending);

		old_rb = event->rb;
		spin_lock_irqsave(&old_rb->event_lock, flags);
		list_del_rcu(&event->rb_entry);
		spin_unlock_irqrestore(&old_rb->event_lock, flags);

		event->rcu_batches = get_state_synchronize_rcu();
		event->rcu_pending = 1;
	}

	if (rb) {
		if (event->rcu_pending) {
			cond_synchronize_rcu(event->rcu_batches);
			event->rcu_pending = 0;
		}

		spin_lock_irqsave(&rb->event_lock, flags);
		list_add_rcu(&event->rb_entry, &rb->event_list);
		spin_unlock_irqrestore(&rb->event_lock, flags);
	}

	rcu_assign_pointer(event->rb, rb);

	if (old_rb) {
		ring_buffer_put(old_rb);
		/*
		 * Since we detached before setting the new rb, so that we
		 * could attach the new rb, we could have missed a wakeup.
		 * Provide it now.
		 */
		wake_up_all(&event->waitq);
	}
}

static void ring_buffer_wakeup(struct perf_event *event)
{
	struct ring_buffer *rb;

	rcu_read_lock();
	rb = rcu_dereference(event->rb);
	if (rb) {
		list_for_each_entry_rcu(event, &rb->event_list, rb_entry)
			wake_up_all(&event->waitq);
	}
	rcu_read_unlock();
}

static void rb_free_rcu(struct rcu_head *rcu_head)
{
	struct ring_buffer *rb;

	rb = container_of(rcu_head, struct ring_buffer, rcu_head);
	rb_free(rb);
}

static struct ring_buffer *ring_buffer_get(struct perf_event *event)
{
	struct ring_buffer *rb;

	rcu_read_lock();
	rb = rcu_dereference(event->rb);
	if (rb) {
		if (!atomic_inc_not_zero(&rb->refcount))
			rb = NULL;
	}
	rcu_read_unlock();

	return rb;
}

static void ring_buffer_put(struct ring_buffer *rb)
{
	if (!atomic_dec_and_test(&rb->refcount))
		return;

	WARN_ON_ONCE(!list_empty(&rb->event_list));

	call_rcu(&rb->rcu_head, rb_free_rcu);
}

static void perf_mmap_open(struct vm_area_struct *vma)
{
	struct perf_event *event = vma->vm_file->private_data;

	atomic_inc(&event->mmap_count);
	atomic_inc(&event->rb->mmap_count);
}

/*
 * A buffer can be mmap()ed multiple times; either directly through the same
 * event, or through other events by use of perf_event_set_output().
 *
 * In order to undo the VM accounting done by perf_mmap() we need to destroy
 * the buffer here, where we still have a VM context. This means we need
 * to detach all events redirecting to us.
 */
static void perf_mmap_close(struct vm_area_struct *vma)
{
	struct perf_event *event = vma->vm_file->private_data;

	struct ring_buffer *rb = ring_buffer_get(event);
	struct user_struct *mmap_user = rb->mmap_user;
	int mmap_locked = rb->mmap_locked;
	unsigned long size = perf_data_size(rb);

	atomic_dec(&rb->mmap_count);

	if (!atomic_dec_and_mutex_lock(&event->mmap_count, &event->mmap_mutex))
		goto out_put;

	ring_buffer_attach(event, NULL);
	mutex_unlock(&event->mmap_mutex);

	/* If there's still other mmap()s of this buffer, we're done. */
	if (atomic_read(&rb->mmap_count))
		goto out_put;

	/*
	 * No other mmap()s, detach from all other events that might redirect
	 * into the now unreachable buffer. Somewhat complicated by the
	 * fact that rb::event_lock otherwise nests inside mmap_mutex.
	 */
again:
	rcu_read_lock();
	list_for_each_entry_rcu(event, &rb->event_list, rb_entry) {
		if (!atomic_long_inc_not_zero(&event->refcount)) {
			/*
			 * This event is en-route to free_event() which will
			 * detach it and remove it from the list.
			 */
			continue;
		}
		rcu_read_unlock();

		mutex_lock(&event->mmap_mutex);
		/*
		 * Check we didn't race with perf_event_set_output() which can
		 * swizzle the rb from under us while we were waiting to
		 * acquire mmap_mutex.
		 *
		 * If we find a different rb; ignore this event, a next
		 * iteration will no longer find it on the list. We have to
		 * still restart the iteration to make sure we're not now
		 * iterating the wrong list.
		 */
		if (event->rb == rb)
			ring_buffer_attach(event, NULL);

		mutex_unlock(&event->mmap_mutex);
		put_event(event);

		/*
		 * Restart the iteration; either we're on the wrong list or
		 * destroyed its integrity by doing a deletion.
		 */
		goto again;
	}
	rcu_read_unlock();

	/*
	 * It could be there's still a few 0-ref events on the list; they'll
	 * get cleaned up by free_event() -- they'll also still have their
	 * ref on the rb and will free it whenever they are done with it.
	 *
	 * Aside from that, this buffer is 'fully' detached and unmapped,
	 * undo the VM accounting.
	 */

	atomic_long_sub((size >> PAGE_SHIFT) + 1, &mmap_user->locked_vm);
	vma->vm_mm->pinned_vm -= mmap_locked;
	free_uid(mmap_user);

out_put:
	ring_buffer_put(rb); /* could be last */
}

static const struct vm_operations_struct perf_mmap_vmops = {
	.open		= perf_mmap_open,
	.close		= perf_mmap_close,
	.fault		= perf_mmap_fault,
	.page_mkwrite	= perf_mmap_fault,
};

static int perf_mmap(struct file *file, struct vm_area_struct *vma)
{
	struct perf_event *event = file->private_data;
	unsigned long user_locked, user_lock_limit;
	struct user_struct *user = current_user();
	unsigned long locked, lock_limit;
	struct ring_buffer *rb;
	unsigned long vma_size;
	unsigned long nr_pages;
	long user_extra, extra;
	int ret = 0, flags = 0;

	/*
	 * Don't allow mmap() of inherited per-task counters. This would
	 * create a performance issue due to all children writing to the
	 * same rb.
	 */
	if (event->cpu == -1 && event->attr.inherit)
		return -EINVAL;

	if (!(vma->vm_flags & VM_SHARED))
		return -EINVAL;

	vma_size = vma->vm_end - vma->vm_start;
	nr_pages = (vma_size / PAGE_SIZE) - 1;

	/*
	 * If we have rb pages ensure they're a power-of-two number, so we
	 * can do bitmasks instead of modulo.
	 */
	if (nr_pages != 0 && !is_power_of_2(nr_pages))
		return -EINVAL;

	if (vma_size != PAGE_SIZE * (1 + nr_pages))
		return -EINVAL;

	if (vma->vm_pgoff != 0)
		return -EINVAL;

	WARN_ON_ONCE(event->ctx->parent_ctx);
again:
	mutex_lock(&event->mmap_mutex);
	if (event->rb) {
		if (event->rb->nr_pages != nr_pages) {
			ret = -EINVAL;
			goto unlock;
		}

		if (!atomic_inc_not_zero(&event->rb->mmap_count)) {
			/*
			 * Raced against perf_mmap_close() through
			 * perf_event_set_output(). Try again, hope for better
			 * luck.
			 */
			mutex_unlock(&event->mmap_mutex);
			goto again;
		}

		goto unlock;
	}

	user_extra = nr_pages + 1;
	user_lock_limit = sysctl_perf_event_mlock >> (PAGE_SHIFT - 10);

	/*
	 * Increase the limit linearly with more CPUs:
	 */
	user_lock_limit *= num_online_cpus();

	user_locked = atomic_long_read(&user->locked_vm) + user_extra;

	extra = 0;
	if (user_locked > user_lock_limit)
		extra = user_locked - user_lock_limit;

	lock_limit = rlimit(RLIMIT_MEMLOCK);
	lock_limit >>= PAGE_SHIFT;
	locked = vma->vm_mm->pinned_vm + extra;

	if ((locked > lock_limit) && perf_paranoid_tracepoint_raw() &&
		!capable(CAP_IPC_LOCK)) {
		ret = -EPERM;
		goto unlock;
	}

	WARN_ON(event->rb);

	if (vma->vm_flags & VM_WRITE)
		flags |= RING_BUFFER_WRITABLE;

	rb = rb_alloc(nr_pages, 
		event->attr.watermark ? event->attr.wakeup_watermark : 0,
		event->cpu, flags);

	if (!rb) {
		ret = -ENOMEM;
		goto unlock;
	}

	atomic_set(&rb->mmap_count, 1);
	rb->mmap_locked = extra;
	rb->mmap_user = get_current_user();

	atomic_long_add(user_extra, &user->locked_vm);
	vma->vm_mm->pinned_vm += extra;

	ring_buffer_attach(event, rb);

	perf_event_init_userpage(event);
	perf_event_update_userpage(event);

unlock:
	if (!ret)
		atomic_inc(&event->mmap_count);
	mutex_unlock(&event->mmap_mutex);

	/*
	 * Since pinned accounting is per vm we cannot allow fork() to copy our
	 * vma.
	 */
	vma->vm_flags |= VM_DONTCOPY | VM_DONTEXPAND | VM_DONTDUMP;
	vma->vm_ops = &perf_mmap_vmops;

	return ret;
}

static int perf_fasync(int fd, struct file *filp, int on)
{
	struct inode *inode = file_inode(filp);
	struct perf_event *event = filp->private_data;
	int retval;

	mutex_lock(&inode->i_mutex);
	retval = fasync_helper(fd, filp, on, &event->fasync);
	mutex_unlock(&inode->i_mutex);

	if (retval < 0)
		return retval;

	return 0;
}

static const struct file_operations perf_fops = {
	.llseek			= no_llseek,
	.release		= perf_release,
	.read			= perf_read,
	.poll			= perf_poll,
	.unlocked_ioctl		= perf_ioctl,
	.compat_ioctl		= perf_compat_ioctl,
	.mmap			= perf_mmap,
	.fasync			= perf_fasync,
};

/*
 * Perf event wakeup
 *
 * If there's data, ensure we set the poll() state and publish everything
 * to user-space before waking everybody up.
 */

static inline struct fasync_struct **perf_event_fasync(struct perf_event *event)
{
	/* only the parent has fasync state */
	if (event->parent)
		event = event->parent;
	return &event->fasync;
}

void perf_event_wakeup(struct perf_event *event)
{
	ring_buffer_wakeup(event);

	if (event->pending_kill) {
		kill_fasync(perf_event_fasync(event), SIGIO, event->pending_kill);
		event->pending_kill = 0;
	}
}

static void perf_pending_event(struct irq_work *entry)
{
	struct perf_event *event = container_of(entry,
			struct perf_event, pending);
	int rctx;

	rctx = perf_swevent_get_recursion_context();
	/*
	 * If we 'fail' here, that's OK, it means recursion is already disabled
	 * and we won't recurse 'further'.
	 */

	if (event->pending_disable) {
		event->pending_disable = 0;
		__perf_event_disable(event);
	}

	if (event->pending_wakeup) {
		event->pending_wakeup = 0;
		perf_event_wakeup(event);
	}

	if (rctx >= 0)
		perf_swevent_put_recursion_context(rctx);
}

/*
 * We assume there is only KVM supporting the callbacks.
 * Later on, we might change it to a list if there is
 * another virtualization implementation supporting the callbacks.
 */
struct perf_guest_info_callbacks *perf_guest_cbs;

int perf_register_guest_info_callbacks(struct perf_guest_info_callbacks *cbs)
{
	perf_guest_cbs = cbs;
	return 0;
}
EXPORT_SYMBOL_GPL(perf_register_guest_info_callbacks);

int perf_unregister_guest_info_callbacks(struct perf_guest_info_callbacks *cbs)
{
	perf_guest_cbs = NULL;
	return 0;
}
EXPORT_SYMBOL_GPL(perf_unregister_guest_info_callbacks);

static void
perf_output_sample_regs(struct perf_output_handle *handle,
			struct pt_regs *regs, u64 mask)
{
	int bit;

	for_each_set_bit(bit, (const unsigned long *) &mask,
			 sizeof(mask) * BITS_PER_BYTE) {
		u64 val;

		val = perf_reg_value(regs, bit);
		perf_output_put(handle, val);
	}
}

static void perf_sample_regs_user(struct perf_regs_user *regs_user,
				  struct pt_regs *regs)
{
	if (!user_mode(regs)) {
		if (current->mm)
			regs = task_pt_regs(current);
		else
			regs = NULL;
	}

	if (regs) {
		regs_user->regs = regs;
		regs_user->abi  = perf_reg_abi(current);
	}
}

/*
 * Get remaining task size from user stack pointer.
 *
 * It'd be better to take stack vma map and limit this more
 * precisly, but there's no way to get it safely under interrupt,
 * so using TASK_SIZE as limit.
 */
static u64 perf_ustack_task_size(struct pt_regs *regs)
{
	unsigned long addr = perf_user_stack_pointer(regs);

	if (!addr || addr >= TASK_SIZE)
		return 0;

	return TASK_SIZE - addr;
}

static u16
perf_sample_ustack_size(u16 stack_size, u16 header_size,
			struct pt_regs *regs)
{
	u64 task_size;

	/* No regs, no stack pointer, no dump. */
	if (!regs)
		return 0;

	/*
	 * Check if we fit in with the requested stack size into the:
	 * - TASK_SIZE
	 *   If we don't, we limit the size to the TASK_SIZE.
	 *
	 * - remaining sample size
	 *   If we don't, we customize the stack size to
	 *   fit in to the remaining sample size.
	 */

	task_size  = min((u64) USHRT_MAX, perf_ustack_task_size(regs));
	stack_size = min(stack_size, (u16) task_size);

	/* Current header size plus static size and dynamic size. */
	header_size += 2 * sizeof(u64);

	/* Do we fit in with the current stack dump size? */
	if ((u16) (header_size + stack_size) < header_size) {
		/*
		 * If we overflow the maximum size for the sample,
		 * we customize the stack dump size to fit in.
		 */
		stack_size = USHRT_MAX - header_size - sizeof(u64);
		stack_size = round_up(stack_size, sizeof(u64));
	}

	return stack_size;
}

static void
perf_output_sample_ustack(struct perf_output_handle *handle, u64 dump_size,
			  struct pt_regs *regs)
{
	/* Case of a kernel thread, nothing to dump */
	if (!regs) {
		u64 size = 0;
		perf_output_put(handle, size);
	} else {
		unsigned long sp;
		unsigned int rem;
		u64 dyn_size;

		/*
		 * We dump:
		 * static size
		 *   - the size requested by user or the best one we can fit
		 *     in to the sample max size
		 * data
		 *   - user stack dump data
		 * dynamic size
		 *   - the actual dumped size
		 */

		/* Static size. */
		perf_output_put(handle, dump_size);

		/* Data. */
		sp = perf_user_stack_pointer(regs);
		rem = __output_copy_user(handle, (void *) sp, dump_size);
		dyn_size = dump_size - rem;

		perf_output_skip(handle, rem);

		/* Dynamic size. */
		perf_output_put(handle, dyn_size);
	}
}

static void __perf_event_header__init_id(struct perf_event_header *header,
					 struct perf_sample_data *data,
					 struct perf_event *event)
{
	u64 sample_type = event->attr.sample_type;

	data->type = sample_type;
	header->size += event->id_header_size;

	if (sample_type & PERF_SAMPLE_TID) {
		/* namespace issues */
		data->tid_entry.pid = perf_event_pid(event, current);
		data->tid_entry.tid = perf_event_tid(event, current);
	}

	if (sample_type & PERF_SAMPLE_TIME)
		data->time = perf_clock();

	if (sample_type & (PERF_SAMPLE_ID | PERF_SAMPLE_IDENTIFIER))
		data->id = primary_event_id(event);

	if (sample_type & PERF_SAMPLE_STREAM_ID)
		data->stream_id = event->id;

	if (sample_type & PERF_SAMPLE_CPU) {
		data->cpu_entry.cpu	 = raw_smp_processor_id();
		data->cpu_entry.reserved = 0;
	}
}

void perf_event_header__init_id(struct perf_event_header *header,
				struct perf_sample_data *data,
				struct perf_event *event)
{
	if (event->attr.sample_id_all)
		__perf_event_header__init_id(header, data, event);
}

static void __perf_event__output_id_sample(struct perf_output_handle *handle,
					   struct perf_sample_data *data)
{
	u64 sample_type = data->type;

	if (sample_type & PERF_SAMPLE_TID)
		perf_output_put(handle, data->tid_entry);

	if (sample_type & PERF_SAMPLE_TIME)
		perf_output_put(handle, data->time);

	if (sample_type & PERF_SAMPLE_ID)
		perf_output_put(handle, data->id);

	if (sample_type & PERF_SAMPLE_STREAM_ID)
		perf_output_put(handle, data->stream_id);

	if (sample_type & PERF_SAMPLE_CPU)
		perf_output_put(handle, data->cpu_entry);

	if (sample_type & PERF_SAMPLE_IDENTIFIER)
		perf_output_put(handle, data->id);
}

void perf_event__output_id_sample(struct perf_event *event,
				  struct perf_output_handle *handle,
				  struct perf_sample_data *sample)
{
	if (event->attr.sample_id_all)
		__perf_event__output_id_sample(handle, sample);
}

static void perf_output_read_one(struct perf_output_handle *handle,
				 struct perf_event *event,
				 u64 enabled, u64 running)
{
	u64 read_format = event->attr.read_format;
	u64 values[4];
	int n = 0;

	values[n++] = perf_event_count(event);
	if (read_format & PERF_FORMAT_TOTAL_TIME_ENABLED) {
		values[n++] = enabled +
			atomic64_read(&event->child_total_time_enabled);
	}
	if (read_format & PERF_FORMAT_TOTAL_TIME_RUNNING) {
		values[n++] = running +
			atomic64_read(&event->child_total_time_running);
	}
	if (read_format & PERF_FORMAT_ID)
		values[n++] = primary_event_id(event);

	__output_copy(handle, values, n * sizeof(u64));
}

/*
 * XXX PERF_FORMAT_GROUP vs inherited events seems difficult.
 */
static void perf_output_read_group(struct perf_output_handle *handle,
			    struct perf_event *event,
			    u64 enabled, u64 running)
{
	struct perf_event *leader = event->group_leader, *sub;
	u64 read_format = event->attr.read_format;
	u64 values[5];
	int n = 0;

	values[n++] = 1 + leader->nr_siblings;

	if (read_format & PERF_FORMAT_TOTAL_TIME_ENABLED)
		values[n++] = enabled;

	if (read_format & PERF_FORMAT_TOTAL_TIME_RUNNING)
		values[n++] = running;

	if (leader != event)
		leader->pmu->read(leader);

	values[n++] = perf_event_count(leader);
	if (read_format & PERF_FORMAT_ID)
		values[n++] = primary_event_id(leader);

	__output_copy(handle, values, n * sizeof(u64));

	list_for_each_entry(sub, &leader->sibling_list, group_entry) {
		n = 0;

		if ((sub != event) &&
		    (sub->state == PERF_EVENT_STATE_ACTIVE))
			sub->pmu->read(sub);

		values[n++] = perf_event_count(sub);
		if (read_format & PERF_FORMAT_ID)
			values[n++] = primary_event_id(sub);

		__output_copy(handle, values, n * sizeof(u64));
	}
}

#define PERF_FORMAT_TOTAL_TIMES (PERF_FORMAT_TOTAL_TIME_ENABLED|\
				 PERF_FORMAT_TOTAL_TIME_RUNNING)

static void perf_output_read(struct perf_output_handle *handle,
			     struct perf_event *event)
{
	u64 enabled = 0, running = 0, now;
	u64 read_format = event->attr.read_format;

	/*
	 * compute total_time_enabled, total_time_running
	 * based on snapshot values taken when the event
	 * was last scheduled in.
	 *
	 * we cannot simply called update_context_time()
	 * because of locking issue as we are called in
	 * NMI context
	 */
	if (read_format & PERF_FORMAT_TOTAL_TIMES)
		calc_timer_values(event, &now, &enabled, &running);

	if (event->attr.read_format & PERF_FORMAT_GROUP)
		perf_output_read_group(handle, event, enabled, running);
	else
		perf_output_read_one(handle, event, enabled, running);
}

void perf_output_sample(struct perf_output_handle *handle,
			struct perf_event_header *header,
			struct perf_sample_data *data,
			struct perf_event *event)
{
	u64 sample_type = data->type;

	perf_output_put(handle, *header);

	if (sample_type & PERF_SAMPLE_IDENTIFIER)
		perf_output_put(handle, data->id);

	if (sample_type & PERF_SAMPLE_IP)
		perf_output_put(handle, data->ip);

	if (sample_type & PERF_SAMPLE_TID)
		perf_output_put(handle, data->tid_entry);

	if (sample_type & PERF_SAMPLE_TIME)
		perf_output_put(handle, data->time);

	if (sample_type & PERF_SAMPLE_ADDR)
		perf_output_put(handle, data->addr);

	if (sample_type & PERF_SAMPLE_ID)
		perf_output_put(handle, data->id);

	if (sample_type & PERF_SAMPLE_STREAM_ID)
		perf_output_put(handle, data->stream_id);

	if (sample_type & PERF_SAMPLE_CPU)
		perf_output_put(handle, data->cpu_entry);

	if (sample_type & PERF_SAMPLE_PERIOD)
		perf_output_put(handle, data->period);

	if (sample_type & PERF_SAMPLE_READ)
		perf_output_read(handle, event);

	if (sample_type & PERF_SAMPLE_CALLCHAIN) {
		if (data->callchain) {
			int size = 1;

			if (data->callchain)
				size += data->callchain->nr;

			size *= sizeof(u64);

			__output_copy(handle, data->callchain, size);
		} else {
			u64 nr = 0;
			perf_output_put(handle, nr);
		}
	}

	if (sample_type & PERF_SAMPLE_RAW) {
		if (data->raw) {
			perf_output_put(handle, data->raw->size);
			__output_copy(handle, data->raw->data,
					   data->raw->size);
		} else {
			struct {
				u32	size;
				u32	data;
			} raw = {
				.size = sizeof(u32),
				.data = 0,
			};
			perf_output_put(handle, raw);
		}
	}

	if (sample_type & PERF_SAMPLE_BRANCH_STACK) {
		if (data->br_stack) {
			size_t size;

			size = data->br_stack->nr
			     * sizeof(struct perf_branch_entry);

			perf_output_put(handle, data->br_stack->nr);
			perf_output_copy(handle, data->br_stack->entries, size);
		} else {
			/*
			 * we always store at least the value of nr
			 */
			u64 nr = 0;
			perf_output_put(handle, nr);
		}
	}

	if (sample_type & PERF_SAMPLE_REGS_USER) {
		u64 abi = data->regs_user.abi;

		/*
		 * If there are no regs to dump, notice it through
		 * first u64 being zero (PERF_SAMPLE_REGS_ABI_NONE).
		 */
		perf_output_put(handle, abi);

		if (abi) {
			u64 mask = event->attr.sample_regs_user;
			perf_output_sample_regs(handle,
						data->regs_user.regs,
						mask);
		}
	}

	if (sample_type & PERF_SAMPLE_STACK_USER) {
		perf_output_sample_ustack(handle,
					  data->stack_user_size,
					  data->regs_user.regs);
	}

	if (sample_type & PERF_SAMPLE_WEIGHT)
		perf_output_put(handle, data->weight);

	if (sample_type & PERF_SAMPLE_DATA_SRC)
		perf_output_put(handle, data->data_src.val);

	if (sample_type & PERF_SAMPLE_TRANSACTION)
		perf_output_put(handle, data->txn);

	if (!event->attr.watermark) {
		int wakeup_events = event->attr.wakeup_events;

		if (wakeup_events) {
			struct ring_buffer *rb = handle->rb;
			int events = local_inc_return(&rb->events);

			if (events >= wakeup_events) {
				local_sub(wakeup_events, &rb->events);
				local_inc(&rb->wakeup);
			}
		}
	}
}

void perf_prepare_sample(struct perf_event_header *header,
			 struct perf_sample_data *data,
			 struct perf_event *event,
			 struct pt_regs *regs)
{
	u64 sample_type = event->attr.sample_type;

	header->type = PERF_RECORD_SAMPLE;
	header->size = sizeof(*header) + event->header_size;

	header->misc = 0;
	header->misc |= perf_misc_flags(regs);

	__perf_event_header__init_id(header, data, event);

	if (sample_type & PERF_SAMPLE_IP)
		data->ip = perf_instruction_pointer(regs);

	if (sample_type & PERF_SAMPLE_CALLCHAIN) {
		int size = 1;

		data->callchain = perf_callchain(event, regs);

		if (data->callchain)
			size += data->callchain->nr;

		header->size += size * sizeof(u64);
	}

	if (sample_type & PERF_SAMPLE_RAW) {
		int size = sizeof(u32);

		if (data->raw)
			size += data->raw->size;
		else
			size += sizeof(u32);

		WARN_ON_ONCE(size & (sizeof(u64)-1));
		header->size += size;
	}

	if (sample_type & PERF_SAMPLE_BRANCH_STACK) {
		int size = sizeof(u64); /* nr */
		if (data->br_stack) {
			size += data->br_stack->nr
			      * sizeof(struct perf_branch_entry);
		}
		header->size += size;
	}

	if (sample_type & PERF_SAMPLE_REGS_USER) {
		/* regs dump ABI info */
		int size = sizeof(u64);

		perf_sample_regs_user(&data->regs_user, regs);

		if (data->regs_user.regs) {
			u64 mask = event->attr.sample_regs_user;
			size += hweight64(mask) * sizeof(u64);
		}

		header->size += size;
	}

	if (sample_type & PERF_SAMPLE_STACK_USER) {
		/*
		 * Either we need PERF_SAMPLE_STACK_USER bit to be allways
		 * processed as the last one or have additional check added
		 * in case new sample type is added, because we could eat
		 * up the rest of the sample size.
		 */
		struct perf_regs_user *uregs = &data->regs_user;
		u16 stack_size = event->attr.sample_stack_user;
		u16 size = sizeof(u64);

		if (!uregs->abi)
			perf_sample_regs_user(uregs, regs);

		stack_size = perf_sample_ustack_size(stack_size, header->size,
						     uregs->regs);

		/*
		 * If there is something to dump, add space for the dump
		 * itself and for the field that tells the dynamic size,
		 * which is how many have been actually dumped.
		 */
		if (stack_size)
			size += sizeof(u64) + stack_size;

		data->stack_user_size = stack_size;
		header->size += size;
	}
}

static void perf_event_output(struct perf_event *event,
				struct perf_sample_data *data,
				struct pt_regs *regs)
{
	struct perf_output_handle handle;
	struct perf_event_header header;

	/* protect the callchain buffers */
	rcu_read_lock();

	perf_prepare_sample(&header, data, event, regs);

	if (perf_output_begin(&handle, event, header.size))
		goto exit;

	perf_output_sample(&handle, &header, data, event);

	perf_output_end(&handle);

exit:
	rcu_read_unlock();
}

/*
 * read event_id
 */

struct perf_read_event {
	struct perf_event_header	header;

	u32				pid;
	u32				tid;
};

static void
perf_event_read_event(struct perf_event *event,
			struct task_struct *task)
{
	struct perf_output_handle handle;
	struct perf_sample_data sample;
	struct perf_read_event read_event = {
		.header = {
			.type = PERF_RECORD_READ,
			.misc = 0,
			.size = sizeof(read_event) + event->read_size,
		},
		.pid = perf_event_pid(event, task),
		.tid = perf_event_tid(event, task),
	};
	int ret;

	perf_event_header__init_id(&read_event.header, &sample, event);
	ret = perf_output_begin(&handle, event, read_event.header.size);
	if (ret)
		return;

	perf_output_put(&handle, read_event);
	perf_output_read(&handle, event);
	perf_event__output_id_sample(event, &handle, &sample);

	perf_output_end(&handle);
}

typedef void (perf_event_aux_output_cb)(struct perf_event *event, void *data);

static void
perf_event_aux_ctx(struct perf_event_context *ctx,
		   perf_event_aux_output_cb output,
		   void *data)
{
	struct perf_event *event;

	list_for_each_entry_rcu(event, &ctx->event_list, event_entry) {
		if (event->state < PERF_EVENT_STATE_INACTIVE)
			continue;
		if (!event_filter_match(event))
			continue;
		output(event, data);
	}
}

static void
perf_event_aux(perf_event_aux_output_cb output, void *data,
	       struct perf_event_context *task_ctx)
{
	struct perf_cpu_context *cpuctx;
	struct perf_event_context *ctx;
	struct pmu *pmu;
	int ctxn;

	rcu_read_lock();
	list_for_each_entry_rcu(pmu, &pmus, entry) {
		cpuctx = get_cpu_ptr(pmu->pmu_cpu_context);
		if (cpuctx->unique_pmu != pmu)
			goto next;
		perf_event_aux_ctx(&cpuctx->ctx, output, data);
		if (task_ctx)
			goto next;
		ctxn = pmu->task_ctx_nr;
		if (ctxn < 0)
			goto next;
		ctx = rcu_dereference(current->perf_event_ctxp[ctxn]);
		if (ctx)
			perf_event_aux_ctx(ctx, output, data);
next:
		put_cpu_ptr(pmu->pmu_cpu_context);
	}

	if (task_ctx) {
		preempt_disable();
		perf_event_aux_ctx(task_ctx, output, data);
		preempt_enable();
	}
	rcu_read_unlock();
}

/*
 * task tracking -- fork/exit
 *
 * enabled by: attr.comm | attr.mmap | attr.mmap2 | attr.mmap_data | attr.task
 */

struct perf_task_event {
	struct task_struct		*task;
	struct perf_event_context	*task_ctx;

	struct {
		struct perf_event_header	header;

		u32				pid;
		u32				ppid;
		u32				tid;
		u32				ptid;
		u64				time;
	} event_id;
};

static int perf_event_task_match(struct perf_event *event)
{
	return event->attr.comm  || event->attr.mmap ||
	       event->attr.mmap2 || event->attr.mmap_data ||
	       event->attr.task;
}

static void perf_event_task_output(struct perf_event *event,
				   void *data)
{
	struct perf_task_event *task_event = data;
	struct perf_output_handle handle;
	struct perf_sample_data	sample;
	struct task_struct *task = task_event->task;
	int ret, size = task_event->event_id.header.size;

	if (!perf_event_task_match(event))
		return;

	perf_event_header__init_id(&task_event->event_id.header, &sample, event);

	ret = perf_output_begin(&handle, event,
				task_event->event_id.header.size);
	if (ret)
		goto out;

	task_event->event_id.pid = perf_event_pid(event, task);
	task_event->event_id.ppid = perf_event_pid(event, current);

	task_event->event_id.tid = perf_event_tid(event, task);
	task_event->event_id.ptid = perf_event_tid(event, current);

	perf_output_put(&handle, task_event->event_id);

	perf_event__output_id_sample(event, &handle, &sample);

	perf_output_end(&handle);
out:
	task_event->event_id.header.size = size;
}

static void perf_event_task(struct task_struct *task,
			      struct perf_event_context *task_ctx,
			      int new)
{
	struct perf_task_event task_event;

	if (!atomic_read(&nr_comm_events) &&
	    !atomic_read(&nr_mmap_events) &&
	    !atomic_read(&nr_task_events))
		return;

	task_event = (struct perf_task_event){
		.task	  = task,
		.task_ctx = task_ctx,
		.event_id    = {
			.header = {
				.type = new ? PERF_RECORD_FORK : PERF_RECORD_EXIT,
				.misc = 0,
				.size = sizeof(task_event.event_id),
			},
			/* .pid  */
			/* .ppid */
			/* .tid  */
			/* .ptid */
			.time = perf_clock(),
		},
	};

	perf_event_aux(perf_event_task_output,
		       &task_event,
		       task_ctx);
}

void perf_event_fork(struct task_struct *task)
{
	perf_event_task(task, NULL, 1);
}

/*
 * comm tracking
 */

struct perf_comm_event {
	struct task_struct	*task;
	char			*comm;
	int			comm_size;

	struct {
		struct perf_event_header	header;

		u32				pid;
		u32				tid;
	} event_id;
};

static int perf_event_comm_match(struct perf_event *event)
{
	return event->attr.comm;
}

static void perf_event_comm_output(struct perf_event *event,
				   void *data)
{
	struct perf_comm_event *comm_event = data;
	struct perf_output_handle handle;
	struct perf_sample_data sample;
	int size = comm_event->event_id.header.size;
	int ret;

	if (!perf_event_comm_match(event))
		return;

	perf_event_header__init_id(&comm_event->event_id.header, &sample, event);
	ret = perf_output_begin(&handle, event,
				comm_event->event_id.header.size);

	if (ret)
		goto out;

	comm_event->event_id.pid = perf_event_pid(event, comm_event->task);
	comm_event->event_id.tid = perf_event_tid(event, comm_event->task);

	perf_output_put(&handle, comm_event->event_id);
	__output_copy(&handle, comm_event->comm,
				   comm_event->comm_size);

	perf_event__output_id_sample(event, &handle, &sample);

	perf_output_end(&handle);
out:
	comm_event->event_id.header.size = size;
}

static void perf_event_comm_event(struct perf_comm_event *comm_event)
{
	char comm[TASK_COMM_LEN];
	unsigned int size;

	memset(comm, 0, sizeof(comm));
	strlcpy(comm, comm_event->task->comm, sizeof(comm));
	size = ALIGN(strlen(comm)+1, sizeof(u64));

	comm_event->comm = comm;
	comm_event->comm_size = size;

	comm_event->event_id.header.size = sizeof(comm_event->event_id) + size;

	perf_event_aux(perf_event_comm_output,
		       comm_event,
		       NULL);
}

void perf_event_comm(struct task_struct *task, bool exec)
{
	struct perf_comm_event comm_event;

	if (!atomic_read(&nr_comm_events))
		return;

	comm_event = (struct perf_comm_event){
		.task	= task,
		/* .comm      */
		/* .comm_size */
		.event_id  = {
			.header = {
				.type = PERF_RECORD_COMM,
				.misc = exec ? PERF_RECORD_MISC_COMM_EXEC : 0,
				/* .size */
			},
			/* .pid */
			/* .tid */
		},
	};

	perf_event_comm_event(&comm_event);
}

/*
 * mmap tracking
 */

struct perf_mmap_event {
	struct vm_area_struct	*vma;

	const char		*file_name;
	int			file_size;
	int			maj, min;
	u64			ino;
	u64			ino_generation;
	u32			prot, flags;

	struct {
		struct perf_event_header	header;

		u32				pid;
		u32				tid;
		u64				start;
		u64				len;
		u64				pgoff;
	} event_id;
};

static int perf_event_mmap_match(struct perf_event *event,
				 void *data)
{
	struct perf_mmap_event *mmap_event = data;
	struct vm_area_struct *vma = mmap_event->vma;
	int executable = vma->vm_flags & VM_EXEC;

	return (!executable && event->attr.mmap_data) ||
	       (executable && (event->attr.mmap || event->attr.mmap2));
}

static void perf_event_mmap_output(struct perf_event *event,
				   void *data)
{
	struct perf_mmap_event *mmap_event = data;
	struct perf_output_handle handle;
	struct perf_sample_data sample;
	int size = mmap_event->event_id.header.size;
	int ret;

	if (!perf_event_mmap_match(event, data))
		return;

	if (event->attr.mmap2) {
		mmap_event->event_id.header.type = PERF_RECORD_MMAP2;
		mmap_event->event_id.header.size += sizeof(mmap_event->maj);
		mmap_event->event_id.header.size += sizeof(mmap_event->min);
		mmap_event->event_id.header.size += sizeof(mmap_event->ino);
		mmap_event->event_id.header.size += sizeof(mmap_event->ino_generation);
		mmap_event->event_id.header.size += sizeof(mmap_event->prot);
		mmap_event->event_id.header.size += sizeof(mmap_event->flags);
	}

	perf_event_header__init_id(&mmap_event->event_id.header, &sample, event);
	ret = perf_output_begin(&handle, event,
				mmap_event->event_id.header.size);
	if (ret)
		goto out;

	mmap_event->event_id.pid = perf_event_pid(event, current);
	mmap_event->event_id.tid = perf_event_tid(event, current);

	perf_output_put(&handle, mmap_event->event_id);

	if (event->attr.mmap2) {
		perf_output_put(&handle, mmap_event->maj);
		perf_output_put(&handle, mmap_event->min);
		perf_output_put(&handle, mmap_event->ino);
		perf_output_put(&handle, mmap_event->ino_generation);
		perf_output_put(&handle, mmap_event->prot);
		perf_output_put(&handle, mmap_event->flags);
	}

	__output_copy(&handle, mmap_event->file_name,
				   mmap_event->file_size);

	perf_event__output_id_sample(event, &handle, &sample);

	perf_output_end(&handle);
out:
	mmap_event->event_id.header.size = size;
}

static void perf_event_mmap_event(struct perf_mmap_event *mmap_event)
{
	struct vm_area_struct *vma = mmap_event->vma;
	struct file *file = vma->vm_file;
	int maj = 0, min = 0;
	u64 ino = 0, gen = 0;
	u32 prot = 0, flags = 0;
	unsigned int size;
	char tmp[16];
	char *buf = NULL;
	char *name;

	if (file) {
		struct inode *inode;
		dev_t dev;

		buf = kmalloc(PATH_MAX, GFP_KERNEL);
		if (!buf) {
			name = "//enomem";
			goto cpy_name;
		}
		/*
		 * d_path() works from the end of the rb backwards, so we
		 * need to add enough zero bytes after the string to handle
		 * the 64bit alignment we do later.
		 */
		name = d_path(&file->f_path, buf, PATH_MAX - sizeof(u64));
		if (IS_ERR(name)) {
			name = "//toolong";
			goto cpy_name;
		}
		inode = file_inode(vma->vm_file);
		dev = inode->i_sb->s_dev;
		ino = inode->i_ino;
		gen = inode->i_generation;
		maj = MAJOR(dev);
		min = MINOR(dev);

		if (vma->vm_flags & VM_READ)
			prot |= PROT_READ;
		if (vma->vm_flags & VM_WRITE)
			prot |= PROT_WRITE;
		if (vma->vm_flags & VM_EXEC)
			prot |= PROT_EXEC;

		if (vma->vm_flags & VM_MAYSHARE)
			flags = MAP_SHARED;
		else
			flags = MAP_PRIVATE;

		if (vma->vm_flags & VM_DENYWRITE)
			flags |= MAP_DENYWRITE;
		if (vma->vm_flags & VM_MAYEXEC)
			flags |= MAP_EXECUTABLE;
		if (vma->vm_flags & VM_LOCKED)
			flags |= MAP_LOCKED;
		if (vma->vm_flags & VM_HUGETLB)
			flags |= MAP_HUGETLB;

		goto got_name;
	} else {
		if (vma->vm_ops && vma->vm_ops->name) {
			name = (char *) vma->vm_ops->name(vma);
			if (name)
				goto cpy_name;
		}

		name = (char *)arch_vma_name(vma);
		if (name)
			goto cpy_name;

		if (vma->vm_start <= vma->vm_mm->start_brk &&
				vma->vm_end >= vma->vm_mm->brk) {
			name = "[heap]";
			goto cpy_name;
		}
		if (vma->vm_start <= vma->vm_mm->start_stack &&
				vma->vm_end >= vma->vm_mm->start_stack) {
			name = "[stack]";
			goto cpy_name;
		}

		name = "//anon";
		goto cpy_name;
	}

cpy_name:
	strlcpy(tmp, name, sizeof(tmp));
	name = tmp;
got_name:
	/*
	 * Since our buffer works in 8 byte units we need to align our string
	 * size to a multiple of 8. However, we must guarantee the tail end is
	 * zero'd out to avoid leaking random bits to userspace.
	 */
	size = strlen(name)+1;
	while (!IS_ALIGNED(size, sizeof(u64)))
		name[size++] = '\0';

	mmap_event->file_name = name;
	mmap_event->file_size = size;
	mmap_event->maj = maj;
	mmap_event->min = min;
	mmap_event->ino = ino;
	mmap_event->ino_generation = gen;
	mmap_event->prot = prot;
	mmap_event->flags = flags;

	if (!(vma->vm_flags & VM_EXEC))
		mmap_event->event_id.header.misc |= PERF_RECORD_MISC_MMAP_DATA;

	mmap_event->event_id.header.size = sizeof(mmap_event->event_id) + size;

	perf_event_aux(perf_event_mmap_output,
		       mmap_event,
		       NULL);

	kfree(buf);
}

void perf_event_mmap(struct vm_area_struct *vma)
{
	struct perf_mmap_event mmap_event;

	if (!atomic_read(&nr_mmap_events))
		return;

	mmap_event = (struct perf_mmap_event){
		.vma	= vma,
		/* .file_name */
		/* .file_size */
		.event_id  = {
			.header = {
				.type = PERF_RECORD_MMAP,
				.misc = PERF_RECORD_MISC_USER,
				/* .size */
			},
			/* .pid */
			/* .tid */
			.start  = vma->vm_start,
			.len    = vma->vm_end - vma->vm_start,
			.pgoff  = (u64)vma->vm_pgoff << PAGE_SHIFT,
		},
		/* .maj (attr_mmap2 only) */
		/* .min (attr_mmap2 only) */
		/* .ino (attr_mmap2 only) */
		/* .ino_generation (attr_mmap2 only) */
		/* .prot (attr_mmap2 only) */
		/* .flags (attr_mmap2 only) */
	};

	perf_event_mmap_event(&mmap_event);
}

/*
 * IRQ throttle logging
 */

static void perf_log_throttle(struct perf_event *event, int enable)
{
	struct perf_output_handle handle;
	struct perf_sample_data sample;
	int ret;

	struct {
		struct perf_event_header	header;
		u64				time;
		u64				id;
		u64				stream_id;
	} throttle_event = {
		.header = {
			.type = PERF_RECORD_THROTTLE,
			.misc = 0,
			.size = sizeof(throttle_event),
		},
		.time		= perf_clock(),
		.id		= primary_event_id(event),
		.stream_id	= event->id,
	};

	if (enable)
		throttle_event.header.type = PERF_RECORD_UNTHROTTLE;

	perf_event_header__init_id(&throttle_event.header, &sample, event);

	ret = perf_output_begin(&handle, event,
				throttle_event.header.size);
	if (ret)
		return;

	perf_output_put(&handle, throttle_event);
	perf_event__output_id_sample(event, &handle, &sample);
	perf_output_end(&handle);
}

/*
 * Generic event overflow handling, sampling.
 */

static int __perf_event_overflow(struct perf_event *event,
				   int throttle, struct perf_sample_data *data,
				   struct pt_regs *regs)
{
	int events = atomic_read(&event->event_limit);
	struct hw_perf_event *hwc = &event->hw;
	u64 seq;
	int ret = 0;

	/*
	 * Non-sampling counters might still use the PMI to fold short
	 * hardware counters, ignore those.
	 */
	if (unlikely(!is_sampling_event(event)))
		return 0;

	seq = __this_cpu_read(perf_throttled_seq);
	if (seq != hwc->interrupts_seq) {
		hwc->interrupts_seq = seq;
		hwc->interrupts = 1;
	} else {
		hwc->interrupts++;
		if (unlikely(throttle
			     && hwc->interrupts >= max_samples_per_tick)) {
			__this_cpu_inc(perf_throttled_count);
			hwc->interrupts = MAX_INTERRUPTS;
			perf_log_throttle(event, 0);
			tick_nohz_full_kick();
			ret = 1;
		}
	}

	if (event->attr.freq) {
		u64 now = perf_clock();
		s64 delta = now - hwc->freq_time_stamp;

		hwc->freq_time_stamp = now;

		if (delta > 0 && delta < 2*TICK_NSEC)
			perf_adjust_period(event, delta, hwc->last_period, true);
	}

	/*
	 * XXX event_limit might not quite work as expected on inherited
	 * events
	 */

	event->pending_kill = POLL_IN;
	if (events && atomic_dec_and_test(&event->event_limit)) {
		ret = 1;
		event->pending_kill = POLL_HUP;
		event->pending_disable = 1;
		irq_work_queue(&event->pending);
	}

	if (event->overflow_handler)
		event->overflow_handler(event, data, regs);
	else
		perf_event_output(event, data, regs);

	if (*perf_event_fasync(event) && event->pending_kill) {
		event->pending_wakeup = 1;
		irq_work_queue(&event->pending);
	}

	return ret;
}

int perf_event_overflow(struct perf_event *event,
			  struct perf_sample_data *data,
			  struct pt_regs *regs)
{
	return __perf_event_overflow(event, 1, data, regs);
}

/*
 * Generic software event infrastructure
 */

struct swevent_htable {
	struct swevent_hlist		*swevent_hlist;
	struct mutex			hlist_mutex;
	int				hlist_refcount;

	/* Recursion avoidance in each contexts */
	int				recursion[PERF_NR_CONTEXTS];
};

static DEFINE_PER_CPU(struct swevent_htable, swevent_htable);

/*
 * We directly increment event->count and keep a second value in
 * event->hw.period_left to count intervals. This period event
 * is kept in the range [-sample_period, 0] so that we can use the
 * sign as trigger.
 */

u64 perf_swevent_set_period(struct perf_event *event)
{
	struct hw_perf_event *hwc = &event->hw;
	u64 period = hwc->last_period;
	u64 nr, offset;
	s64 old, val;

	hwc->last_period = hwc->sample_period;

again:
	old = val = local64_read(&hwc->period_left);
	if (val < 0)
		return 0;

	nr = div64_u64(period + val, period);
	offset = nr * period;
	val -= offset;
	if (local64_cmpxchg(&hwc->period_left, old, val) != old)
		goto again;

	return nr;
}

static void perf_swevent_overflow(struct perf_event *event, u64 overflow,
				    struct perf_sample_data *data,
				    struct pt_regs *regs)
{
	struct hw_perf_event *hwc = &event->hw;
	int throttle = 0;

	if (!overflow)
		overflow = perf_swevent_set_period(event);

	if (hwc->interrupts == MAX_INTERRUPTS)
		return;

	for (; overflow; overflow--) {
		if (__perf_event_overflow(event, throttle,
					    data, regs)) {
			/*
			 * We inhibit the overflow from happening when
			 * hwc->interrupts == MAX_INTERRUPTS.
			 */
			break;
		}
		throttle = 1;
	}
}

static void perf_swevent_event(struct perf_event *event, u64 nr,
			       struct perf_sample_data *data,
			       struct pt_regs *regs)
{
	struct hw_perf_event *hwc = &event->hw;

	local64_add(nr, &event->count);

	if (!regs)
		return;

	if (!is_sampling_event(event))
		return;

	if ((event->attr.sample_type & PERF_SAMPLE_PERIOD) && !event->attr.freq) {
		data->period = nr;
		return perf_swevent_overflow(event, 1, data, regs);
	} else
		data->period = event->hw.last_period;

	if (nr == 1 && hwc->sample_period == 1 && !event->attr.freq)
		return perf_swevent_overflow(event, 1, data, regs);

	if (local64_add_negative(nr, &hwc->period_left))
		return;

	perf_swevent_overflow(event, 0, data, regs);
}

static int perf_exclude_event(struct perf_event *event,
			      struct pt_regs *regs)
{
	if (event->hw.state & PERF_HES_STOPPED)
		return 1;

	if (regs) {
		if (event->attr.exclude_user && user_mode(regs))
			return 1;

		if (event->attr.exclude_kernel && !user_mode(regs))
			return 1;
	}

	return 0;
}

static int perf_swevent_match(struct perf_event *event,
				enum perf_type_id type,
				u32 event_id,
				struct perf_sample_data *data,
				struct pt_regs *regs)
{
	if (event->attr.type != type)
		return 0;

	if (event->attr.config != event_id)
		return 0;

	if (perf_exclude_event(event, regs))
		return 0;

	return 1;
}

static inline u64 swevent_hash(u64 type, u32 event_id)
{
	u64 val = event_id | (type << 32);

	return hash_64(val, SWEVENT_HLIST_BITS);
}

static inline struct hlist_head *
__find_swevent_head(struct swevent_hlist *hlist, u64 type, u32 event_id)
{
	u64 hash = swevent_hash(type, event_id);

	return &hlist->heads[hash];
}

/* For the read side: events when they trigger */
static inline struct hlist_head *
find_swevent_head_rcu(struct swevent_htable *swhash, u64 type, u32 event_id)
{
	struct swevent_hlist *hlist;

	hlist = rcu_dereference(swhash->swevent_hlist);
	if (!hlist)
		return NULL;

	return __find_swevent_head(hlist, type, event_id);
}

/* For the event head insertion and removal in the hlist */
static inline struct hlist_head *
find_swevent_head(struct swevent_htable *swhash, struct perf_event *event)
{
	struct swevent_hlist *hlist;
	u32 event_id = event->attr.config;
	u64 type = event->attr.type;

	/*
	 * Event scheduling is always serialized against hlist allocation
	 * and release. Which makes the protected version suitable here.
	 * The context lock guarantees that.
	 */
	hlist = rcu_dereference_protected(swhash->swevent_hlist,
					  lockdep_is_held(&event->ctx->lock));
	if (!hlist)
		return NULL;

	return __find_swevent_head(hlist, type, event_id);
}

static void do_perf_sw_event(enum perf_type_id type, u32 event_id,
				    u64 nr,
				    struct perf_sample_data *data,
				    struct pt_regs *regs)
{
	struct swevent_htable *swhash = this_cpu_ptr(&swevent_htable);
	struct perf_event *event;
	struct hlist_head *head;

	rcu_read_lock();
	head = find_swevent_head_rcu(swhash, type, event_id);
	if (!head)
		goto end;

	hlist_for_each_entry_rcu(event, head, hlist_entry) {
		if (perf_swevent_match(event, type, event_id, data, regs))
			perf_swevent_event(event, nr, data, regs);
	}
end:
	rcu_read_unlock();
}

DEFINE_PER_CPU(struct pt_regs, __perf_regs[4]);

int perf_swevent_get_recursion_context(void)
{
	struct swevent_htable *swhash = this_cpu_ptr(&swevent_htable);

	return get_recursion_context(swhash->recursion);
}
EXPORT_SYMBOL_GPL(perf_swevent_get_recursion_context);

inline void perf_swevent_put_recursion_context(int rctx)
{
	struct swevent_htable *swhash = this_cpu_ptr(&swevent_htable);

	put_recursion_context(swhash->recursion, rctx);
}

void ___perf_sw_event(u32 event_id, u64 nr, struct pt_regs *regs, u64 addr)
{
	struct perf_sample_data data;

	if (WARN_ON_ONCE(!regs))
		return;

	perf_sample_data_init(&data, addr, 0);
	do_perf_sw_event(PERF_TYPE_SOFTWARE, event_id, nr, &data, regs);
}

void __perf_sw_event(u32 event_id, u64 nr, struct pt_regs *regs, u64 addr)
{
	int rctx;

	preempt_disable_notrace();
	rctx = perf_swevent_get_recursion_context();
	if (unlikely(rctx < 0))
		goto fail;

	___perf_sw_event(event_id, nr, regs, addr);

	perf_swevent_put_recursion_context(rctx);
fail:
	preempt_enable_notrace();
}

static void perf_swevent_read(struct perf_event *event)
{
}

static int perf_swevent_add(struct perf_event *event, int flags)
{
	struct swevent_htable *swhash = this_cpu_ptr(&swevent_htable);
	struct hw_perf_event *hwc = &event->hw;
	struct hlist_head *head;

	if (is_sampling_event(event)) {
		hwc->last_period = hwc->sample_period;
		perf_swevent_set_period(event);
	}

	hwc->state = !(flags & PERF_EF_START);

	head = find_swevent_head(swhash, event);
	if (WARN_ON_ONCE(!head))
		return -EINVAL;

	hlist_add_head_rcu(&event->hlist_entry, head);

	return 0;
}

static void perf_swevent_del(struct perf_event *event, int flags)
{
	hlist_del_rcu(&event->hlist_entry);
}

static void perf_swevent_start(struct perf_event *event, int flags)
{
	event->hw.state = 0;
}

static void perf_swevent_stop(struct perf_event *event, int flags)
{
	event->hw.state = PERF_HES_STOPPED;
}

/* Deref the hlist from the update side */
static inline struct swevent_hlist *
swevent_hlist_deref(struct swevent_htable *swhash)
{
	return rcu_dereference_protected(swhash->swevent_hlist,
					 lockdep_is_held(&swhash->hlist_mutex));
}

static void swevent_hlist_release(struct swevent_htable *swhash)
{
	struct swevent_hlist *hlist = swevent_hlist_deref(swhash);

	if (!hlist)
		return;

	RCU_INIT_POINTER(swhash->swevent_hlist, NULL);
	kfree_rcu(hlist, rcu_head);
}

static void swevent_hlist_put_cpu(struct perf_event *event, int cpu)
{
	struct swevent_htable *swhash = &per_cpu(swevent_htable, cpu);

	mutex_lock(&swhash->hlist_mutex);

	if (!--swhash->hlist_refcount)
		swevent_hlist_release(swhash);

	mutex_unlock(&swhash->hlist_mutex);
}

static void swevent_hlist_put(struct perf_event *event)
{
	int cpu;

	for_each_possible_cpu(cpu)
		swevent_hlist_put_cpu(event, cpu);
}

static int swevent_hlist_get_cpu(struct perf_event *event, int cpu)
{
	struct swevent_htable *swhash = &per_cpu(swevent_htable, cpu);
	int err = 0;

	mutex_lock(&swhash->hlist_mutex);
	if (!swevent_hlist_deref(swhash) && cpu_online(cpu)) {
		struct swevent_hlist *hlist;

		hlist = kzalloc(sizeof(*hlist), GFP_KERNEL);
		if (!hlist) {
			err = -ENOMEM;
			goto exit;
		}
		rcu_assign_pointer(swhash->swevent_hlist, hlist);
	}
	swhash->hlist_refcount++;
exit:
	mutex_unlock(&swhash->hlist_mutex);

	return err;
}

static int swevent_hlist_get(struct perf_event *event)
{
	int err;
	int cpu, failed_cpu;

	get_online_cpus();
	for_each_possible_cpu(cpu) {
		err = swevent_hlist_get_cpu(event, cpu);
		if (err) {
			failed_cpu = cpu;
			goto fail;
		}
	}
	put_online_cpus();

	return 0;
fail:
	for_each_possible_cpu(cpu) {
		if (cpu == failed_cpu)
			break;
		swevent_hlist_put_cpu(event, cpu);
	}

	put_online_cpus();
	return err;
}

struct static_key perf_swevent_enabled[PERF_COUNT_SW_MAX];

static void sw_perf_event_destroy(struct perf_event *event)
{
	u64 event_id = event->attr.config;

	WARN_ON(event->parent);

	static_key_slow_dec(&perf_swevent_enabled[event_id]);
	swevent_hlist_put(event);
}

static int perf_swevent_init(struct perf_event *event)
{
	u64 event_id = event->attr.config;

	if (event->attr.type != PERF_TYPE_SOFTWARE)
		return -ENOENT;

	/*
	 * no branch sampling for software events
	 */
	if (has_branch_stack(event))
		return -EOPNOTSUPP;

	switch (event_id) {
	case PERF_COUNT_SW_CPU_CLOCK:
	case PERF_COUNT_SW_TASK_CLOCK:
		return -ENOENT;

	default:
		break;
	}

	if (event_id >= PERF_COUNT_SW_MAX)
		return -ENOENT;

	if (!event->parent) {
		int err;

		err = swevent_hlist_get(event);
		if (err)
			return err;

		static_key_slow_inc(&perf_swevent_enabled[event_id]);
		event->destroy = sw_perf_event_destroy;
	}

	return 0;
}

static struct pmu perf_swevent = {
	.task_ctx_nr	= perf_sw_context,

	.event_init	= perf_swevent_init,
	.add		= perf_swevent_add,
	.del		= perf_swevent_del,
	.start		= perf_swevent_start,
	.stop		= perf_swevent_stop,
	.read		= perf_swevent_read,
};

#ifdef CONFIG_EVENT_TRACING

static int perf_tp_filter_match(struct perf_event *event,
				struct perf_sample_data *data)
{
	void *record = data->raw->data;

	if (likely(!event->filter) || filter_match_preds(event->filter, record))
		return 1;
	return 0;
}

static int perf_tp_event_match(struct perf_event *event,
				struct perf_sample_data *data,
				struct pt_regs *regs)
{
	if (event->hw.state & PERF_HES_STOPPED)
		return 0;
	/*
	 * All tracepoints are from kernel-space.
	 */
	if (event->attr.exclude_kernel)
		return 0;

	if (!perf_tp_filter_match(event, data))
		return 0;

	return 1;
}

void perf_tp_event(u64 addr, u64 count, void *record, int entry_size,
		   struct pt_regs *regs, struct hlist_head *head, int rctx,
		   struct task_struct *task)
{
	struct perf_sample_data data;
	struct perf_event *event;

	struct perf_raw_record raw = {
		.size = entry_size,
		.data = record,
	};

	perf_sample_data_init(&data, addr, 0);
	data.raw = &raw;

	hlist_for_each_entry_rcu(event, head, hlist_entry) {
		if (perf_tp_event_match(event, &data, regs))
			perf_swevent_event(event, count, &data, regs);
	}

	/*
	 * If we got specified a target task, also iterate its context and
	 * deliver this event there too.
	 */
	if (task && task != current) {
		struct perf_event_context *ctx;
		struct trace_entry *entry = record;

		rcu_read_lock();
		ctx = rcu_dereference(task->perf_event_ctxp[perf_sw_context]);
		if (!ctx)
			goto unlock;

		list_for_each_entry_rcu(event, &ctx->event_list, event_entry) {
			if (event->attr.type != PERF_TYPE_TRACEPOINT)
				continue;
			if (event->attr.config != entry->type)
				continue;
			if (perf_tp_event_match(event, &data, regs))
				perf_swevent_event(event, count, &data, regs);
		}
unlock:
		rcu_read_unlock();
	}

	perf_swevent_put_recursion_context(rctx);
}
EXPORT_SYMBOL_GPL(perf_tp_event);

static void tp_perf_event_destroy(struct perf_event *event)
{
	perf_trace_destroy(event);
}

static int perf_tp_event_init(struct perf_event *event)
{
	int err;

	if (event->attr.type != PERF_TYPE_TRACEPOINT)
		return -ENOENT;

	/*
	 * no branch sampling for tracepoint events
	 */
	if (has_branch_stack(event))
		return -EOPNOTSUPP;

	err = perf_trace_init(event);
	if (err)
		return err;

	event->destroy = tp_perf_event_destroy;

	return 0;
}

static struct pmu perf_tracepoint = {
	.task_ctx_nr	= perf_sw_context,

	.event_init	= perf_tp_event_init,
	.add		= perf_trace_add,
	.del		= perf_trace_del,
	.start		= perf_swevent_start,
	.stop		= perf_swevent_stop,
	.read		= perf_swevent_read,
};

static inline void perf_tp_register(void)
{
	perf_pmu_register(&perf_tracepoint, "tracepoint", PERF_TYPE_TRACEPOINT);
}

static int perf_event_set_filter(struct perf_event *event, void __user *arg)
{
	char *filter_str;
	int ret;

	if (event->attr.type != PERF_TYPE_TRACEPOINT)
		return -EINVAL;

	filter_str = strndup_user(arg, PAGE_SIZE);
	if (IS_ERR(filter_str))
		return PTR_ERR(filter_str);

	ret = ftrace_profile_set_filter(event, event->attr.config, filter_str);

	kfree(filter_str);
	return ret;
}

static void perf_event_free_filter(struct perf_event *event)
{
	ftrace_profile_free_filter(event);
}

#else

static inline void perf_tp_register(void)
{
}

static int perf_event_set_filter(struct perf_event *event, void __user *arg)
{
	return -ENOENT;
}

static void perf_event_free_filter(struct perf_event *event)
{
}

#endif /* CONFIG_EVENT_TRACING */

#ifdef CONFIG_HAVE_HW_BREAKPOINT
void perf_bp_event(struct perf_event *bp, void *data)
{
	struct perf_sample_data sample;
	struct pt_regs *regs = data;

	perf_sample_data_init(&sample, bp->attr.bp_addr, 0);

	if (!bp->hw.state && !perf_exclude_event(bp, regs))
		perf_swevent_event(bp, 1, &sample, regs);
}
#endif

/*
 * hrtimer based swevent callback
 */

static enum hrtimer_restart perf_swevent_hrtimer(struct hrtimer *hrtimer)
{
	enum hrtimer_restart ret = HRTIMER_RESTART;
	struct perf_sample_data data;
	struct pt_regs *regs;
	struct perf_event *event;
	u64 period;

	event = container_of(hrtimer, struct perf_event, hw.hrtimer);

	if (event->state != PERF_EVENT_STATE_ACTIVE)
		return HRTIMER_NORESTART;

	event->pmu->read(event);

	perf_sample_data_init(&data, 0, event->hw.last_period);
	regs = get_irq_regs();

	if (regs && !perf_exclude_event(event, regs)) {
		if (!(event->attr.exclude_idle && is_idle_task(current)))
			if (__perf_event_overflow(event, 1, &data, regs))
				ret = HRTIMER_NORESTART;
	}

	period = max_t(u64, 10000, event->hw.sample_period);
	hrtimer_forward_now(hrtimer, ns_to_ktime(period));

	return ret;
}

static void perf_swevent_start_hrtimer(struct perf_event *event)
{
	struct hw_perf_event *hwc = &event->hw;
	s64 period;

	if (!is_sampling_event(event))
		return;

	period = local64_read(&hwc->period_left);
	if (period) {
		if (period < 0)
			period = 10000;

		local64_set(&hwc->period_left, 0);
	} else {
		period = max_t(u64, 10000, hwc->sample_period);
	}
	__hrtimer_start_range_ns(&hwc->hrtimer,
				ns_to_ktime(period), 0,
				HRTIMER_MODE_REL_PINNED, 0);
}

static void perf_swevent_cancel_hrtimer(struct perf_event *event)
{
	struct hw_perf_event *hwc = &event->hw;

	if (is_sampling_event(event)) {
		ktime_t remaining = hrtimer_get_remaining(&hwc->hrtimer);
		local64_set(&hwc->period_left, ktime_to_ns(remaining));

		hrtimer_cancel(&hwc->hrtimer);
	}
}

static void perf_swevent_init_hrtimer(struct perf_event *event)
{
	struct hw_perf_event *hwc = &event->hw;

	if (!is_sampling_event(event))
		return;

	hrtimer_init(&hwc->hrtimer, CLOCK_MONOTONIC, HRTIMER_MODE_REL);
	hwc->hrtimer.function = perf_swevent_hrtimer;

	/*
	 * Since hrtimers have a fixed rate, we can do a static freq->period
	 * mapping and avoid the whole period adjust feedback stuff.
	 */
	if (event->attr.freq) {
		long freq = event->attr.sample_freq;

		event->attr.sample_period = NSEC_PER_SEC / freq;
		hwc->sample_period = event->attr.sample_period;
		local64_set(&hwc->period_left, hwc->sample_period);
		hwc->last_period = hwc->sample_period;
		event->attr.freq = 0;
	}
}

/*
 * Software event: cpu wall time clock
 */

static void cpu_clock_event_update(struct perf_event *event)
{
	s64 prev;
	u64 now;

	now = local_clock();
	prev = local64_xchg(&event->hw.prev_count, now);
	local64_add(now - prev, &event->count);
}

static void cpu_clock_event_start(struct perf_event *event, int flags)
{
	local64_set(&event->hw.prev_count, local_clock());
	perf_swevent_start_hrtimer(event);
}

static void cpu_clock_event_stop(struct perf_event *event, int flags)
{
	perf_swevent_cancel_hrtimer(event);
	cpu_clock_event_update(event);
}

static int cpu_clock_event_add(struct perf_event *event, int flags)
{
	if (flags & PERF_EF_START)
		cpu_clock_event_start(event, flags);

	return 0;
}

static void cpu_clock_event_del(struct perf_event *event, int flags)
{
	cpu_clock_event_stop(event, flags);
}

static void cpu_clock_event_read(struct perf_event *event)
{
	cpu_clock_event_update(event);
}

static int cpu_clock_event_init(struct perf_event *event)
{
	if (event->attr.type != PERF_TYPE_SOFTWARE)
		return -ENOENT;

	if (event->attr.config != PERF_COUNT_SW_CPU_CLOCK)
		return -ENOENT;

	/*
	 * no branch sampling for software events
	 */
	if (has_branch_stack(event))
		return -EOPNOTSUPP;

	perf_swevent_init_hrtimer(event);

	return 0;
}

static struct pmu perf_cpu_clock = {
	.task_ctx_nr	= perf_sw_context,

	.event_init	= cpu_clock_event_init,
	.add		= cpu_clock_event_add,
	.del		= cpu_clock_event_del,
	.start		= cpu_clock_event_start,
	.stop		= cpu_clock_event_stop,
	.read		= cpu_clock_event_read,
};

/*
 * Software event: task time clock
 */

static void task_clock_event_update(struct perf_event *event, u64 now)
{
	u64 prev;
	s64 delta;

	prev = local64_xchg(&event->hw.prev_count, now);
	delta = now - prev;
	local64_add(delta, &event->count);
}

static void task_clock_event_start(struct perf_event *event, int flags)
{
	local64_set(&event->hw.prev_count, event->ctx->time);
	perf_swevent_start_hrtimer(event);
}

static void task_clock_event_stop(struct perf_event *event, int flags)
{
	perf_swevent_cancel_hrtimer(event);
	task_clock_event_update(event, event->ctx->time);
}

static int task_clock_event_add(struct perf_event *event, int flags)
{
	if (flags & PERF_EF_START)
		task_clock_event_start(event, flags);

	return 0;
}

static void task_clock_event_del(struct perf_event *event, int flags)
{
	task_clock_event_stop(event, PERF_EF_UPDATE);
}

static void task_clock_event_read(struct perf_event *event)
{
	u64 now = perf_clock();
	u64 delta = now - event->ctx->timestamp;
	u64 time = event->ctx->time + delta;

	task_clock_event_update(event, time);
}

static int task_clock_event_init(struct perf_event *event)
{
	if (event->attr.type != PERF_TYPE_SOFTWARE)
		return -ENOENT;

	if (event->attr.config != PERF_COUNT_SW_TASK_CLOCK)
		return -ENOENT;

	/*
	 * no branch sampling for software events
	 */
	if (has_branch_stack(event))
		return -EOPNOTSUPP;

	perf_swevent_init_hrtimer(event);

	return 0;
}

static struct pmu perf_task_clock = {
	.task_ctx_nr	= perf_sw_context,

	.event_init	= task_clock_event_init,
	.add		= task_clock_event_add,
	.del		= task_clock_event_del,
	.start		= task_clock_event_start,
	.stop		= task_clock_event_stop,
	.read		= task_clock_event_read,
};

static void perf_pmu_nop_void(struct pmu *pmu)
{
}

static int perf_pmu_nop_int(struct pmu *pmu)
{
	return 0;
}

static void perf_pmu_start_txn(struct pmu *pmu)
{
	perf_pmu_disable(pmu);
}

static int perf_pmu_commit_txn(struct pmu *pmu)
{
	perf_pmu_enable(pmu);
	return 0;
}

static void perf_pmu_cancel_txn(struct pmu *pmu)
{
	perf_pmu_enable(pmu);
}

static int perf_event_idx_default(struct perf_event *event)
{
	return 0;
}

/*
 * Ensures all contexts with the same task_ctx_nr have the same
 * pmu_cpu_context too.
 */
static struct perf_cpu_context __percpu *find_pmu_context(int ctxn)
{
	struct pmu *pmu;

	if (ctxn < 0)
		return NULL;

	list_for_each_entry(pmu, &pmus, entry) {
		if (pmu->task_ctx_nr == ctxn)
			return pmu->pmu_cpu_context;
	}

	return NULL;
}

static void update_pmu_context(struct pmu *pmu, struct pmu *old_pmu)
{
	int cpu;

	for_each_possible_cpu(cpu) {
		struct perf_cpu_context *cpuctx;

		cpuctx = per_cpu_ptr(pmu->pmu_cpu_context, cpu);

		if (cpuctx->unique_pmu == old_pmu)
			cpuctx->unique_pmu = pmu;
	}
}

static void free_pmu_context(struct pmu *pmu)
{
	struct pmu *i;

	mutex_lock(&pmus_lock);
	/*
	 * Like a real lame refcount.
	 */
	list_for_each_entry(i, &pmus, entry) {
		if (i->pmu_cpu_context == pmu->pmu_cpu_context) {
			update_pmu_context(i, pmu);
			goto out;
		}
	}

	free_percpu(pmu->pmu_cpu_context);
out:
	mutex_unlock(&pmus_lock);
}
static struct idr pmu_idr;

static ssize_t
type_show(struct device *dev, struct device_attribute *attr, char *page)
{
	struct pmu *pmu = dev_get_drvdata(dev);

	return snprintf(page, PAGE_SIZE-1, "%d\n", pmu->type);
}
static DEVICE_ATTR_RO(type);

static ssize_t
perf_event_mux_interval_ms_show(struct device *dev,
				struct device_attribute *attr,
				char *page)
{
	struct pmu *pmu = dev_get_drvdata(dev);

	return snprintf(page, PAGE_SIZE-1, "%d\n", pmu->hrtimer_interval_ms);
}

static ssize_t
perf_event_mux_interval_ms_store(struct device *dev,
				 struct device_attribute *attr,
				 const char *buf, size_t count)
{
	struct pmu *pmu = dev_get_drvdata(dev);
	int timer, cpu, ret;

	ret = kstrtoint(buf, 0, &timer);
	if (ret)
		return ret;

	if (timer < 1)
		return -EINVAL;

	/* same value, noting to do */
	if (timer == pmu->hrtimer_interval_ms)
		return count;

	pmu->hrtimer_interval_ms = timer;

	/* update all cpuctx for this PMU */
	for_each_possible_cpu(cpu) {
		struct perf_cpu_context *cpuctx;
		cpuctx = per_cpu_ptr(pmu->pmu_cpu_context, cpu);
		cpuctx->hrtimer_interval = ns_to_ktime(NSEC_PER_MSEC * timer);

		if (hrtimer_active(&cpuctx->hrtimer))
			hrtimer_forward_now(&cpuctx->hrtimer, cpuctx->hrtimer_interval);
	}

	return count;
}
static DEVICE_ATTR_RW(perf_event_mux_interval_ms);

static struct attribute *pmu_dev_attrs[] = {
	&dev_attr_type.attr,
	&dev_attr_perf_event_mux_interval_ms.attr,
	NULL,
};
ATTRIBUTE_GROUPS(pmu_dev);

static int pmu_bus_running;
static struct bus_type pmu_bus = {
	.name		= "event_source",
	.dev_groups	= pmu_dev_groups,
};

static void pmu_dev_release(struct device *dev)
{
	kfree(dev);
}

static int pmu_dev_alloc(struct pmu *pmu)
{
	int ret = -ENOMEM;

	pmu->dev = kzalloc(sizeof(struct device), GFP_KERNEL);
	if (!pmu->dev)
		goto out;

	pmu->dev->groups = pmu->attr_groups;
	device_initialize(pmu->dev);
	ret = dev_set_name(pmu->dev, "%s", pmu->name);
	if (ret)
		goto free_dev;

	dev_set_drvdata(pmu->dev, pmu);
	pmu->dev->bus = &pmu_bus;
	pmu->dev->release = pmu_dev_release;
	ret = device_add(pmu->dev);
	if (ret)
		goto free_dev;

out:
	return ret;

free_dev:
	put_device(pmu->dev);
	goto out;
}

static struct lock_class_key cpuctx_mutex;
static struct lock_class_key cpuctx_lock;

int perf_pmu_register(struct pmu *pmu, const char *name, int type)
{
	int cpu, ret;

	mutex_lock(&pmus_lock);
	ret = -ENOMEM;
	pmu->pmu_disable_count = alloc_percpu(int);
	if (!pmu->pmu_disable_count)
		goto unlock;

	pmu->type = -1;
	if (!name)
		goto skip_type;
	pmu->name = name;

	if (type < 0) {
		type = idr_alloc(&pmu_idr, pmu, PERF_TYPE_MAX, 0, GFP_KERNEL);
		if (type < 0) {
			ret = type;
			goto free_pdc;
		}
	}
	pmu->type = type;

	if (pmu_bus_running) {
		ret = pmu_dev_alloc(pmu);
		if (ret)
			goto free_idr;
	}

skip_type:
	pmu->pmu_cpu_context = find_pmu_context(pmu->task_ctx_nr);
	if (pmu->pmu_cpu_context)
		goto got_cpu_context;

	ret = -ENOMEM;
	pmu->pmu_cpu_context = alloc_percpu(struct perf_cpu_context);
	if (!pmu->pmu_cpu_context)
		goto free_dev;

	for_each_possible_cpu(cpu) {
		struct perf_cpu_context *cpuctx;

		cpuctx = per_cpu_ptr(pmu->pmu_cpu_context, cpu);
		__perf_event_init_context(&cpuctx->ctx);
		lockdep_set_class(&cpuctx->ctx.mutex, &cpuctx_mutex);
		lockdep_set_class(&cpuctx->ctx.lock, &cpuctx_lock);
		cpuctx->ctx.pmu = pmu;

		__perf_cpu_hrtimer_init(cpuctx, cpu);

		INIT_LIST_HEAD(&cpuctx->rotation_list);
		cpuctx->unique_pmu = pmu;
	}

got_cpu_context:
	if (!pmu->start_txn) {
		if (pmu->pmu_enable) {
			/*
			 * If we have pmu_enable/pmu_disable calls, install
			 * transaction stubs that use that to try and batch
			 * hardware accesses.
			 */
			pmu->start_txn  = perf_pmu_start_txn;
			pmu->commit_txn = perf_pmu_commit_txn;
			pmu->cancel_txn = perf_pmu_cancel_txn;
		} else {
			pmu->start_txn  = perf_pmu_nop_void;
			pmu->commit_txn = perf_pmu_nop_int;
			pmu->cancel_txn = perf_pmu_nop_void;
		}
	}

	if (!pmu->pmu_enable) {
		pmu->pmu_enable  = perf_pmu_nop_void;
		pmu->pmu_disable = perf_pmu_nop_void;
	}

	if (!pmu->event_idx)
		pmu->event_idx = perf_event_idx_default;

	list_add_rcu(&pmu->entry, &pmus);
	ret = 0;
unlock:
	mutex_unlock(&pmus_lock);

	return ret;

free_dev:
	device_del(pmu->dev);
	put_device(pmu->dev);

free_idr:
	if (pmu->type >= PERF_TYPE_MAX)
		idr_remove(&pmu_idr, pmu->type);

free_pdc:
	free_percpu(pmu->pmu_disable_count);
	goto unlock;
}
EXPORT_SYMBOL_GPL(perf_pmu_register);

void perf_pmu_unregister(struct pmu *pmu)
{
	mutex_lock(&pmus_lock);
	list_del_rcu(&pmu->entry);
	mutex_unlock(&pmus_lock);

	/*
	 * We dereference the pmu list under both SRCU and regular RCU, so
	 * synchronize against both of those.
	 */
	synchronize_srcu(&pmus_srcu);
	synchronize_rcu();

	free_percpu(pmu->pmu_disable_count);
	if (pmu->type >= PERF_TYPE_MAX)
		idr_remove(&pmu_idr, pmu->type);
	device_del(pmu->dev);
	put_device(pmu->dev);
	free_pmu_context(pmu);
}
EXPORT_SYMBOL_GPL(perf_pmu_unregister);

struct pmu *perf_init_event(struct perf_event *event)
{
	struct pmu *pmu = NULL;
	int idx;
	int ret;

	idx = srcu_read_lock(&pmus_srcu);

	rcu_read_lock();
	pmu = idr_find(&pmu_idr, event->attr.type);
	rcu_read_unlock();
	if (pmu) {
		if (!try_module_get(pmu->module)) {
			pmu = ERR_PTR(-ENODEV);
			goto unlock;
		}
		event->pmu = pmu;
		ret = pmu->event_init(event);
		if (ret)
			pmu = ERR_PTR(ret);
		goto unlock;
	}

	list_for_each_entry_rcu(pmu, &pmus, entry) {
		if (!try_module_get(pmu->module)) {
			pmu = ERR_PTR(-ENODEV);
			goto unlock;
		}
		event->pmu = pmu;
		ret = pmu->event_init(event);
		if (!ret)
			goto unlock;

		if (ret != -ENOENT) {
			pmu = ERR_PTR(ret);
			goto unlock;
		}
	}
	pmu = ERR_PTR(-ENOENT);
unlock:
	srcu_read_unlock(&pmus_srcu, idx);

	return pmu;
}

static void account_event_cpu(struct perf_event *event, int cpu)
{
	if (event->parent)
		return;

	if (has_branch_stack(event)) {
		if (!(event->attach_state & PERF_ATTACH_TASK))
			atomic_inc(&per_cpu(perf_branch_stack_events, cpu));
	}
	if (is_cgroup_event(event))
		atomic_inc(&per_cpu(perf_cgroup_events, cpu));
}

static void account_event(struct perf_event *event)
{
	if (event->parent)
		return;

	if (event->attach_state & PERF_ATTACH_TASK)
		static_key_slow_inc(&perf_sched_events.key);
	if (event->attr.mmap || event->attr.mmap_data)
		atomic_inc(&nr_mmap_events);
	if (event->attr.comm)
		atomic_inc(&nr_comm_events);
	if (event->attr.task)
		atomic_inc(&nr_task_events);
	if (event->attr.freq) {
		if (atomic_inc_return(&nr_freq_events) == 1)
			tick_nohz_full_kick_all();
	}
	if (has_branch_stack(event))
		static_key_slow_inc(&perf_sched_events.key);
	if (is_cgroup_event(event))
		static_key_slow_inc(&perf_sched_events.key);

	account_event_cpu(event, event->cpu);
}

/*
 * Allocate and initialize a event structure
 */
static struct perf_event *
perf_event_alloc(struct perf_event_attr *attr, int cpu,
		 struct task_struct *task,
		 struct perf_event *group_leader,
		 struct perf_event *parent_event,
		 perf_overflow_handler_t overflow_handler,
		 void *context)
{
	struct pmu *pmu;
	struct perf_event *event;
	struct hw_perf_event *hwc;
	long err = -EINVAL;

	if ((unsigned)cpu >= nr_cpu_ids) {
		if (!task || cpu != -1)
			return ERR_PTR(-EINVAL);
	}

	event = kzalloc(sizeof(*event), GFP_KERNEL);
	if (!event)
		return ERR_PTR(-ENOMEM);

	/*
	 * Single events are their own group leaders, with an
	 * empty sibling list:
	 */
	if (!group_leader)
		group_leader = event;

	mutex_init(&event->group_leader_mutex);
	mutex_init(&event->child_mutex);
	INIT_LIST_HEAD(&event->child_list);

	INIT_LIST_HEAD(&event->group_entry);
	INIT_LIST_HEAD(&event->event_entry);
	INIT_LIST_HEAD(&event->sibling_list);
	INIT_LIST_HEAD(&event->rb_entry);
	INIT_LIST_HEAD(&event->active_entry);
	INIT_HLIST_NODE(&event->hlist_entry);


	init_waitqueue_head(&event->waitq);
	init_irq_work(&event->pending, perf_pending_event);

	mutex_init(&event->mmap_mutex);

	atomic_long_set(&event->refcount, 1);
	event->cpu		= cpu;
	event->attr		= *attr;
	event->group_leader	= group_leader;
	event->pmu		= NULL;
	event->oncpu		= -1;

	event->parent		= parent_event;

	event->ns		= get_pid_ns(task_active_pid_ns(current));
	event->id		= atomic64_inc_return(&perf_event_id);

	event->state		= PERF_EVENT_STATE_INACTIVE;

	if (task) {
		event->attach_state = PERF_ATTACH_TASK;

		if (attr->type == PERF_TYPE_TRACEPOINT)
			event->hw.tp_target = task;
#ifdef CONFIG_HAVE_HW_BREAKPOINT
		/*
		 * hw_breakpoint is a bit difficult here..
		 */
		else if (attr->type == PERF_TYPE_BREAKPOINT)
			event->hw.bp_target = task;
#endif
	}

	if (!overflow_handler && parent_event) {
		overflow_handler = parent_event->overflow_handler;
		context = parent_event->overflow_handler_context;
	}

	event->overflow_handler	= overflow_handler;
	event->overflow_handler_context = context;

	perf_event__state_init(event);

	pmu = NULL;

	hwc = &event->hw;
	hwc->sample_period = attr->sample_period;
	if (attr->freq && attr->sample_freq)
		hwc->sample_period = 1;
	hwc->last_period = hwc->sample_period;

	local64_set(&hwc->period_left, hwc->sample_period);

	/*
	 * we currently do not support PERF_FORMAT_GROUP on inherited events
	 */
	if (attr->inherit && (attr->read_format & PERF_FORMAT_GROUP))
		goto err_ns;

	pmu = perf_init_event(event);
	if (!pmu)
		goto err_ns;
	else if (IS_ERR(pmu)) {
		err = PTR_ERR(pmu);
		goto err_ns;
	}

	if (!event->parent) {
		if (event->attr.sample_type & PERF_SAMPLE_CALLCHAIN) {
			err = get_callchain_buffers();
			if (err)
				goto err_pmu;
		}
	}

	return event;

err_pmu:
	if (event->destroy)
		event->destroy(event);
	module_put(pmu->module);
err_ns:
	if (event->ns)
		put_pid_ns(event->ns);
	kfree(event);

	return ERR_PTR(err);
}

static int perf_copy_attr(struct perf_event_attr __user *uattr,
			  struct perf_event_attr *attr)
{
	u32 size;
	int ret;

	if (!access_ok(VERIFY_WRITE, uattr, PERF_ATTR_SIZE_VER0))
		return -EFAULT;

	/*
	 * zero the full structure, so that a short copy will be nice.
	 */
	memset(attr, 0, sizeof(*attr));

	ret = get_user(size, &uattr->size);
	if (ret)
		return ret;

	if (size > PAGE_SIZE)	/* silly large */
		goto err_size;

	if (!size)		/* abi compat */
		size = PERF_ATTR_SIZE_VER0;

	if (size < PERF_ATTR_SIZE_VER0)
		goto err_size;

	/*
	 * If we're handed a bigger struct than we know of,
	 * ensure all the unknown bits are 0 - i.e. new
	 * user-space does not rely on any kernel feature
	 * extensions we dont know about yet.
	 */
	if (size > sizeof(*attr)) {
		unsigned char __user *addr;
		unsigned char __user *end;
		unsigned char val;

		addr = (void __user *)uattr + sizeof(*attr);
		end  = (void __user *)uattr + size;

		for (; addr < end; addr++) {
			ret = get_user(val, addr);
			if (ret)
				return ret;
			if (val)
				goto err_size;
		}
		size = sizeof(*attr);
	}

	ret = copy_from_user(attr, uattr, size);
	if (ret)
		return -EFAULT;

	if (attr->__reserved_1)
		return -EINVAL;

	if (attr->sample_type & ~(PERF_SAMPLE_MAX-1))
		return -EINVAL;

	if (attr->read_format & ~(PERF_FORMAT_MAX-1))
		return -EINVAL;

	if (attr->sample_type & PERF_SAMPLE_BRANCH_STACK) {
		u64 mask = attr->branch_sample_type;

		/* only using defined bits */
		if (mask & ~(PERF_SAMPLE_BRANCH_MAX-1))
			return -EINVAL;

		/* at least one branch bit must be set */
		if (!(mask & ~PERF_SAMPLE_BRANCH_PLM_ALL))
			return -EINVAL;

		/* propagate priv level, when not set for branch */
		if (!(mask & PERF_SAMPLE_BRANCH_PLM_ALL)) {

			/* exclude_kernel checked on syscall entry */
			if (!attr->exclude_kernel)
				mask |= PERF_SAMPLE_BRANCH_KERNEL;

			if (!attr->exclude_user)
				mask |= PERF_SAMPLE_BRANCH_USER;

			if (!attr->exclude_hv)
				mask |= PERF_SAMPLE_BRANCH_HV;
			/*
			 * adjust user setting (for HW filter setup)
			 */
			attr->branch_sample_type = mask;
		}
		/* privileged levels capture (kernel, hv): check permissions */
		if ((mask & PERF_SAMPLE_BRANCH_PERM_PLM)
		    && perf_paranoid_kernel() && !capable(CAP_SYS_ADMIN))
			return -EACCES;
	}

	if (attr->sample_type & PERF_SAMPLE_REGS_USER) {
		ret = perf_reg_validate(attr->sample_regs_user);
		if (ret)
			return ret;
	}

	if (attr->sample_type & PERF_SAMPLE_STACK_USER) {
		if (!arch_perf_have_user_stack_dump())
			return -ENOSYS;

		/*
		 * We have __u32 type for the size, but so far
		 * we can only use __u16 as maximum due to the
		 * __u16 sample size limit.
		 */
		if (attr->sample_stack_user >= USHRT_MAX)
			ret = -EINVAL;
		else if (!IS_ALIGNED(attr->sample_stack_user, sizeof(u64)))
			ret = -EINVAL;
	}

out:
	return ret;

err_size:
	put_user(sizeof(*attr), &uattr->size);
	ret = -E2BIG;
	goto out;
}

static int
perf_event_set_output(struct perf_event *event, struct perf_event *output_event)
{
	struct ring_buffer *rb = NULL;
	int ret = -EINVAL;

	if (!output_event)
		goto set;

	/* don't allow circular references */
	if (event == output_event)
		goto out;

	/*
	 * Don't allow cross-cpu buffers
	 */
	if (output_event->cpu != event->cpu)
		goto out;

	/*
	 * If its not a per-cpu rb, it must be the same task.
	 */
	if (output_event->cpu == -1 && output_event->ctx != event->ctx)
		goto out;

set:
	mutex_lock(&event->mmap_mutex);
	/* Can't redirect output if we've got an active mmap() */
	if (atomic_read(&event->mmap_count))
		goto unlock;

	if (output_event) {
		/* get the rb we want to redirect to */
		rb = ring_buffer_get(output_event);
		if (!rb)
			goto unlock;
	}

	ring_buffer_attach(event, rb);

	ret = 0;
unlock:
	mutex_unlock(&event->mmap_mutex);

out:
	return ret;
}

static void mutex_lock_double(struct mutex *a, struct mutex *b)
{
	if (b < a)
		swap(a, b);

	mutex_lock(a);
	mutex_lock_nested(b, SINGLE_DEPTH_NESTING);
}

/**
 * sys_perf_event_open - open a performance event, associate it to a task/cpu
 *
 * @attr_uptr:	event_id type attributes for monitoring/sampling
 * @pid:		target pid
 * @cpu:		target cpu
 * @group_fd:		group leader event fd
 */
SYSCALL_DEFINE5(perf_event_open,
		struct perf_event_attr __user *, attr_uptr,
		pid_t, pid, int, cpu, int, group_fd, unsigned long, flags)
{
	struct perf_event *group_leader = NULL, *output_event = NULL;
	struct perf_event *event, *sibling;
	struct perf_event_attr attr;
	struct perf_event_context *ctx, *uninitialized_var(gctx);
	struct file *event_file = NULL;
	struct fd group = {NULL, 0};
	struct task_struct *task = NULL;
	struct pmu *pmu;
	int event_fd;
	int move_group = 0;
	int err;
	int f_flags = O_RDWR;

	/* for future expandability... */
	if (flags & ~PERF_FLAG_ALL)
		return -EINVAL;

	if (perf_paranoid_any() && !capable(CAP_SYS_ADMIN))
		return -EACCES;

	err = perf_copy_attr(attr_uptr, &attr);
	if (err)
		return err;

	if (attr.constraint_duplicate || attr.__reserved_1)
		return -EINVAL;

	if (!attr.exclude_kernel) {
		if (perf_paranoid_kernel() && !capable(CAP_SYS_ADMIN))
			return -EACCES;
	}

	if (attr.freq) {
		if (attr.sample_freq > sysctl_perf_event_sample_rate)
			return -EINVAL;
	} else {
		if (attr.sample_period & (1ULL << 63))
			return -EINVAL;
	}

	/*
	 * In cgroup mode, the pid argument is used to pass the fd
	 * opened to the cgroup directory in cgroupfs. The cpu argument
	 * designates the cpu on which to monitor threads from that
	 * cgroup.
	 */
	if ((flags & PERF_FLAG_PID_CGROUP) && (pid == -1 || cpu == -1))
		return -EINVAL;

	if (flags & PERF_FLAG_FD_CLOEXEC)
		f_flags |= O_CLOEXEC;

	event_fd = get_unused_fd_flags(f_flags);
	if (event_fd < 0)
		return event_fd;

	if (group_fd != -1) {
		err = perf_fget_light(group_fd, &group);
		if (err)
			goto err_fd;
		group_leader = group.file->private_data;
		if (flags & PERF_FLAG_FD_OUTPUT)
			output_event = group_leader;
		if (flags & PERF_FLAG_FD_NO_GROUP)
			group_leader = NULL;
	}

	/*
	 * Take the group_leader's group_leader_mutex before observing
	 * anything in the group leader that leads to changes in ctx,
	 * many of which may be changing on another thread.
	 * In particular, we want to take this lock before deciding
	 * whether we need to move_group.
	 */
	if (group_leader)
		mutex_lock(&group_leader->group_leader_mutex);

	if (pid != -1 && !(flags & PERF_FLAG_PID_CGROUP)) {
		task = find_lively_task_by_vpid(pid);
		if (IS_ERR(task)) {
			err = PTR_ERR(task);
			goto err_group_fd;
		}
	}

	if (task && group_leader &&
	    group_leader->attr.inherit != attr.inherit) {
		err = -EINVAL;
		goto err_task;
	}

	get_online_cpus();

	event = perf_event_alloc(&attr, cpu, task, group_leader, NULL,
				 NULL, NULL);
	if (IS_ERR(event)) {
		err = PTR_ERR(event);
		goto err_cpus;
	}

	if (flags & PERF_FLAG_PID_CGROUP) {
		err = perf_cgroup_connect(pid, event, &attr, group_leader);
		if (err) {
			__free_event(event);
			goto err_cpus;
		}
	}

	if (is_sampling_event(event)) {
		if (event->pmu->capabilities & PERF_PMU_CAP_NO_INTERRUPT) {
			err = -ENOTSUPP;
			goto err_alloc;
		}
	}

	account_event(event);

	/*
	 * Special case software events and allow them to be part of
	 * any hardware group.
	 */
	pmu = event->pmu;

	if (group_leader &&
	    (is_software_event(event) != is_software_event(group_leader))) {
		if (is_software_event(event)) {
			/*
			 * If event and group_leader are not both a software
			 * event, and event is, then group leader is not.
			 *
			 * Allow the addition of software events to !software
			 * groups, this is safe because software events never
			 * fail to schedule.
			 */
			pmu = group_leader->pmu;
		} else if (is_software_event(group_leader) &&
			   (group_leader->group_flags & PERF_GROUP_SOFTWARE)) {
			/*
			 * In case the group is a pure software group, and we
			 * try to add a hardware event, move the whole group to
			 * the hardware context.
			 */
			move_group = 1;
		}
	}

	/*
	 * Get the target context (task or percpu):
	 */
	ctx = find_get_context(event, task, event->cpu);
	if (IS_ERR(ctx)) {
		err = PTR_ERR(ctx);
		goto err_alloc;
	}

	if (task) {
		put_task_struct(task);
		task = NULL;
	}

	/*
	 * Look up the group leader (we will attach this event to it):
	 */
	if (group_leader) {
		err = -EINVAL;

		/*
		 * Do not allow a recursive hierarchy (this new sibling
		 * becoming part of another group-sibling):
		 */
		if (group_leader->group_leader != group_leader)
			goto err_context;
		/*
		 * Do not allow to attach to a group in a different
		 * task or CPU context:
		 */
		if (move_group) {
			/*
			 * Make sure we're both on the same task, or both
			 * per-cpu events.
			 */
			if (group_leader->ctx->task != ctx->task)
				goto err_context;

			/*
			 * Make sure we're both events for the same CPU;
			 * grouping events for different CPUs is broken; since
			 * you can never concurrently schedule them anyhow.
			 */
			if (group_leader->cpu != event->cpu)
				goto err_context;
		} else {
			if (group_leader->ctx != ctx)
				goto err_context;
		}

		/*
		 * Only a group leader can be exclusive or pinned
		 */
		if (attr.exclusive || attr.pinned)
			goto err_context;
	}

	if (output_event) {
		err = perf_event_set_output(event, output_event);
		if (err)
			goto err_context;
	}

	event_file = anon_inode_getfile("[perf_event]", &perf_fops, event,
					f_flags);
	if (IS_ERR(event_file)) {
		err = PTR_ERR(event_file);
		goto err_context;
	}

	if (move_group) {
		gctx = group_leader->ctx;

		/*
		 * See perf_event_ctx_lock() for comments on the details
		 * of swizzling perf_event::ctx.
		 */
		mutex_lock_double(&gctx->mutex, &ctx->mutex);

		perf_remove_from_context(group_leader, false);

		/*
		 * Removing from the context ends up with disabled
		 * event. What we want here is event in the initial
		 * startup state, ready to be add into new context.
		 */
		perf_event__state_init(group_leader);
		list_for_each_entry(sibling, &group_leader->sibling_list,
				    group_entry) {
			perf_remove_from_context(sibling, false);
			perf_event__state_init(sibling);
			put_ctx(gctx);
		}
	} else {
		mutex_lock(&ctx->mutex);
	}

	WARN_ON_ONCE(ctx->parent_ctx);

	if (move_group) {
		/*
		 * Wait for everybody to stop referencing the events through
		 * the old lists, before installing it on new lists.
		 */
		synchronize_rcu();

		perf_install_in_context(ctx, group_leader, group_leader->cpu);
		get_ctx(ctx);
		list_for_each_entry(sibling, &group_leader->sibling_list,
				    group_entry) {
			perf_install_in_context(ctx, sibling, sibling->cpu);
			get_ctx(ctx);
		}
	}

	perf_install_in_context(ctx, event, event->cpu);
	perf_unpin_context(ctx);

	if (move_group) {
		mutex_unlock(&gctx->mutex);
		put_ctx(gctx);
	}
	mutex_unlock(&ctx->mutex);
	if (group_leader)
		mutex_unlock(&group_leader->group_leader_mutex);

	put_online_cpus();

	event->owner = current;

	mutex_lock(&current->perf_event_mutex);
	list_add_tail(&event->owner_entry, &current->perf_event_list);
	mutex_unlock(&current->perf_event_mutex);

	/*
	 * Precalculate sample_data sizes
	 */
	perf_event__header_size(event);
	perf_event__id_header_size(event);

	/*
	 * Drop the reference on the group_event after placing the
	 * new event on the sibling_list. This ensures destruction
	 * of the group leader will find the pointer to itself in
	 * perf_group_detach().
	 */
	fdput(group);
	fd_install(event_fd, event_file);
	return event_fd;

err_context:
	perf_unpin_context(ctx);
	put_ctx(ctx);
err_alloc:
	free_event(event);
err_cpus:
	put_online_cpus();
err_task:
	if (task)
		put_task_struct(task);
err_group_fd:
	if (group_leader)
		mutex_unlock(&group_leader->group_leader_mutex);
	fdput(group);
err_fd:
	put_unused_fd(event_fd);
	return err;
}

/**
 * perf_event_create_kernel_counter
 *
 * @attr: attributes of the counter to create
 * @cpu: cpu in which the counter is bound
 * @task: task to profile (NULL for percpu)
 */
struct perf_event *
perf_event_create_kernel_counter(struct perf_event_attr *attr, int cpu,
				 struct task_struct *task,
				 perf_overflow_handler_t overflow_handler,
				 void *context)
{
	struct perf_event_context *ctx;
	struct perf_event *event;
	int err;

	/*
	 * Get the target context (task or percpu):
	 */

	event = perf_event_alloc(attr, cpu, task, NULL, NULL,
				 overflow_handler, context);
	if (IS_ERR(event)) {
		err = PTR_ERR(event);
		goto err;
	}

	/* Mark owner so we could distinguish it from user events. */
	event->owner = EVENT_OWNER_KERNEL;

	account_event(event);

	ctx = find_get_context(event, task, cpu);
	if (IS_ERR(ctx)) {
		err = PTR_ERR(ctx);
		goto err_free;
	}

	WARN_ON_ONCE(ctx->parent_ctx);
	mutex_lock(&ctx->mutex);
	perf_install_in_context(ctx, event, cpu);
	perf_unpin_context(ctx);
	mutex_unlock(&ctx->mutex);

	return event;

err_free:
	free_event(event);
err:
	return ERR_PTR(err);
}
EXPORT_SYMBOL_GPL(perf_event_create_kernel_counter);

void perf_pmu_migrate_context(struct pmu *pmu, int src_cpu, int dst_cpu)
{
	struct perf_event_context *src_ctx;
	struct perf_event_context *dst_ctx;
	struct perf_event *event, *tmp;
	LIST_HEAD(events);

	src_ctx = &per_cpu_ptr(pmu->pmu_cpu_context, src_cpu)->ctx;
	dst_ctx = &per_cpu_ptr(pmu->pmu_cpu_context, dst_cpu)->ctx;

	/*
	 * See perf_event_ctx_lock() for comments on the details
	 * of swizzling perf_event::ctx.
	 */
	mutex_lock_double(&src_ctx->mutex, &dst_ctx->mutex);
	list_for_each_entry_safe(event, tmp, &src_ctx->event_list,
				 event_entry) {
		perf_remove_from_context(event, false);
		unaccount_event_cpu(event, src_cpu);
		put_ctx(src_ctx);
		list_add(&event->migrate_entry, &events);
	}

	synchronize_rcu();

	list_for_each_entry_safe(event, tmp, &events, migrate_entry) {
		list_del(&event->migrate_entry);
		if (event->state >= PERF_EVENT_STATE_OFF)
			event->state = PERF_EVENT_STATE_INACTIVE;
		account_event_cpu(event, dst_cpu);
		perf_install_in_context(dst_ctx, event, dst_cpu);
		get_ctx(dst_ctx);
	}
	mutex_unlock(&dst_ctx->mutex);
	mutex_unlock(&src_ctx->mutex);
}
EXPORT_SYMBOL_GPL(perf_pmu_migrate_context);

static void sync_child_event(struct perf_event *child_event,
			       struct task_struct *child)
{
	struct perf_event *parent_event = child_event->parent;
	u64 child_val;

	if (child_event->attr.inherit_stat)
		perf_event_read_event(child_event, child);

	child_val = perf_event_count(child_event);

	/*
	 * Add back the child's count to the parent's count:
	 */
	atomic64_add(child_val, &parent_event->child_count);
	atomic64_add(child_event->total_time_enabled,
		     &parent_event->child_total_time_enabled);
	atomic64_add(child_event->total_time_running,
		     &parent_event->child_total_time_running);

	/*
	 * Remove this event from the parent's list
	 */
	WARN_ON_ONCE(parent_event->ctx->parent_ctx);
	mutex_lock(&parent_event->child_mutex);
	list_del_init(&child_event->child_list);
	mutex_unlock(&parent_event->child_mutex);

	/*
	 * Make sure user/parent get notified, that we just
	 * lost one event.
	 */
	perf_event_wakeup(parent_event);

	/*
	 * Release the parent event, if this was the last
	 * reference to it.
	 */
	put_event(parent_event);
}

static void
__perf_event_exit_task(struct perf_event *child_event,
			 struct perf_event_context *child_ctx,
			 struct task_struct *child)
{
	/*
	 * Do not destroy the 'original' grouping; because of the context
	 * switch optimization the original events could've ended up in a
	 * random child task.
	 *
	 * If we were to destroy the original group, all group related
	 * operations would cease to function properly after this random
	 * child dies.
	 *
	 * Do destroy all inherited groups, we don't care about those
	 * and being thorough is better.
	 */
	perf_remove_from_context(child_event, !!child_event->parent);

	/*
	 * It can happen that the parent exits first, and has events
	 * that are still around due to the child reference. These
	 * events need to be zapped.
	 */
	if (child_event->parent) {
		sync_child_event(child_event, child);
		free_event(child_event);
	} else {
		child_event->state = PERF_EVENT_STATE_EXIT;
		perf_event_wakeup(child_event);
	}
}

static void perf_event_exit_task_context(struct task_struct *child, int ctxn)
{
	struct perf_event *child_event, *next;
	struct perf_event_context *child_ctx, *clone_ctx = NULL;
	unsigned long flags;

	if (likely(!child->perf_event_ctxp[ctxn])) {
		perf_event_task(child, NULL, 0);
		return;
	}

	local_irq_save(flags);
	/*
	 * We can't reschedule here because interrupts are disabled,
	 * and either child is current or it is a task that can't be
	 * scheduled, so we are now safe from rescheduling changing
	 * our context.
	 */
	child_ctx = rcu_dereference_raw(child->perf_event_ctxp[ctxn]);

	/*
	 * Take the context lock here so that if find_get_context is
	 * reading child->perf_event_ctxp, we wait until it has
	 * incremented the context's refcount before we do put_ctx below.
	 */
	raw_spin_lock(&child_ctx->lock);
	task_ctx_sched_out(child_ctx);
	child->perf_event_ctxp[ctxn] = NULL;

	/*
	 * If this context is a clone; unclone it so it can't get
	 * swapped to another process while we're removing all
	 * the events from it.
	 */
	clone_ctx = unclone_ctx(child_ctx);
	update_context_time(child_ctx);
	raw_spin_unlock_irqrestore(&child_ctx->lock, flags);

	if (clone_ctx)
		put_ctx(clone_ctx);

	/*
	 * Report the task dead after unscheduling the events so that we
	 * won't get any samples after PERF_RECORD_EXIT. We can however still
	 * get a few PERF_RECORD_READ events.
	 */
	perf_event_task(child, child_ctx, 0);

	/*
	 * We can recurse on the same lock type through:
	 *
	 *   __perf_event_exit_task()
	 *     sync_child_event()
	 *       put_event()
	 *         mutex_lock(&ctx->mutex)
	 *
	 * But since its the parent context it won't be the same instance.
	 */
	mutex_lock(&child_ctx->mutex);

	list_for_each_entry_safe(child_event, next, &child_ctx->event_list, event_entry)
		__perf_event_exit_task(child_event, child_ctx, child);

	mutex_unlock(&child_ctx->mutex);

	put_ctx(child_ctx);
}

/*
 * When a child task exits, feed back event values to parent events.
 */
void perf_event_exit_task(struct task_struct *child)
{
	struct perf_event *event, *tmp;
	int ctxn;

	mutex_lock(&child->perf_event_mutex);
	list_for_each_entry_safe(event, tmp, &child->perf_event_list,
				 owner_entry) {
		list_del_init(&event->owner_entry);

		/*
		 * Ensure the list deletion is visible before we clear
		 * the owner, closes a race against perf_release() where
		 * we need to serialize on the owner->perf_event_mutex.
		 */
		smp_wmb();
		event->owner = NULL;
	}
	mutex_unlock(&child->perf_event_mutex);

	for_each_task_context_nr(ctxn)
		perf_event_exit_task_context(child, ctxn);
}

static void perf_free_event(struct perf_event *event,
			    struct perf_event_context *ctx)
{
	struct perf_event *parent = event->parent;

	if (WARN_ON_ONCE(!parent))
		return;

	mutex_lock(&parent->child_mutex);
	list_del_init(&event->child_list);
	mutex_unlock(&parent->child_mutex);

	put_event(parent);

	perf_group_detach(event);
	list_del_event(event, ctx);
	free_event(event);
}

/*
 * free an unexposed, unused context as created by inheritance by
 * perf_event_init_task below, used by fork() in case of fail.
 */
void perf_event_free_task(struct task_struct *task)
{
	struct perf_event_context *ctx;
	struct perf_event *event, *tmp;
	int ctxn;

	for_each_task_context_nr(ctxn) {
		ctx = task->perf_event_ctxp[ctxn];
		if (!ctx)
			continue;

		mutex_lock(&ctx->mutex);
again:
		list_for_each_entry_safe(event, tmp, &ctx->pinned_groups,
				group_entry)
			perf_free_event(event, ctx);

		list_for_each_entry_safe(event, tmp, &ctx->flexible_groups,
				group_entry)
			perf_free_event(event, ctx);

		if (!list_empty(&ctx->pinned_groups) ||
				!list_empty(&ctx->flexible_groups))
			goto again;

		mutex_unlock(&ctx->mutex);

		put_ctx(ctx);
	}
}

void perf_event_delayed_put(struct task_struct *task)
{
	int ctxn;

	for_each_task_context_nr(ctxn)
		WARN_ON_ONCE(task->perf_event_ctxp[ctxn]);
}

/*
 * inherit a event from parent task to child task:
 */
static struct perf_event *
inherit_event(struct perf_event *parent_event,
	      struct task_struct *parent,
	      struct perf_event_context *parent_ctx,
	      struct task_struct *child,
	      struct perf_event *group_leader,
	      struct perf_event_context *child_ctx)
{
	enum perf_event_active_state parent_state = parent_event->state;
	struct perf_event *child_event;
	unsigned long flags;

	/*
	 * Instead of creating recursive hierarchies of events,
	 * we link inherited events back to the original parent,
	 * which has a filp for sure, which we use as the reference
	 * count:
	 */
	if (parent_event->parent)
		parent_event = parent_event->parent;

	child_event = perf_event_alloc(&parent_event->attr,
					   parent_event->cpu,
					   child,
					   group_leader, parent_event,
				           NULL, NULL);
	if (IS_ERR(child_event))
		return child_event;

	if (is_orphaned_event(parent_event) ||
	    !atomic_long_inc_not_zero(&parent_event->refcount)) {
		free_event(child_event);
		return NULL;
	}

	get_ctx(child_ctx);

	/*
	 * Make the child state follow the state of the parent event,
	 * not its attr.disabled bit.  We hold the parent's mutex,
	 * so we won't race with perf_event_{en, dis}able_family.
	 */
	if (parent_state >= PERF_EVENT_STATE_INACTIVE)
		child_event->state = PERF_EVENT_STATE_INACTIVE;
	else
		child_event->state = PERF_EVENT_STATE_OFF;

	if (parent_event->attr.freq) {
		u64 sample_period = parent_event->hw.sample_period;
		struct hw_perf_event *hwc = &child_event->hw;

		hwc->sample_period = sample_period;
		hwc->last_period   = sample_period;

		local64_set(&hwc->period_left, sample_period);
	}

	child_event->ctx = child_ctx;
	child_event->overflow_handler = parent_event->overflow_handler;
	child_event->overflow_handler_context
		= parent_event->overflow_handler_context;

	/*
	 * Precalculate sample_data sizes
	 */
	perf_event__header_size(child_event);
	perf_event__id_header_size(child_event);

	/*
	 * Link it up in the child's context:
	 */
	raw_spin_lock_irqsave(&child_ctx->lock, flags);
	add_event_to_ctx(child_event, child_ctx);
	raw_spin_unlock_irqrestore(&child_ctx->lock, flags);

	/*
	 * Link this into the parent event's child list
	 */
	WARN_ON_ONCE(parent_event->ctx->parent_ctx);
	mutex_lock(&parent_event->child_mutex);
	list_add_tail(&child_event->child_list, &parent_event->child_list);
	mutex_unlock(&parent_event->child_mutex);

	return child_event;
}

static int inherit_group(struct perf_event *parent_event,
	      struct task_struct *parent,
	      struct perf_event_context *parent_ctx,
	      struct task_struct *child,
	      struct perf_event_context *child_ctx)
{
	struct perf_event *leader;
	struct perf_event *sub;
	struct perf_event *child_ctr;

	leader = inherit_event(parent_event, parent, parent_ctx,
				 child, NULL, child_ctx);
	if (IS_ERR(leader))
		return PTR_ERR(leader);
	list_for_each_entry(sub, &parent_event->sibling_list, group_entry) {
		child_ctr = inherit_event(sub, parent, parent_ctx,
					    child, leader, child_ctx);
		if (IS_ERR(child_ctr))
			return PTR_ERR(child_ctr);
	}
	return 0;
}

static int
inherit_task_group(struct perf_event *event, struct task_struct *parent,
		   struct perf_event_context *parent_ctx,
		   struct task_struct *child, int ctxn,
		   int *inherited_all)
{
	int ret;
	struct perf_event_context *child_ctx;

	if (!event->attr.inherit) {
		*inherited_all = 0;
		return 0;
	}

	child_ctx = child->perf_event_ctxp[ctxn];
	if (!child_ctx) {
		/*
		 * This is executed from the parent task context, so
		 * inherit events that have been marked for cloning.
		 * First allocate and initialize a context for the
		 * child.
		 */

		child_ctx = alloc_perf_context(parent_ctx->pmu, child);
		if (!child_ctx)
			return -ENOMEM;

		child->perf_event_ctxp[ctxn] = child_ctx;
	}

	ret = inherit_group(event, parent, parent_ctx,
			    child, child_ctx);

	if (ret)
		*inherited_all = 0;

	return ret;
}

/*
 * Initialize the perf_event context in task_struct
 */
static int perf_event_init_context(struct task_struct *child, int ctxn)
{
	struct perf_event_context *child_ctx, *parent_ctx;
	struct perf_event_context *cloned_ctx;
	struct perf_event *event;
	struct task_struct *parent = current;
	int inherited_all = 1;
	unsigned long flags;
	int ret = 0;

	if (likely(!parent->perf_event_ctxp[ctxn]))
		return 0;

	/*
	 * If the parent's context is a clone, pin it so it won't get
	 * swapped under us.
	 */
	parent_ctx = perf_pin_task_context(parent, ctxn);
	if (!parent_ctx)
		return 0;

	/*
	 * No need to check if parent_ctx != NULL here; since we saw
	 * it non-NULL earlier, the only reason for it to become NULL
	 * is if we exit, and since we're currently in the middle of
	 * a fork we can't be exiting at the same time.
	 */

	/*
	 * Lock the parent list. No need to lock the child - not PID
	 * hashed yet and not running, so nobody can access it.
	 */
	mutex_lock(&parent_ctx->mutex);

	/*
	 * We dont have to disable NMIs - we are only looking at
	 * the list, not manipulating it:
	 */
	list_for_each_entry(event, &parent_ctx->pinned_groups, group_entry) {
		ret = inherit_task_group(event, parent, parent_ctx,
					 child, ctxn, &inherited_all);
		if (ret)
			goto out_unlock;
	}

	/*
	 * We can't hold ctx->lock when iterating the ->flexible_group list due
	 * to allocations, but we need to prevent rotation because
	 * rotate_ctx() will change the list from interrupt context.
	 */
	raw_spin_lock_irqsave(&parent_ctx->lock, flags);
	parent_ctx->rotate_disable = 1;
	raw_spin_unlock_irqrestore(&parent_ctx->lock, flags);

	list_for_each_entry(event, &parent_ctx->flexible_groups, group_entry) {
		ret = inherit_task_group(event, parent, parent_ctx,
					 child, ctxn, &inherited_all);
		if (ret)
			goto out_unlock;
	}

	raw_spin_lock_irqsave(&parent_ctx->lock, flags);
	parent_ctx->rotate_disable = 0;

	child_ctx = child->perf_event_ctxp[ctxn];

	if (child_ctx && inherited_all) {
		/*
		 * Mark the child context as a clone of the parent
		 * context, or of whatever the parent is a clone of.
		 *
		 * Note that if the parent is a clone, the holding of
		 * parent_ctx->lock avoids it from being uncloned.
		 */
		cloned_ctx = parent_ctx->parent_ctx;
		if (cloned_ctx) {
			child_ctx->parent_ctx = cloned_ctx;
			child_ctx->parent_gen = parent_ctx->parent_gen;
		} else {
			child_ctx->parent_ctx = parent_ctx;
			child_ctx->parent_gen = parent_ctx->generation;
		}
		get_ctx(child_ctx->parent_ctx);
	}

	raw_spin_unlock_irqrestore(&parent_ctx->lock, flags);
out_unlock:
	mutex_unlock(&parent_ctx->mutex);

	perf_unpin_context(parent_ctx);
	put_ctx(parent_ctx);

	return ret;
}

/*
 * Initialize the perf_event context in task_struct
 */
int perf_event_init_task(struct task_struct *child)
{
	int ctxn, ret;

	memset(child->perf_event_ctxp, 0, sizeof(child->perf_event_ctxp));
	mutex_init(&child->perf_event_mutex);
	INIT_LIST_HEAD(&child->perf_event_list);

	for_each_task_context_nr(ctxn) {
		ret = perf_event_init_context(child, ctxn);
		if (ret) {
			perf_event_free_task(child);
			return ret;
		}
	}

	return 0;
}

static void __init perf_event_init_all_cpus(void)
{
	struct swevent_htable *swhash;
	int cpu;

	for_each_possible_cpu(cpu) {
		swhash = &per_cpu(swevent_htable, cpu);
		mutex_init(&swhash->hlist_mutex);
		INIT_LIST_HEAD(&per_cpu(rotation_list, cpu));
	}
}

static void perf_event_init_cpu(int cpu)
{
	struct swevent_htable *swhash = &per_cpu(swevent_htable, cpu);

	mutex_lock(&swhash->hlist_mutex);
	if (swhash->hlist_refcount > 0) {
		struct swevent_hlist *hlist;

		hlist = kzalloc_node(sizeof(*hlist), GFP_KERNEL, cpu_to_node(cpu));
		WARN_ON(!hlist);
		rcu_assign_pointer(swhash->swevent_hlist, hlist);
	}
	mutex_unlock(&swhash->hlist_mutex);
}

#if defined CONFIG_HOTPLUG_CPU || defined CONFIG_KEXEC
static void perf_pmu_rotate_stop(struct pmu *pmu)
{
	struct perf_cpu_context *cpuctx = this_cpu_ptr(pmu->pmu_cpu_context);

	WARN_ON(!irqs_disabled());

	list_del_init(&cpuctx->rotation_list);
}

static void __perf_event_exit_context(void *__info)
{
	struct remove_event re = { .detach_group = true };
	struct perf_event_context *ctx = __info;

	perf_pmu_rotate_stop(ctx->pmu);

	rcu_read_lock();
	list_for_each_entry_rcu(re.event, &ctx->event_list, event_entry)
		__perf_remove_from_context(&re);
	rcu_read_unlock();
}

static void __perf_event_stop_swclock(void *__info)
{
	struct perf_event_context *ctx = __info;
	struct perf_event *event, *tmp;

	list_for_each_entry_safe(event, tmp, &ctx->event_list, event_entry) {
		if (event->attr.config == PERF_COUNT_SW_CPU_CLOCK &&
		    event->attr.type == PERF_TYPE_SOFTWARE)
			cpu_clock_event_stop(event, 0);
	}
}

static void perf_event_exit_cpu_context(int cpu)
{
	struct perf_event_context *ctx;
	struct pmu *pmu;
	int idx;

	idx = srcu_read_lock(&pmus_srcu);
	list_for_each_entry_rcu(pmu, &pmus, entry) {
		ctx = &per_cpu_ptr(pmu->pmu_cpu_context, cpu)->ctx;
		mutex_lock(&ctx->mutex);
		/*
		 * If keeping events across hotplugging is supported, do not
		 * remove the event list, but keep it alive across CPU hotplug.
		 * The context is exited via an fd close path when userspace
		 * is done and the target CPU is online. If software clock
		 * event is active, then stop hrtimer associated with it.
		 * Start the timer when the CPU comes back online.
		 */
		if (!pmu->events_across_hotplug)
			smp_call_function_single(cpu, __perf_event_exit_context,
						 ctx, 1);
		else
			smp_call_function_single(cpu, __perf_event_stop_swclock,
						 ctx, 1);
		mutex_unlock(&ctx->mutex);
	}
	srcu_read_unlock(&pmus_srcu, idx);
}

static void perf_event_start_swclock(int cpu)
{
<<<<<<< HEAD
	struct perf_event_context *ctx;
	struct pmu *pmu;
	int idx;
	struct perf_event *event, *tmp;

	idx = srcu_read_lock(&pmus_srcu);
	list_for_each_entry_rcu(pmu, &pmus, entry) {
		if (pmu->events_across_hotplug) {
			ctx = &per_cpu_ptr(pmu->pmu_cpu_context, cpu)->ctx;
			list_for_each_entry_safe(event, tmp, &ctx->event_list,
						 event_entry) {
				if (event->attr.config ==
				    PERF_COUNT_SW_CPU_CLOCK &&
				    event->attr.type == PERF_TYPE_SOFTWARE)
					cpu_clock_event_start(event, 0);
			}
		}
	}
	srcu_read_unlock(&pmus_srcu, idx);
}

static void perf_event_exit_cpu(int cpu)
{
=======
>>>>>>> 6b65a8f6
	perf_event_exit_cpu_context(cpu);
}
#else
static inline void perf_event_exit_cpu(int cpu) { }
static inline void perf_event_start_swclock(int cpu) { }
#endif

static int
perf_reboot(struct notifier_block *notifier, unsigned long val, void *v)
{
	int cpu;

	for_each_online_cpu(cpu)
		perf_event_exit_cpu(cpu);

	return NOTIFY_OK;
}

/*
 * Run the perf reboot notifier at the very last possible moment so that
 * the generic watchdog code runs as long as possible.
 */
static struct notifier_block perf_reboot_notifier = {
	.notifier_call = perf_reboot,
	.priority = INT_MIN,
};

static int
perf_cpu_notify(struct notifier_block *self, unsigned long action, void *hcpu)
{
	unsigned int cpu = (long)hcpu;

	switch (action & ~CPU_TASKS_FROZEN) {

	case CPU_UP_PREPARE:
	case CPU_DOWN_FAILED:
		perf_event_init_cpu(cpu);
		break;

	case CPU_UP_CANCELED:
	case CPU_DOWN_PREPARE:
		perf_event_exit_cpu(cpu);
		break;

	case CPU_STARTING:
		perf_event_start_swclock(cpu);
		break;

	default:
		break;
	}

	return NOTIFY_OK;
}

static int event_idle_notif(struct notifier_block *nb, unsigned long action,
							void *data)
{
	switch (action) {
	case IDLE_START:
		per_cpu(is_idle, smp_processor_id()) = true;
		break;
	case IDLE_END:
		per_cpu(is_idle, smp_processor_id()) = false;
		break;
	}

	return NOTIFY_OK;
}

static struct notifier_block perf_event_idle_nb = {
	.notifier_call = event_idle_notif,
};

void __init perf_event_init(void)
{
	int ret;

	idr_init(&pmu_idr);

	perf_event_init_all_cpus();
	init_srcu_struct(&pmus_srcu);
	perf_pmu_register(&perf_swevent, "software", PERF_TYPE_SOFTWARE);
	perf_pmu_register(&perf_cpu_clock, NULL, -1);
	perf_pmu_register(&perf_task_clock, NULL, -1);
	perf_tp_register();
	perf_cpu_notifier(perf_cpu_notify);
	idle_notifier_register(&perf_event_idle_nb);
	register_reboot_notifier(&perf_reboot_notifier);

	ret = init_hw_breakpoint();
	WARN(ret, "hw_breakpoint initialization failed with: %d", ret);

	/* do not patch jump label more than once per second */
	jump_label_rate_limit(&perf_sched_events, HZ);

	/*
	 * Build time assertion that we keep the data_head at the intended
	 * location.  IOW, validation we got the __reserved[] size right.
	 */
	BUILD_BUG_ON((offsetof(struct perf_event_mmap_page, data_head))
		     != 1024);
}

static int __init perf_event_sysfs_init(void)
{
	struct pmu *pmu;
	int ret;

	mutex_lock(&pmus_lock);

	ret = bus_register(&pmu_bus);
	if (ret)
		goto unlock;

	list_for_each_entry(pmu, &pmus, entry) {
		if (!pmu->name || pmu->type < 0)
			continue;

		ret = pmu_dev_alloc(pmu);
		WARN(ret, "Failed to register pmu: %s, reason %d\n", pmu->name, ret);
	}
	pmu_bus_running = 1;
	ret = 0;

unlock:
	mutex_unlock(&pmus_lock);

	return ret;
}
device_initcall(perf_event_sysfs_init);

#ifdef CONFIG_CGROUP_PERF
static struct cgroup_subsys_state *
perf_cgroup_css_alloc(struct cgroup_subsys_state *parent_css)
{
	struct perf_cgroup *jc;

	jc = kzalloc(sizeof(*jc), GFP_KERNEL);
	if (!jc)
		return ERR_PTR(-ENOMEM);

	jc->info = alloc_percpu(struct perf_cgroup_info);
	if (!jc->info) {
		kfree(jc);
		return ERR_PTR(-ENOMEM);
	}

	return &jc->css;
}

static void perf_cgroup_css_free(struct cgroup_subsys_state *css)
{
	struct perf_cgroup *jc = container_of(css, struct perf_cgroup, css);

	free_percpu(jc->info);
	kfree(jc);
}

static int __perf_cgroup_move(void *info)
{
	struct task_struct *task = info;
	perf_cgroup_switch(task, PERF_CGROUP_SWOUT | PERF_CGROUP_SWIN);
	return 0;
}

static void perf_cgroup_attach(struct cgroup_subsys_state *css,
			       struct cgroup_taskset *tset)
{
	struct task_struct *task;

	cgroup_taskset_for_each(task, tset)
		task_function_call(task, __perf_cgroup_move, task);
}

static void perf_cgroup_exit(struct cgroup_subsys_state *css,
			     struct cgroup_subsys_state *old_css,
			     struct task_struct *task)
{
	/*
	 * cgroup_exit() is called in the copy_process() failure path.
	 * Ignore this case since the task hasn't ran yet, this avoids
	 * trying to poke a half freed task state from generic code.
	 */
	if (!(task->flags & PF_EXITING))
		return;

	task_function_call(task, __perf_cgroup_move, task);
}

struct cgroup_subsys perf_event_cgrp_subsys = {
	.css_alloc	= perf_cgroup_css_alloc,
	.css_free	= perf_cgroup_css_free,
	.exit		= perf_cgroup_exit,
	.attach		= perf_cgroup_attach,
};
#endif /* CONFIG_CGROUP_PERF */<|MERGE_RESOLUTION|>--- conflicted
+++ resolved
@@ -8460,7 +8460,6 @@
 
 static void perf_event_start_swclock(int cpu)
 {
-<<<<<<< HEAD
 	struct perf_event_context *ctx;
 	struct pmu *pmu;
 	int idx;
@@ -8484,8 +8483,6 @@
 
 static void perf_event_exit_cpu(int cpu)
 {
-=======
->>>>>>> 6b65a8f6
 	perf_event_exit_cpu_context(cpu);
 }
 #else
