/*
 *  kernel/sched/core.c
 *
 *  Kernel scheduler and related syscalls
 *
 *  Copyright (C) 1991-2002  Linus Torvalds
 *
 *  1996-12-23  Modified by Dave Grothe to fix bugs in semaphores and
 *		make semaphores SMP safe
 *  1998-11-19	Implemented schedule_timeout() and related stuff
 *		by Andrea Arcangeli
 *  2002-01-04	New ultra-scalable O(1) scheduler by Ingo Molnar:
 *		hybrid priority-list and round-robin design with
 *		an array-switch method of distributing timeslices
 *		and per-CPU runqueues.  Cleanups and useful suggestions
 *		by Davide Libenzi, preemptible kernel bits by Robert Love.
 *  2003-09-03	Interactivity tuning by Con Kolivas.
 *  2004-04-02	Scheduler domains code by Nick Piggin
 *  2007-04-15  Work begun on replacing all interactivity tuning with a
 *              fair scheduling design by Con Kolivas.
 *  2007-05-05  Load balancing (smp-nice) and other improvements
 *              by Peter Williams
 *  2007-05-06  Interactivity improvements to CFS by Mike Galbraith
 *  2007-07-01  Group scheduling enhancements by Srivatsa Vaddagiri
 *  2007-11-29  RT balancing improvements by Steven Rostedt, Gregory Haskins,
 *              Thomas Gleixner, Mike Kravetz
 */

#include <linux/mm.h>
#include <linux/module.h>
#include <linux/nmi.h>
#include <linux/init.h>
#include <linux/uaccess.h>
#include <linux/highmem.h>
#include <asm/mmu_context.h>
#include <linux/interrupt.h>
#include <linux/capability.h>
#include <linux/completion.h>
#include <linux/kernel_stat.h>
#include <linux/debug_locks.h>
#include <linux/perf_event.h>
#include <linux/security.h>
#include <linux/notifier.h>
#include <linux/profile.h>
#include <linux/freezer.h>
#include <linux/vmalloc.h>
#include <linux/blkdev.h>
#include <linux/delay.h>
#include <linux/pid_namespace.h>
#include <linux/smp.h>
#include <linux/threads.h>
#include <linux/timer.h>
#include <linux/rcupdate.h>
#include <linux/cpu.h>
#include <linux/cpuset.h>
#include <linux/percpu.h>
#include <linux/proc_fs.h>
#include <linux/seq_file.h>
#include <linux/sysctl.h>
#include <linux/syscalls.h>
#include <linux/times.h>
#include <linux/tsacct_kern.h>
#include <linux/kprobes.h>
#include <linux/delayacct.h>
#include <linux/unistd.h>
#include <linux/pagemap.h>
#include <linux/hrtimer.h>
#include <linux/tick.h>
#include <linux/debugfs.h>
#include <linux/ctype.h>
#include <linux/ftrace.h>
#include <linux/slab.h>
#include <linux/init_task.h>
#include <linux/binfmts.h>
#include <linux/context_tracking.h>
#include <linux/compiler.h>
#include <linux/cpufreq.h>
#include <linux/syscore_ops.h>
#include <linux/list_sort.h>

#include <asm/switch_to.h>
#include <asm/tlb.h>
#include <asm/irq_regs.h>
#include <asm/mutex.h>
#ifdef CONFIG_PARAVIRT
#include <asm/paravirt.h>
#endif
#ifdef CONFIG_MSM_APP_SETTINGS
#include <asm/app_api.h>
#endif

#include "sched.h"
#include "../workqueue_internal.h"
#include "../smpboot.h"

#define CREATE_TRACE_POINTS
#include <trace/events/sched.h>

const char *task_event_names[] = {"PUT_PREV_TASK", "PICK_NEXT_TASK",
				  "TASK_WAKE", "TASK_MIGRATE", "TASK_UPDATE",
				"IRQ_UPDATE"};

const char *migrate_type_names[] = {"GROUP_TO_RQ", "RQ_TO_GROUP",
					 "RQ_TO_RQ", "GROUP_TO_GROUP"};

ATOMIC_NOTIFIER_HEAD(migration_notifier_head);
ATOMIC_NOTIFIER_HEAD(load_alert_notifier_head);

void start_bandwidth_timer(struct hrtimer *period_timer, ktime_t period)
{
	unsigned long delta;
	ktime_t soft, hard, now;

	for (;;) {
		if (hrtimer_active(period_timer))
			break;

		now = hrtimer_cb_get_time(period_timer);
		hrtimer_forward(period_timer, now, period);

		soft = hrtimer_get_softexpires(period_timer);
		hard = hrtimer_get_expires(period_timer);
		delta = ktime_to_ns(ktime_sub(hard, soft));
		__hrtimer_start_range_ns(period_timer, soft, delta,
					 HRTIMER_MODE_ABS_PINNED, 0);
	}
}

DEFINE_MUTEX(sched_domains_mutex);
DEFINE_PER_CPU_SHARED_ALIGNED(struct rq, runqueues);

static void update_rq_clock_task(struct rq *rq, s64 delta);

void update_rq_clock(struct rq *rq)
{
	s64 delta;

	if (rq->skip_clock_update > 0)
		return;

	delta = sched_clock_cpu(cpu_of(rq)) - rq->clock;
	if (delta < 0)
		return;
	rq->clock += delta;
	update_rq_clock_task(rq, delta);
}

/*
 * Debugging: various feature bits
 */

#define SCHED_FEAT(name, enabled)	\
	(1UL << __SCHED_FEAT_##name) * enabled |

const_debug unsigned int sysctl_sched_features =
#include "features.h"
	0;

#undef SCHED_FEAT

#ifdef CONFIG_SCHED_DEBUG
#define SCHED_FEAT(name, enabled)	\
	#name ,

static const char * const sched_feat_names[] = {
#include "features.h"
};

#undef SCHED_FEAT

static int sched_feat_show(struct seq_file *m, void *v)
{
	int i;

	for (i = 0; i < __SCHED_FEAT_NR; i++) {
		if (!(sysctl_sched_features & (1UL << i)))
			seq_puts(m, "NO_");
		seq_printf(m, "%s ", sched_feat_names[i]);
	}
	seq_puts(m, "\n");

	return 0;
}

#ifdef HAVE_JUMP_LABEL

#define jump_label_key__true  STATIC_KEY_INIT_TRUE
#define jump_label_key__false STATIC_KEY_INIT_FALSE

#define SCHED_FEAT(name, enabled)	\
	jump_label_key__##enabled ,

struct static_key sched_feat_keys[__SCHED_FEAT_NR] = {
#include "features.h"
};

#undef SCHED_FEAT

static void sched_feat_disable(int i)
{
	if (static_key_enabled(&sched_feat_keys[i]))
		static_key_slow_dec(&sched_feat_keys[i]);
}

static void sched_feat_enable(int i)
{
	if (!static_key_enabled(&sched_feat_keys[i]))
		static_key_slow_inc(&sched_feat_keys[i]);
}
#else
static void sched_feat_disable(int i) { };
static void sched_feat_enable(int i) { };
#endif /* HAVE_JUMP_LABEL */

static int sched_feat_set(char *cmp)
{
	int i;
	int neg = 0;

	if (strncmp(cmp, "NO_", 3) == 0) {
		neg = 1;
		cmp += 3;
	}

	for (i = 0; i < __SCHED_FEAT_NR; i++) {
		if (strcmp(cmp, sched_feat_names[i]) == 0) {
			if (neg) {
				sysctl_sched_features &= ~(1UL << i);
				sched_feat_disable(i);
			} else {
				sysctl_sched_features |= (1UL << i);
				sched_feat_enable(i);
			}
			break;
		}
	}

	return i;
}

static ssize_t
sched_feat_write(struct file *filp, const char __user *ubuf,
		size_t cnt, loff_t *ppos)
{
	char buf[64];
	char *cmp;
	int i;
	struct inode *inode;

	if (cnt > 63)
		cnt = 63;

	if (copy_from_user(&buf, ubuf, cnt))
		return -EFAULT;

	buf[cnt] = 0;
	cmp = strstrip(buf);

	/* Ensure the static_key remains in a consistent state */
	inode = file_inode(filp);
	mutex_lock(&inode->i_mutex);
	i = sched_feat_set(cmp);
	mutex_unlock(&inode->i_mutex);
	if (i == __SCHED_FEAT_NR)
		return -EINVAL;

	*ppos += cnt;

	return cnt;
}

static int sched_feat_open(struct inode *inode, struct file *filp)
{
	return single_open(filp, sched_feat_show, NULL);
}

static const struct file_operations sched_feat_fops = {
	.open		= sched_feat_open,
	.write		= sched_feat_write,
	.read		= seq_read,
	.llseek		= seq_lseek,
	.release	= single_release,
};

static __init int sched_init_debug(void)
{
	debugfs_create_file("sched_features", 0644, NULL, NULL,
			&sched_feat_fops);

	return 0;
}
late_initcall(sched_init_debug);
#endif /* CONFIG_SCHED_DEBUG */

/*
 * Number of tasks to iterate in a single balance run.
 * Limited because this is done with IRQs disabled.
 */
const_debug unsigned int sysctl_sched_nr_migrate = 32;

/*
 * period over which we average the RT time consumption, measured
 * in ms.
 *
 * default: 1s
 */
const_debug unsigned int sysctl_sched_time_avg = MSEC_PER_SEC;

/*
 * period over which we measure -rt task cpu usage in us.
 * default: 1s
 */
unsigned int sysctl_sched_rt_period = 1000000;

__read_mostly int scheduler_running;

/*
 * part of the period that we allow rt tasks to run in us.
 * default: 0.95s
 */
int sysctl_sched_rt_runtime = 950000;

/*
 * __task_rq_lock - lock the rq @p resides on.
 */
static inline struct rq *__task_rq_lock(struct task_struct *p)
	__acquires(rq->lock)
{
	struct rq *rq;

	lockdep_assert_held(&p->pi_lock);

	for (;;) {
		rq = task_rq(p);
		raw_spin_lock(&rq->lock);
		if (likely(rq == task_rq(p) && !task_on_rq_migrating(p)))
			return rq;
		raw_spin_unlock(&rq->lock);

		while (unlikely(task_on_rq_migrating(p)))
			cpu_relax();
	}
}

/*
 * task_rq_lock - lock p->pi_lock and lock the rq @p resides on.
 */
static struct rq *task_rq_lock(struct task_struct *p, unsigned long *flags)
	__acquires(p->pi_lock)
	__acquires(rq->lock)
{
	struct rq *rq;

	for (;;) {
		raw_spin_lock_irqsave(&p->pi_lock, *flags);
		rq = task_rq(p);
		raw_spin_lock(&rq->lock);
		if (likely(rq == task_rq(p) && !task_on_rq_migrating(p)))
			return rq;
		raw_spin_unlock(&rq->lock);
		raw_spin_unlock_irqrestore(&p->pi_lock, *flags);

		while (unlikely(task_on_rq_migrating(p)))
			cpu_relax();
	}
}

static void __task_rq_unlock(struct rq *rq)
	__releases(rq->lock)
{
	raw_spin_unlock(&rq->lock);
}

static inline void
task_rq_unlock(struct rq *rq, struct task_struct *p, unsigned long *flags)
	__releases(rq->lock)
	__releases(p->pi_lock)
{
	raw_spin_unlock(&rq->lock);
	raw_spin_unlock_irqrestore(&p->pi_lock, *flags);
}

/*
 * this_rq_lock - lock this runqueue and disable interrupts.
 */
static struct rq *this_rq_lock(void)
	__acquires(rq->lock)
{
	struct rq *rq;

	local_irq_disable();
	rq = this_rq();
	raw_spin_lock(&rq->lock);

	return rq;
}

#ifdef CONFIG_SCHED_HRTICK
/*
 * Use HR-timers to deliver accurate preemption points.
 */

static void hrtick_clear(struct rq *rq)
{
	if (hrtimer_active(&rq->hrtick_timer))
		hrtimer_cancel(&rq->hrtick_timer);
}

/*
 * High-resolution timer tick.
 * Runs from hardirq context with interrupts disabled.
 */
static enum hrtimer_restart hrtick(struct hrtimer *timer)
{
	struct rq *rq = container_of(timer, struct rq, hrtick_timer);

	WARN_ON_ONCE(cpu_of(rq) != smp_processor_id());

	raw_spin_lock(&rq->lock);
	update_rq_clock(rq);
	rq->curr->sched_class->task_tick(rq, rq->curr, 1);
	raw_spin_unlock(&rq->lock);

	return HRTIMER_NORESTART;
}

#ifdef CONFIG_SMP

static int __hrtick_restart(struct rq *rq)
{
	struct hrtimer *timer = &rq->hrtick_timer;
	ktime_t time = hrtimer_get_softexpires(timer);

	return __hrtimer_start_range_ns(timer, time, 0, HRTIMER_MODE_ABS_PINNED, 0);
}

/*
 * called from hardirq (IPI) context
 */
static void __hrtick_start(void *arg)
{
	struct rq *rq = arg;

	raw_spin_lock(&rq->lock);
	__hrtick_restart(rq);
	rq->hrtick_csd_pending = 0;
	raw_spin_unlock(&rq->lock);
}

/*
 * Called to set the hrtick timer state.
 *
 * called with rq->lock held and irqs disabled
 */
void hrtick_start(struct rq *rq, u64 delay)
{
	struct hrtimer *timer = &rq->hrtick_timer;
	ktime_t time;
	s64 delta;

	/*
	 * Don't schedule slices shorter than 10000ns, that just
	 * doesn't make sense and can cause timer DoS.
	 */
	delta = max_t(s64, delay, 10000LL);
	time = ktime_add_ns(timer->base->get_time(), delta);

	hrtimer_set_expires(timer, time);

	if (rq == this_rq()) {
		__hrtick_restart(rq);
	} else if (!rq->hrtick_csd_pending) {
		smp_call_function_single_async(cpu_of(rq), &rq->hrtick_csd);
		rq->hrtick_csd_pending = 1;
	}
}

static int
hotplug_hrtick(struct notifier_block *nfb, unsigned long action, void *hcpu)
{
	int cpu = (int)(long)hcpu;

	switch (action) {
	case CPU_UP_CANCELED:
	case CPU_UP_CANCELED_FROZEN:
	case CPU_DOWN_PREPARE:
	case CPU_DOWN_PREPARE_FROZEN:
	case CPU_DEAD:
	case CPU_DEAD_FROZEN:
		hrtick_clear(cpu_rq(cpu));
		return NOTIFY_OK;
	}

	return NOTIFY_DONE;
}

static __init void init_hrtick(void)
{
	hotcpu_notifier(hotplug_hrtick, 0);
}
#else
/*
 * Called to set the hrtick timer state.
 *
 * called with rq->lock held and irqs disabled
 */
void hrtick_start(struct rq *rq, u64 delay)
{
	/*
	 * Don't schedule slices shorter than 10000ns, that just
	 * doesn't make sense. Rely on vruntime for fairness.
	 */
	delay = max_t(u64, delay, 10000LL);
	__hrtimer_start_range_ns(&rq->hrtick_timer, ns_to_ktime(delay), 0,
			HRTIMER_MODE_REL_PINNED, 0);
}

static inline void init_hrtick(void)
{
}
#endif /* CONFIG_SMP */

static void init_rq_hrtick(struct rq *rq)
{
#ifdef CONFIG_SMP
	rq->hrtick_csd_pending = 0;

	rq->hrtick_csd.flags = 0;
	rq->hrtick_csd.func = __hrtick_start;
	rq->hrtick_csd.info = rq;
#endif

	hrtimer_init(&rq->hrtick_timer, CLOCK_MONOTONIC, HRTIMER_MODE_REL);
	rq->hrtick_timer.function = hrtick;
}
#else	/* CONFIG_SCHED_HRTICK */
static inline void hrtick_clear(struct rq *rq)
{
}

static inline void init_rq_hrtick(struct rq *rq)
{
}

static inline void init_hrtick(void)
{
}
#endif	/* CONFIG_SCHED_HRTICK */

/*
 * cmpxchg based fetch_or, macro so it works for different integer types
 */
#define fetch_or(ptr, val)						\
({	typeof(*(ptr)) __old, __val = *(ptr);				\
 	for (;;) {							\
 		__old = cmpxchg((ptr), __val, __val | (val));		\
 		if (__old == __val)					\
 			break;						\
 		__val = __old;						\
 	}								\
 	__old;								\
})

#if defined(CONFIG_SMP) && defined(TIF_POLLING_NRFLAG)
/*
 * Atomically set TIF_NEED_RESCHED and test for TIF_POLLING_NRFLAG,
 * this avoids any races wrt polling state changes and thereby avoids
 * spurious IPIs.
 */
static bool set_nr_and_not_polling(struct task_struct *p)
{
	struct thread_info *ti = task_thread_info(p);
	return !(fetch_or(&ti->flags, _TIF_NEED_RESCHED) & _TIF_POLLING_NRFLAG);
}

/*
 * Atomically set TIF_NEED_RESCHED if TIF_POLLING_NRFLAG is set.
 *
 * If this returns true, then the idle task promises to call
 * sched_ttwu_pending() and reschedule soon.
 */
static bool set_nr_if_polling(struct task_struct *p)
{
	struct thread_info *ti = task_thread_info(p);
	typeof(ti->flags) old, val = ACCESS_ONCE(ti->flags);

	for (;;) {
		if (!(val & _TIF_POLLING_NRFLAG))
			return false;
		if (val & _TIF_NEED_RESCHED)
			return true;
		old = cmpxchg(&ti->flags, val, val | _TIF_NEED_RESCHED);
		if (old == val)
			break;
		val = old;
	}
	return true;
}

#else
static bool set_nr_and_not_polling(struct task_struct *p)
{
	set_tsk_need_resched(p);
	return true;
}

#ifdef CONFIG_SMP
static bool set_nr_if_polling(struct task_struct *p)
{
	return false;
}
#endif
#endif

/*
 * resched_curr - mark rq's current task 'to be rescheduled now'.
 *
 * On UP this means the setting of the need_resched flag, on SMP it
 * might also involve a cross-CPU call to trigger the scheduler on
 * the target CPU.
 */
void resched_curr(struct rq *rq)
{
	struct task_struct *curr = rq->curr;
	int cpu;

	lockdep_assert_held(&rq->lock);

	if (test_tsk_need_resched(curr))
		return;

	cpu = cpu_of(rq);

	if (cpu == smp_processor_id()) {
		set_tsk_need_resched(curr);
		set_preempt_need_resched();
		return;
	}

	if (set_nr_and_not_polling(curr))
		smp_send_reschedule(cpu);
	else
		trace_sched_wake_idle_without_ipi(cpu);
}

void resched_cpu(int cpu)
{
	struct rq *rq = cpu_rq(cpu);
	unsigned long flags;

	if (!raw_spin_trylock_irqsave(&rq->lock, flags))
		return;
	resched_curr(rq);
	raw_spin_unlock_irqrestore(&rq->lock, flags);
}

#ifdef CONFIG_SMP
#ifdef CONFIG_NO_HZ_COMMON
/*
 * In the semi idle case, use the nearest busy cpu for migrating timers
 * from an idle cpu.  This is good for power-savings.
 *
 * We don't do similar optimization for completely idle system, as
 * selecting an idle cpu will add more delays to the timers than intended
 * (as that cpu's timer base may not be uptodate wrt jiffies etc).
 */
int get_nohz_timer_target(int pinned)
{
	int cpu = smp_processor_id();
	int i;
	struct sched_domain *sd;

	if (pinned || !get_sysctl_timer_migration() || !idle_cpu(cpu))
		return cpu;

	rcu_read_lock();
	for_each_domain(cpu, sd) {
		for_each_cpu(i, sched_domain_span(sd)) {
			if (!idle_cpu(i)) {
				cpu = i;
				goto unlock;
			}
		}
	}
unlock:
	rcu_read_unlock();
	return cpu;
}
/*
 * When add_timer_on() enqueues a timer into the timer wheel of an
 * idle CPU then this timer might expire before the next timer event
 * which is scheduled to wake up that CPU. In case of a completely
 * idle system the next event might even be infinite time into the
 * future. wake_up_idle_cpu() ensures that the CPU is woken up and
 * leaves the inner idle loop so the newly added timer is taken into
 * account when the CPU goes back to idle and evaluates the timer
 * wheel for the next timer event.
 */
static void wake_up_idle_cpu(int cpu)
{
	struct rq *rq = cpu_rq(cpu);

	if (cpu == smp_processor_id())
		return;

	if (set_nr_and_not_polling(rq->idle))
		smp_send_reschedule(cpu);
	else
		trace_sched_wake_idle_without_ipi(cpu);
}

static bool wake_up_full_nohz_cpu(int cpu)
{
	/*
	 * We just need the target to call irq_exit() and re-evaluate
	 * the next tick. The nohz full kick at least implies that.
	 * If needed we can still optimize that later with an
	 * empty IRQ.
	 */
	if (tick_nohz_full_cpu(cpu)) {
		if (cpu != smp_processor_id() ||
		    tick_nohz_tick_stopped())
			tick_nohz_full_kick_cpu(cpu);
		return true;
	}

	return false;
}

void wake_up_nohz_cpu(int cpu)
{
	if (!wake_up_full_nohz_cpu(cpu))
		wake_up_idle_cpu(cpu);
}

static inline bool got_nohz_idle_kick(void)
{
	int cpu = smp_processor_id();

	if (!test_bit(NOHZ_BALANCE_KICK, nohz_flags(cpu)))
		return false;

	if (idle_cpu(cpu) && !need_resched())
		return true;

	/*
	 * We can't run Idle Load Balance on this CPU for this time so we
	 * cancel it and clear NOHZ_BALANCE_KICK
	 */
	clear_bit(NOHZ_BALANCE_KICK, nohz_flags(cpu));
	return false;
}

#else /* CONFIG_NO_HZ_COMMON */

static inline bool got_nohz_idle_kick(void)
{
	return false;
}

#endif /* CONFIG_NO_HZ_COMMON */

#ifdef CONFIG_NO_HZ_FULL
bool sched_can_stop_tick(void)
{
	/*
	 * More than one running task need preemption.
	 * nr_running update is assumed to be visible
	 * after IPI is sent from wakers.
	 */
	if (this_rq()->nr_running > 1)
		return false;

	return true;
}
#endif /* CONFIG_NO_HZ_FULL */

void sched_avg_update(struct rq *rq)
{
	s64 period = sched_avg_period();

	while ((s64)(rq_clock(rq) - rq->age_stamp) > period) {
		/*
		 * Inline assembly required to prevent the compiler
		 * optimising this loop into a divmod call.
		 * See __iter_div_u64_rem() for another example of this.
		 */
		asm("" : "+rm" (rq->age_stamp));
		rq->age_stamp += period;
		rq->rt_avg /= 2;
	}
}

#ifdef CONFIG_SCHED_HMP

/*
 * Note C-state for (idle) cpus.
 *
 * @cstate = cstate index, 0 -> active state
 * @wakeup_energy = energy spent in waking up cpu
 * @wakeup_latency = latency to wakeup from cstate
 *
 */
void
sched_set_cpu_cstate(int cpu, int cstate, int wakeup_energy, int wakeup_latency)
{
	struct rq *rq = cpu_rq(cpu);

	rq->cstate = cstate; /* C1, C2 etc */
	rq->wakeup_energy = wakeup_energy;
	rq->wakeup_latency = wakeup_latency;
}

/*
 * Note D-state for (idle) cluster.
 *
 * @dstate = dstate index, 0 -> active state
 * @wakeup_energy = energy spent in waking up cluster
 * @wakeup_latency = latency to wakeup from cluster
 *
 */
void sched_set_cluster_dstate(const cpumask_t *cluster_cpus, int dstate,
			int wakeup_energy, int wakeup_latency)
{
	struct sched_cluster *cluster =
		cpu_rq(cpumask_first(cluster_cpus))->cluster;
	cluster->dstate = dstate;
	cluster->dstate_wakeup_energy = wakeup_energy;
	cluster->dstate_wakeup_latency = wakeup_latency;
}

#endif /* CONFIG_SCHED_HMP */

#endif /* CONFIG_SMP */

#ifdef CONFIG_SCHED_HMP

static ktime_t ktime_last;
static bool sched_ktime_suspended;

static bool use_cycle_counter;
static struct cpu_cycle_counter_cb cpu_cycle_counter_cb;

u64 sched_ktime_clock(void)
{
	if (unlikely(sched_ktime_suspended))
		return ktime_to_ns(ktime_last);
	return ktime_get_ns();
}

static void sched_resume(void)
{
	sched_ktime_suspended = false;
}

static int sched_suspend(void)
{
	ktime_last = ktime_get();
	sched_ktime_suspended = true;
	return 0;
}

static struct syscore_ops sched_syscore_ops = {
	.resume	= sched_resume,
	.suspend = sched_suspend
};

static int __init sched_init_ops(void)
{
	register_syscore_ops(&sched_syscore_ops);
	return 0;
}
late_initcall(sched_init_ops);

static inline void clear_ed_task(struct task_struct *p, struct rq *rq)
{
	if (p == rq->ed_task)
		rq->ed_task = NULL;
}

static inline void set_task_last_wake(struct task_struct *p, u64 wallclock)
{
	p->last_wake_ts = wallclock;
}

static inline void set_task_last_switch_out(struct task_struct *p,
					    u64 wallclock)
{
	p->last_switch_out_ts = wallclock;
}
#else
u64 sched_ktime_clock(void)
{
	return 0;
}

static inline void clear_ed_task(struct task_struct *p, struct rq *rq) {}
static inline void set_task_last_wake(struct task_struct *p, u64 wallclock) {}
static inline void set_task_last_switch_out(struct task_struct *p,
					    u64 wallclock) {}
#endif

#if defined(CONFIG_RT_GROUP_SCHED) || (defined(CONFIG_FAIR_GROUP_SCHED) && \
			(defined(CONFIG_SMP) || defined(CONFIG_CFS_BANDWIDTH)))
/*
 * Iterate task_group tree rooted at *from, calling @down when first entering a
 * node and @up when leaving it for the final time.
 *
 * Caller must hold rcu_lock or sufficient equivalent.
 */
int walk_tg_tree_from(struct task_group *from,
			     tg_visitor down, tg_visitor up, void *data)
{
	struct task_group *parent, *child;
	int ret;

	parent = from;

down:
	ret = (*down)(parent, data);
	if (ret)
		goto out;
	list_for_each_entry_rcu(child, &parent->children, siblings) {
		parent = child;
		goto down;

up:
		continue;
	}
	ret = (*up)(parent, data);
	if (ret || parent == from)
		goto out;

	child = parent;
	parent = parent->parent;
	if (parent)
		goto up;
out:
	return ret;
}

int tg_nop(struct task_group *tg, void *data)
{
	return 0;
}
#endif

static void set_load_weight(struct task_struct *p)
{
	int prio = p->static_prio - MAX_RT_PRIO;
	struct load_weight *load = &p->se.load;

	/*
	 * SCHED_IDLE tasks get minimal weight:
	 */
	if (p->policy == SCHED_IDLE) {
		load->weight = scale_load(WEIGHT_IDLEPRIO);
		load->inv_weight = WMULT_IDLEPRIO;
		return;
	}

	load->weight = scale_load(prio_to_weight[prio]);
	load->inv_weight = prio_to_wmult[prio];
}

static inline void enqueue_task(struct rq *rq, struct task_struct *p, int flags)
{
	update_rq_clock(rq);
	if (!(flags & ENQUEUE_RESTORE))
		sched_info_queued(rq, p);
	p->sched_class->enqueue_task(rq, p, flags);
	trace_sched_enq_deq_task(p, 1, cpumask_bits(&p->cpus_allowed)[0]);
}

static inline void dequeue_task(struct rq *rq, struct task_struct *p, int flags)
{
	update_rq_clock(rq);
	if (!(flags & DEQUEUE_SAVE))
		sched_info_dequeued(rq, p);
	p->sched_class->dequeue_task(rq, p, flags);
	trace_sched_enq_deq_task(p, 0, cpumask_bits(&p->cpus_allowed)[0]);
}

void activate_task(struct rq *rq, struct task_struct *p, int flags)
{
	if (task_contributes_to_load(p))
		rq->nr_uninterruptible--;

	enqueue_task(rq, p, flags);
}

void deactivate_task(struct rq *rq, struct task_struct *p, int flags)
{
	if (task_contributes_to_load(p))
		rq->nr_uninterruptible++;

	if (flags & DEQUEUE_SLEEP)
		clear_ed_task(p, rq);

	dequeue_task(rq, p, flags);
}

static void update_rq_clock_task(struct rq *rq, s64 delta)
{
/*
 * In theory, the compile should just see 0 here, and optimize out the call
 * to sched_rt_avg_update. But I don't trust it...
 */
#if defined(CONFIG_IRQ_TIME_ACCOUNTING) || defined(CONFIG_PARAVIRT_TIME_ACCOUNTING)
	s64 steal = 0, irq_delta = 0;
#endif
#ifdef CONFIG_IRQ_TIME_ACCOUNTING
	irq_delta = irq_time_read(cpu_of(rq)) - rq->prev_irq_time;

	/*
	 * Since irq_time is only updated on {soft,}irq_exit, we might run into
	 * this case when a previous update_rq_clock() happened inside a
	 * {soft,}irq region.
	 *
	 * When this happens, we stop ->clock_task and only update the
	 * prev_irq_time stamp to account for the part that fit, so that a next
	 * update will consume the rest. This ensures ->clock_task is
	 * monotonic.
	 *
	 * It does however cause some slight miss-attribution of {soft,}irq
	 * time, a more accurate solution would be to update the irq_time using
	 * the current rq->clock timestamp, except that would require using
	 * atomic ops.
	 */
	if (irq_delta > delta)
		irq_delta = delta;

	rq->prev_irq_time += irq_delta;
	delta -= irq_delta;
#endif
#ifdef CONFIG_PARAVIRT_TIME_ACCOUNTING
	if (static_key_false((&paravirt_steal_rq_enabled))) {
		steal = paravirt_steal_clock(cpu_of(rq));
		steal -= rq->prev_steal_time_rq;

		if (unlikely(steal > delta))
			steal = delta;

		rq->prev_steal_time_rq += steal;
		delta -= steal;
	}
#endif

	rq->clock_task += delta;

#if defined(CONFIG_IRQ_TIME_ACCOUNTING) || defined(CONFIG_PARAVIRT_TIME_ACCOUNTING)
	if ((irq_delta + steal) && sched_feat(NONTASK_CAPACITY))
		sched_rt_avg_update(rq, irq_delta + steal);
#endif
}

void sched_set_stop_task(int cpu, struct task_struct *stop)
{
	struct sched_param param = { .sched_priority = MAX_RT_PRIO - 1 };
	struct task_struct *old_stop = cpu_rq(cpu)->stop;

	if (stop) {
		/*
		 * Make it appear like a SCHED_FIFO task, its something
		 * userspace knows about and won't get confused about.
		 *
		 * Also, it will make PI more or less work without too
		 * much confusion -- but then, stop work should not
		 * rely on PI working anyway.
		 */
		sched_setscheduler_nocheck(stop, SCHED_FIFO, &param);

		stop->sched_class = &stop_sched_class;
	}

	cpu_rq(cpu)->stop = stop;

	if (old_stop) {
		/*
		 * Reset it back to a normal scheduling class so that
		 * it can die in pieces.
		 */
		old_stop->sched_class = &rt_sched_class;
	}
}

/*
 * __normal_prio - return the priority that is based on the static prio
 */
static inline int __normal_prio(struct task_struct *p)
{
	return p->static_prio;
}

/*
 * Calculate the expected normal priority: i.e. priority
 * without taking RT-inheritance into account. Might be
 * boosted by interactivity modifiers. Changes upon fork,
 * setprio syscalls, and whenever the interactivity
 * estimator recalculates.
 */
static inline int normal_prio(struct task_struct *p)
{
	int prio;

	if (task_has_dl_policy(p))
		prio = MAX_DL_PRIO-1;
	else if (task_has_rt_policy(p))
		prio = MAX_RT_PRIO-1 - p->rt_priority;
	else
		prio = __normal_prio(p);
	return prio;
}

/*
 * Calculate the current priority, i.e. the priority
 * taken into account by the scheduler. This value might
 * be boosted by RT tasks, or might be boosted by
 * interactivity modifiers. Will be RT if the task got
 * RT-boosted. If not then it returns p->normal_prio.
 */
static int effective_prio(struct task_struct *p)
{
	p->normal_prio = normal_prio(p);
	/*
	 * If we are RT tasks or we were boosted to RT priority,
	 * keep the priority unchanged. Otherwise, update priority
	 * to the normal priority:
	 */
	if (!rt_prio(p->prio))
		return p->normal_prio;
	return p->prio;
}

/**
 * task_curr - is this task currently executing on a CPU?
 * @p: the task in question.
 *
 * Return: 1 if the task is currently executing. 0 otherwise.
 */
inline int task_curr(const struct task_struct *p)
{
	return cpu_curr(task_cpu(p)) == p;
}

static inline void check_class_changed(struct rq *rq, struct task_struct *p,
				       const struct sched_class *prev_class,
				       int oldprio)
{
	if (prev_class != p->sched_class) {
		if (prev_class->switched_from)
			prev_class->switched_from(rq, p);
		p->sched_class->switched_to(rq, p);
	} else if (oldprio != p->prio || dl_task(p))
		p->sched_class->prio_changed(rq, p, oldprio);
}

void check_preempt_curr(struct rq *rq, struct task_struct *p, int flags)
{
	const struct sched_class *class;

	if (p->sched_class == rq->curr->sched_class) {
		rq->curr->sched_class->check_preempt_curr(rq, p, flags);
	} else {
		for_each_class(class) {
			if (class == rq->curr->sched_class)
				break;
			if (class == p->sched_class) {
				resched_curr(rq);
				break;
			}
		}
	}

	/*
	 * A queue event has occurred, and we're going to schedule.  In
	 * this case, we can save a useless back to back clock update.
	 */
	if (task_on_rq_queued(rq->curr) && test_tsk_need_resched(rq->curr))
		rq->skip_clock_update = 1;
}

#ifdef CONFIG_SCHED_HMP
unsigned int max_possible_efficiency = 1;
unsigned int min_possible_efficiency = UINT_MAX;

unsigned long __weak arch_get_cpu_efficiency(int cpu)
{
	return SCHED_LOAD_SCALE;
}

/* Keep track of max/min capacity possible across CPUs "currently" */
static void __update_min_max_capacity(void)
{
	int i;
	int max_cap = 0, min_cap = INT_MAX;

	for_each_online_cpu(i) {
		max_cap = max(max_cap, cpu_capacity(i));
		min_cap = min(min_cap, cpu_capacity(i));
	}

	max_capacity = max_cap;
	min_capacity = min_cap;
}

static void update_min_max_capacity(void)
{
	unsigned long flags;
	int i;

	local_irq_save(flags);
	for_each_possible_cpu(i)
		raw_spin_lock(&cpu_rq(i)->lock);

	__update_min_max_capacity();

	for_each_possible_cpu(i)
		raw_spin_unlock(&cpu_rq(i)->lock);
	local_irq_restore(flags);
}

/*
 * Return 'capacity' of a cpu in reference to "least" efficient cpu, such that
 * least efficient cpu gets capacity of 1024
 */
static unsigned long
capacity_scale_cpu_efficiency(struct sched_cluster *cluster)
{
	return (1024 * cluster->efficiency) / min_possible_efficiency;
}

/*
 * Return 'capacity' of a cpu in reference to cpu with lowest max_freq
 * (min_max_freq), such that one with lowest max_freq gets capacity of 1024.
 */
static unsigned long capacity_scale_cpu_freq(struct sched_cluster *cluster)
{
	return (1024 * cluster_max_freq(cluster)) / min_max_freq;
}

/*
 * Return load_scale_factor of a cpu in reference to "most" efficient cpu, so
 * that "most" efficient cpu gets a load_scale_factor of 1
 */
static inline unsigned long
load_scale_cpu_efficiency(struct sched_cluster *cluster)
{
	return DIV_ROUND_UP(1024 * max_possible_efficiency,
			    cluster->efficiency);
}

/*
 * Return load_scale_factor of a cpu in reference to cpu with best max_freq
 * (max_possible_freq), so that one with best max_freq gets a load_scale_factor
 * of 1.
 */
static inline unsigned long load_scale_cpu_freq(struct sched_cluster *cluster)
{
	return DIV_ROUND_UP(1024 * max_possible_freq,
			   cluster_max_freq(cluster));
}

static int compute_capacity(struct sched_cluster *cluster)
{
	int capacity = 1024;

	capacity *= capacity_scale_cpu_efficiency(cluster);
	capacity >>= 10;

	capacity *= capacity_scale_cpu_freq(cluster);
	capacity >>= 10;

	return capacity;
}

static int compute_max_possible_capacity(struct sched_cluster *cluster)
{
	int capacity = 1024;

	capacity *= capacity_scale_cpu_efficiency(cluster);
	capacity >>= 10;

	capacity *= (1024 * cluster->max_possible_freq) / min_max_freq;
	capacity >>= 10;

	return capacity;
}

static int compute_load_scale_factor(struct sched_cluster *cluster)
{
	int load_scale = 1024;

	/*
	 * load_scale_factor accounts for the fact that task load
	 * is in reference to "best" performing cpu. Task's load will need to be
	 * scaled (up) by a factor to determine suitability to be placed on a
	 * (little) cpu.
	 */
	load_scale *= load_scale_cpu_efficiency(cluster);
	load_scale >>= 10;

	load_scale *= load_scale_cpu_freq(cluster);
	load_scale >>= 10;

	return load_scale;
}

struct list_head cluster_head;
static DEFINE_MUTEX(cluster_lock);
static cpumask_t all_cluster_cpus = CPU_MASK_NONE;
DECLARE_BITMAP(all_cluster_ids, NR_CPUS);
struct sched_cluster *sched_cluster[NR_CPUS];
int num_clusters;

unsigned int max_power_cost = 1;

static struct sched_cluster init_cluster = {
	.list			=	LIST_HEAD_INIT(init_cluster.list),
	.id			=	0,
	.max_power_cost		=	1,
	.min_power_cost		=	1,
	.capacity		=	1024,
	.max_possible_capacity	=	1024,
	.efficiency		=	1,
	.load_scale_factor	=	1024,
	.cur_freq		=	1,
	.max_freq		=	1,
	.max_mitigated_freq	=	UINT_MAX,
	.min_freq		=	1,
	.max_possible_freq	=	1,
	.dstate			=	0,
	.dstate_wakeup_energy	=	0,
	.dstate_wakeup_latency	=	0,
	.exec_scale_factor	=	1024,
};

void update_all_clusters_stats(void)
{
	struct sched_cluster *cluster;
	u64 highest_mpc = 0, lowest_mpc = U64_MAX;

	pre_big_task_count_change(cpu_possible_mask);

	for_each_sched_cluster(cluster) {
		u64 mpc;

		cluster->capacity = compute_capacity(cluster);
		mpc = cluster->max_possible_capacity =
			compute_max_possible_capacity(cluster);
		cluster->load_scale_factor = compute_load_scale_factor(cluster);

		cluster->exec_scale_factor =
			DIV_ROUND_UP(cluster->efficiency * 1024,
				     max_possible_efficiency);

		if (mpc > highest_mpc)
			highest_mpc = mpc;

		if (mpc < lowest_mpc)
			lowest_mpc = mpc;
	}

	max_possible_capacity = highest_mpc;
	min_max_possible_capacity = lowest_mpc;

	__update_min_max_capacity();
	sched_update_freq_max_load(cpu_possible_mask);
	post_big_task_count_change(cpu_possible_mask);
}

static void assign_cluster_ids(struct list_head *head)
{
	struct sched_cluster *cluster;
	int pos = 0;

	list_for_each_entry(cluster, head, list) {
		cluster->id = pos;
		sched_cluster[pos++] = cluster;
	}
}

static void
move_list(struct list_head *dst, struct list_head *src, bool sync_rcu)
{
	struct list_head *first, *last;

	first = src->next;
	last = src->prev;

	if (sync_rcu) {
		INIT_LIST_HEAD_RCU(src);
		synchronize_rcu();
	}

	first->prev = dst;
	dst->prev = last;
	last->next = dst;

	/* Ensure list sanity before making the head visible to all CPUs. */
	smp_mb();
	dst->next = first;
}

static int
compare_clusters(void *priv, struct list_head *a, struct list_head *b)
{
	struct sched_cluster *cluster1, *cluster2;
	int ret;

	cluster1 = container_of(a, struct sched_cluster, list);
	cluster2 = container_of(b, struct sched_cluster, list);

	ret = cluster1->max_power_cost > cluster2->max_power_cost ||
		(cluster1->max_power_cost == cluster2->max_power_cost &&
		cluster1->max_possible_capacity <
				cluster2->max_possible_capacity);

	return ret;
}

static void sort_clusters(void)
{
	struct sched_cluster *cluster;
	struct list_head new_head;
	unsigned int tmp_max = 1;

	INIT_LIST_HEAD(&new_head);

	for_each_sched_cluster(cluster) {
		cluster->max_power_cost = power_cost(cluster_first_cpu(cluster),
							       max_task_load());
		cluster->min_power_cost = power_cost(cluster_first_cpu(cluster),
							       0);

		if (cluster->max_power_cost > tmp_max)
			tmp_max = cluster->max_power_cost;
	}
	max_power_cost = tmp_max;

	move_list(&new_head, &cluster_head, true);

	list_sort(NULL, &new_head, compare_clusters);
	assign_cluster_ids(&new_head);

	/*
	 * Ensure cluster ids are visible to all CPUs before making
	 * cluster_head visible.
	 */
	move_list(&cluster_head, &new_head, false);
}

static void
insert_cluster(struct sched_cluster *cluster, struct list_head *head)
{
	struct sched_cluster *tmp;
	struct list_head *iter = head;

	list_for_each_entry(tmp, head, list) {
		if (cluster->max_power_cost < tmp->max_power_cost)
			break;
		iter = &tmp->list;
	}

	list_add(&cluster->list, iter);
}

static struct sched_cluster *alloc_new_cluster(const struct cpumask *cpus)
{
	struct sched_cluster *cluster = NULL;

	cluster = kzalloc(sizeof(struct sched_cluster), GFP_ATOMIC);
	if (!cluster) {
		__WARN_printf("Cluster allocation failed. \
				Possible bad scheduling\n");
		return NULL;
	}

	INIT_LIST_HEAD(&cluster->list);
	cluster->max_power_cost		=	1;
	cluster->min_power_cost		=	1;
	cluster->capacity		=	1024;
	cluster->max_possible_capacity	=	1024;
	cluster->efficiency		=	1;
	cluster->load_scale_factor	=	1024;
	cluster->cur_freq		=	1;
	cluster->max_freq		=	1;
	cluster->max_mitigated_freq	=	UINT_MAX;
	cluster->min_freq		=	1;
	cluster->max_possible_freq	=	1;
	cluster->dstate			=	0;
	cluster->dstate_wakeup_energy	=	0;
	cluster->dstate_wakeup_latency	=	0;
	cluster->freq_init_done		=	false;

	cluster->cpus = *cpus;
	cluster->efficiency = arch_get_cpu_efficiency(cpumask_first(cpus));

	if (cluster->efficiency > max_possible_efficiency)
		max_possible_efficiency = cluster->efficiency;
	if (cluster->efficiency < min_possible_efficiency)
		min_possible_efficiency = cluster->efficiency;

	return cluster;
}

static void add_cluster(const struct cpumask *cpus, struct list_head *head)
{
	struct sched_cluster *cluster = alloc_new_cluster(cpus);
	int i;

	if (!cluster)
		return;

	for_each_cpu(i, cpus)
		cpu_rq(i)->cluster = cluster;

	insert_cluster(cluster, head);
	set_bit(num_clusters, all_cluster_ids);
	num_clusters++;
}

static void update_cluster_topology(void)
{
	struct cpumask cpus = *cpu_possible_mask;
	const struct cpumask *cluster_cpus;
	struct list_head new_head;
	int i;

	INIT_LIST_HEAD(&new_head);

	for_each_cpu(i, &cpus) {
		cluster_cpus = cpu_coregroup_mask(i);
		cpumask_or(&all_cluster_cpus, &all_cluster_cpus, cluster_cpus);
		cpumask_andnot(&cpus, &cpus, cluster_cpus);
		add_cluster(cluster_cpus, &new_head);
	}

	assign_cluster_ids(&new_head);

	/*
	 * Ensure cluster ids are visible to all CPUs before making
	 * cluster_head visible.
	 */
	move_list(&cluster_head, &new_head, false);
}

static void init_clusters(void)
{
	bitmap_clear(all_cluster_ids, 0, NR_CPUS);
	init_cluster.cpus = *cpu_possible_mask;
	INIT_LIST_HEAD(&cluster_head);
}

int register_cpu_cycle_counter_cb(struct cpu_cycle_counter_cb *cb)
{
	mutex_lock(&cluster_lock);
	if (!cb->get_cpu_cycle_counter) {
		mutex_unlock(&cluster_lock);
		return -EINVAL;
	}

	cpu_cycle_counter_cb = *cb;
	use_cycle_counter = true;
	mutex_unlock(&cluster_lock);

	return 0;
}

static int __init set_sched_enable_hmp(char *str)
{
	int enable_hmp = 0;

	get_option(&str, &enable_hmp);

	sched_enable_hmp = !!enable_hmp;

	return 0;
}

early_param("sched_enable_hmp", set_sched_enable_hmp);

static inline int got_boost_kick(void)
{
	int cpu = smp_processor_id();
	struct rq *rq = cpu_rq(cpu);

	return test_bit(BOOST_KICK, &rq->hmp_flags);
}

static inline void clear_boost_kick(int cpu)
{
	struct rq *rq = cpu_rq(cpu);

	clear_bit(BOOST_KICK, &rq->hmp_flags);
}

void boost_kick(int cpu)
{
	struct rq *rq = cpu_rq(cpu);

	if (!test_and_set_bit(BOOST_KICK, &rq->hmp_flags))
		smp_send_reschedule(cpu);
}

/* Clear any HMP scheduler related requests pending from or on cpu */
static inline void clear_hmp_request(int cpu)
{
	struct rq *rq = cpu_rq(cpu);
	unsigned long flags;

	clear_boost_kick(cpu);
	clear_reserved(cpu);
	if (rq->push_task) {
		raw_spin_lock_irqsave(&rq->lock, flags);
		if (rq->push_task) {
			clear_reserved(rq->push_cpu);
			put_task_struct(rq->push_task);
			rq->push_task = NULL;
		}
		rq->active_balance = 0;
		raw_spin_unlock_irqrestore(&rq->lock, flags);
	}
}

int sched_set_static_cpu_pwr_cost(int cpu, unsigned int cost)
{
	struct rq *rq = cpu_rq(cpu);

	rq->static_cpu_pwr_cost = cost;
	return 0;
}

unsigned int sched_get_static_cpu_pwr_cost(int cpu)
{
	return cpu_rq(cpu)->static_cpu_pwr_cost;
}

int sched_set_static_cluster_pwr_cost(int cpu, unsigned int cost)
{
	struct sched_cluster *cluster = cpu_rq(cpu)->cluster;

	cluster->static_cluster_pwr_cost = cost;
	return 0;
}

unsigned int sched_get_static_cluster_pwr_cost(int cpu)
{
	return cpu_rq(cpu)->cluster->static_cluster_pwr_cost;
}

#else

static inline int got_boost_kick(void)
{
	return 0;
}

static inline void clear_boost_kick(int cpu) { }

static inline void clear_hmp_request(int cpu) { }

static inline void update_cluster_topology(void) {}

int register_cpu_cycle_counter_cb(struct cpu_cycle_counter_cb *cb)
{
	return 0;
}
#endif	/* CONFIG_SCHED_HMP */

#define SCHED_MIN_FREQ 1

#if defined(CONFIG_SCHED_HMP)

/*
 * sched_window_stats_policy and sched_ravg_hist_size have a 'sysctl' copy
 * associated with them. This is required for atomic update of those variables
 * when being modifed via sysctl interface.
 *
 * IMPORTANT: Initialize both copies to same value!!
 */

/*
 * Tasks that are runnable continuously for a period greather than
 * EARLY_DETECTION_DURATION can be flagged early as potential
 * high load tasks.
 */
#define EARLY_DETECTION_DURATION 9500000

static __read_mostly unsigned int sched_ravg_hist_size = 5;
__read_mostly unsigned int sysctl_sched_ravg_hist_size = 5;

static __read_mostly unsigned int sched_window_stats_policy =
	 WINDOW_STATS_MAX_RECENT_AVG;
__read_mostly unsigned int sysctl_sched_window_stats_policy =
	WINDOW_STATS_MAX_RECENT_AVG;

#define SCHED_ACCOUNT_WAIT_TIME 1

__read_mostly unsigned int sysctl_sched_cpu_high_irqload = (10 * NSEC_PER_MSEC);

unsigned int __read_mostly sysctl_sched_enable_colocation = 1;

/*
 * Enable colocation for all threads in a process. The children
 * inherits the group id from the parent.
 */
unsigned int __read_mostly sysctl_sched_enable_thread_grouping = 0;

#ifdef CONFIG_SCHED_FREQ_INPUT

__read_mostly unsigned int sysctl_sched_new_task_windows = 5;

#define SCHED_FREQ_ACCOUNT_WAIT_TIME 0

/*
 * For increase, send notification if
 *      freq_required - cur_freq > sysctl_sched_freq_inc_notify
 */
__read_mostly int sysctl_sched_freq_inc_notify = 10 * 1024 * 1024; /* + 10GHz */

/*
 * For decrease, send notification if
 *      cur_freq - freq_required > sysctl_sched_freq_dec_notify
 */
__read_mostly int sysctl_sched_freq_dec_notify = 10 * 1024 * 1024; /* - 10GHz */

static __read_mostly unsigned int sched_io_is_busy;

__read_mostly unsigned int sysctl_sched_pred_alert_freq = 10 * 1024 * 1024;

#endif	/* CONFIG_SCHED_FREQ_INPUT */

/* 1 -> use PELT based load stats, 0 -> use window-based load stats */
unsigned int __read_mostly sched_use_pelt;

/*
 * Maximum possible frequency across all cpus. Task demand and cpu
 * capacity (cpu_power) metrics are scaled in reference to it.
 */
unsigned int max_possible_freq = 1;

/*
 * Minimum possible max_freq across all cpus. This will be same as
 * max_possible_freq on homogeneous systems and could be different from
 * max_possible_freq on heterogenous systems. min_max_freq is used to derive
 * capacity (cpu_power) of cpus.
 */
unsigned int min_max_freq = 1;

unsigned int max_capacity = 1024; /* max(rq->capacity) */
unsigned int min_capacity = 1024; /* min(rq->capacity) */
unsigned int max_possible_capacity = 1024; /* max(rq->max_possible_capacity) */
unsigned int
min_max_possible_capacity = 1024; /* min(rq->max_possible_capacity) */

/* Window size (in ns) */
__read_mostly unsigned int sched_ravg_window = 10000000;

/* Min window size (in ns) = 10ms */
#define MIN_SCHED_RAVG_WINDOW 10000000

/* Max window size (in ns) = 1s */
#define MAX_SCHED_RAVG_WINDOW 1000000000

/* Temporarily disable window-stats activity on all cpus */
unsigned int __read_mostly sched_disable_window_stats;

/*
 * Major task runtime. If a task runs for more than sched_major_task_runtime
 * in a window, it's considered to be generating majority of workload
 * for this window. Prediction could be adjusted for such tasks.
 */
#ifdef CONFIG_SCHED_FREQ_INPUT
__read_mostly unsigned int sched_major_task_runtime = 10000000;

/*
 * Demand aggregation for frequency purpose:
 *
 * 'sched_freq_aggregate' controls aggregation of cpu demand of related threads
 * for frequency determination purpose. This aggregation is done per-cluster.
 *
 * CPU demand of tasks from various related groups is aggregated per-cluster and
 * added to the "max_busy_cpu" in that cluster, where max_busy_cpu is determined
 * by just rq->prev_runnable_sum.
 *
 * Some examples follow, which assume:
 *	Cluster0 = CPU0-3, Cluster1 = CPU4-7
 *	One related thread group A that has tasks A0, A1, A2
 *
 *	A->cpu_time[X].curr/prev_sum = counters in which cpu execution stats of
 *	tasks belonging to group A are accumulated when they run on cpu X.
 *
 *	CX->curr/prev_sum = counters in which cpu execution stats of all tasks
 *	not belonging to group A are accumulated when they run on cpu X
 *
 * Lets say the stats for window M was as below:
 *
 *	C0->prev_sum = 1ms, A->cpu_time[0].prev_sum = 5ms
 *		Task A0 ran 5ms on CPU0
 *		Task B0 ran 1ms on CPU0
 *
 *	C1->prev_sum = 5ms, A->cpu_time[1].prev_sum = 6ms
 *		Task A1 ran 4ms on CPU1
 *		Task A2 ran 2ms on CPU1
 *		Task B1 ran 5ms on CPU1
 *
 *	C2->prev_sum = 0ms, A->cpu_time[2].prev_sum = 0
 *		CPU2 idle
 *
 *	C3->prev_sum = 0ms, A->cpu_time[3].prev_sum = 0
 *		CPU3 idle
 *
 * In this case, CPU1 was most busy going by just its prev_sum counter. Demand
 * from all group A tasks are added to CPU1. IOW, at end of window M, cpu busy
 * time reported to governor will be:
 *
 *
 *	C0 busy time = 1ms
 *	C1 busy time = 5 + 5 + 6 = 16ms
 *
 */
static __read_mostly unsigned int sched_freq_aggregate;
__read_mostly unsigned int sysctl_sched_freq_aggregate;

#endif

static unsigned int sync_cpu;

static LIST_HEAD(related_thread_groups);
static DEFINE_RWLOCK(related_thread_group_lock);

#define for_each_related_thread_group(grp) \
	list_for_each_entry(grp, &related_thread_groups, list)

#define EXITING_TASK_MARKER	0xdeaddead

static inline int exiting_task(struct task_struct *p)
{
	return (p->ravg.sum_history[0] == EXITING_TASK_MARKER);
}

static int __init set_sched_ravg_window(char *str)
{
	get_option(&str, &sched_ravg_window);

	sched_use_pelt = (sched_ravg_window < MIN_SCHED_RAVG_WINDOW ||
				sched_ravg_window > MAX_SCHED_RAVG_WINDOW);

	return 0;
}

early_param("sched_ravg_window", set_sched_ravg_window);

static inline void
update_window_start(struct rq *rq, u64 wallclock)
{
	s64 delta;
	int nr_windows;

	delta = wallclock - rq->window_start;
	BUG_ON(delta < 0);
	if (delta < sched_ravg_window)
		return;

	nr_windows = div64_u64(delta, sched_ravg_window);
	rq->window_start += (u64)nr_windows * (u64)sched_ravg_window;
}

#define DIV64_U64_ROUNDUP(X, Y) div64_u64((X) + (Y - 1), Y)

static inline u64 scale_exec_time(u64 delta, struct rq *rq)
{
	u32 freq;

	freq = cpu_cycles_to_freq(rq->cc.cycles, rq->cc.time);
	delta = DIV64_U64_ROUNDUP(delta * freq, max_possible_freq);
	delta *= rq->cluster->exec_scale_factor;
	delta >>= 10;

	return delta;
}

static inline struct group_cpu_time *
_group_cpu_time(struct related_thread_group *grp, int cpu);

#ifdef CONFIG_SCHED_FREQ_INPUT

static inline int cpu_is_waiting_on_io(struct rq *rq)
{
	if (!sched_io_is_busy)
		return 0;

	return atomic_read(&rq->nr_iowait);
}

/* Does freq_required sufficiently exceed or fall behind cur_freq? */
static inline int
nearly_same_freq(unsigned int cur_freq, unsigned int freq_required)
{
	int delta = freq_required - cur_freq;

	if (freq_required > cur_freq)
		return delta < sysctl_sched_freq_inc_notify;

	delta = -delta;

	return delta < sysctl_sched_freq_dec_notify;
}

/* Convert busy time to frequency equivalent */
static inline unsigned int load_to_freq(struct rq *rq, u64 load)
{
	unsigned int freq;

	load = scale_load_to_cpu(load, cpu_of(rq));
	load *= 128;
	load = div64_u64(load, max_task_load());

	freq = load * cpu_max_possible_freq(cpu_of(rq));
	freq /= 128;

	return freq;
}

/*
 * Return load from all related group in given cpu.
 * Caller must ensure that related_thread_group_lock is held.
 */
static void _group_load_in_cpu(int cpu, u64 *grp_load, u64 *new_grp_load)
{
	struct related_thread_group *grp;

	for_each_related_thread_group(grp) {
		struct group_cpu_time *cpu_time;

		cpu_time = _group_cpu_time(grp, cpu);
		*grp_load += cpu_time->prev_runnable_sum;
		if (new_grp_load)
			*new_grp_load += cpu_time->nt_prev_runnable_sum;
	}
}

/*
 * Return load from all related groups in given frequency domain.
 * Caller must ensure that related_thread_group_lock is held.
 */
static void group_load_in_freq_domain(struct cpumask *cpus,
				u64 *grp_load, u64 *new_grp_load)
{
	struct related_thread_group *grp;
	int j;

	for_each_related_thread_group(grp) {
		for_each_cpu(j, cpus) {
			struct group_cpu_time *cpu_time;

			cpu_time = _group_cpu_time(grp, j);
			*grp_load += cpu_time->prev_runnable_sum;
			*new_grp_load += cpu_time->nt_prev_runnable_sum;
		}
	}
}

/*
 * Should scheduler alert governor for changing frequency?
 *
 * @check_pred - evaluate frequency based on the predictive demand
 * @check_groups - add load from all related groups on given cpu
 *
 * check_groups is set to 1 if a "related" task movement/wakeup is triggering
 * the notification check. To avoid "re-aggregation" of demand in such cases,
 * we check whether the migrated/woken tasks demand (along with demand from
 * existing tasks on the cpu) can be met on target cpu
 *
 */

static int send_notification(struct rq *rq, int check_pred, int check_groups)
{
	unsigned int cur_freq, freq_required;
	unsigned long flags;
	int rc = 0;
	u64 group_load = 0, new_load;

	if (!sched_enable_hmp)
		return 0;

	if (check_pred) {
		u64 prev = rq->old_busy_time;
		u64 predicted = rq->hmp_stats.pred_demands_sum;

		if (rq->cluster->cur_freq == cpu_max_freq(cpu_of(rq)))
			return 0;

		prev = max(prev, rq->old_estimated_time);
		if (prev > predicted)
			return 0;

		cur_freq = load_to_freq(rq, prev);
		freq_required = load_to_freq(rq, predicted);

		if (freq_required < cur_freq + sysctl_sched_pred_alert_freq)
			return 0;
	} else {
		read_lock(&related_thread_group_lock);
		/*
		 * Protect from concurrent update of rq->prev_runnable_sum and
		 * group cpu load
		 */
		raw_spin_lock_irqsave(&rq->lock, flags);
		if (check_groups)
			_group_load_in_cpu(cpu_of(rq), &group_load, NULL);

		new_load = rq->prev_runnable_sum + group_load;

		raw_spin_unlock_irqrestore(&rq->lock, flags);
		read_unlock(&related_thread_group_lock);

		cur_freq = load_to_freq(rq, rq->old_busy_time);
		freq_required = load_to_freq(rq, new_load);

		if (nearly_same_freq(cur_freq, freq_required))
			return 0;
	}

	raw_spin_lock_irqsave(&rq->lock, flags);
	if (!rq->notifier_sent) {
		rq->notifier_sent = 1;
		rc = 1;
		trace_sched_freq_alert(cpu_of(rq), check_pred, check_groups, rq,
				       new_load);
	}
	raw_spin_unlock_irqrestore(&rq->lock, flags);

	return rc;
}

/* Alert governor if there is a need to change frequency */
void check_for_freq_change(struct rq *rq, bool check_pred, bool check_groups)
{
	int cpu = cpu_of(rq);

	if (!send_notification(rq, check_pred, check_groups))
		return;

	atomic_notifier_call_chain(
		&load_alert_notifier_head, 0,
		(void *)(long)cpu);
}

static int account_busy_for_cpu_time(struct rq *rq, struct task_struct *p,
				     u64 irqtime, int event)
{
	if (is_idle_task(p)) {
		/* TASK_WAKE && TASK_MIGRATE is not possible on idle task! */
		if (event == PICK_NEXT_TASK)
			return 0;

		/* PUT_PREV_TASK, TASK_UPDATE && IRQ_UPDATE are left */
		return irqtime || cpu_is_waiting_on_io(rq);
	}

	if (event == TASK_WAKE)
		return 0;

	if (event == PUT_PREV_TASK || event == IRQ_UPDATE)
		return 1;

	/*
	 * TASK_UPDATE can be called on sleeping task, when its moved between
	 * related groups
	 */
	if (event == TASK_UPDATE) {
		if (rq->curr == p)
			return 1;

		return p->on_rq ? SCHED_FREQ_ACCOUNT_WAIT_TIME : 0;
	}

	/* TASK_MIGRATE, PICK_NEXT_TASK left */
	return SCHED_FREQ_ACCOUNT_WAIT_TIME;
}

static inline bool is_new_task(struct task_struct *p)
{
	return p->ravg.active_windows < sysctl_sched_new_task_windows;
}

#define INC_STEP 8
#define DEC_STEP 2
#define CONSISTENT_THRES 16
#define INC_STEP_BIG 16
/*
 * bucket_increase - update the count of all buckets
 *
 * @buckets: array of buckets tracking busy time of a task
 * @idx: the index of bucket to be incremented
 *
 * Each time a complete window finishes, count of bucket that runtime
 * falls in (@idx) is incremented. Counts of all other buckets are
 * decayed. The rate of increase and decay could be different based
 * on current count in the bucket.
 */
static inline void bucket_increase(u8 *buckets, int idx)
{
	int i, step;

	for (i = 0; i < NUM_BUSY_BUCKETS; i++) {
		if (idx != i) {
			if (buckets[i] > DEC_STEP)
				buckets[i] -= DEC_STEP;
			else
				buckets[i] = 0;
		} else {
			step = buckets[i] >= CONSISTENT_THRES ?
						INC_STEP_BIG : INC_STEP;
			if (buckets[i] > U8_MAX - step)
				buckets[i] = U8_MAX;
			else
				buckets[i] += step;
		}
	}
}

static inline int busy_to_bucket(u32 normalized_rt)
{
	int bidx;

	bidx = mult_frac(normalized_rt, NUM_BUSY_BUCKETS, max_task_load());
	bidx = min(bidx, NUM_BUSY_BUCKETS - 1);

	/*
	 * Combine lowest two buckets. The lowest frequency falls into
	 * 2nd bucket and thus keep predicting lowest bucket is not
	 * useful.
	 */
	if (!bidx)
		bidx++;

	return bidx;
}

static inline u64
scale_load_to_freq(u64 load, unsigned int src_freq, unsigned int dst_freq)
{
	return div64_u64(load * (u64)src_freq, (u64)dst_freq);
}

#define HEAVY_TASK_SKIP 2
#define HEAVY_TASK_SKIP_LIMIT 4
/*
 * get_pred_busy - calculate predicted demand for a task on runqueue
 *
 * @rq: runqueue of task p
 * @p: task whose prediction is being updated
 * @start: starting bucket. returned prediction should not be lower than
 *         this bucket.
 * @runtime: runtime of the task. returned prediction should not be lower
 *           than this runtime.
 * Note: @start can be derived from @runtime. It's passed in only to
 * avoid duplicated calculation in some cases.
 *
 * A new predicted busy time is returned for task @p based on @runtime
 * passed in. The function searches through buckets that represent busy
 * time equal to or bigger than @runtime and attempts to find the bucket to
 * to use for prediction. Once found, it searches through historical busy
 * time and returns the latest that falls into the bucket. If no such busy
 * time exists, it returns the medium of that bucket.
 */
static u32 get_pred_busy(struct rq *rq, struct task_struct *p,
				int start, u32 runtime)
{
	int i;
	u8 *buckets = p->ravg.busy_buckets;
	u32 *hist = p->ravg.sum_history;
	u32 dmin, dmax;
	u64 cur_freq_runtime = 0;
	int first = NUM_BUSY_BUCKETS, final, skip_to;
	u32 ret = runtime;

	/* skip prediction for new tasks due to lack of history */
	if (unlikely(is_new_task(p)))
		goto out;

	/* find minimal bucket index to pick */
	for (i = start; i < NUM_BUSY_BUCKETS; i++) {
		if (buckets[i]) {
			first = i;
			break;
		}
	}
	/* if no higher buckets are filled, predict runtime */
	if (first >= NUM_BUSY_BUCKETS)
		goto out;

	/* compute the bucket for prediction */
	final = first;
	if (first < HEAVY_TASK_SKIP_LIMIT) {
		/* compute runtime at current CPU frequency */
		cur_freq_runtime = mult_frac(runtime, max_possible_efficiency,
					     rq->cluster->efficiency);
		cur_freq_runtime = scale_load_to_freq(cur_freq_runtime,
				max_possible_freq, rq->cluster->cur_freq);
		/*
		 * if the task runs for majority of the window, try to
		 * pick higher buckets.
		 */
		if (cur_freq_runtime >= sched_major_task_runtime) {
			int next = NUM_BUSY_BUCKETS;
			/*
			 * if there is a higher bucket that's consistently
			 * hit, don't jump beyond that.
			 */
			for (i = start + 1; i <= HEAVY_TASK_SKIP_LIMIT &&
			     i < NUM_BUSY_BUCKETS; i++) {
				if (buckets[i] > CONSISTENT_THRES) {
					next = i;
					break;
				}
			}
			skip_to = min(next, start + HEAVY_TASK_SKIP);
			/* don't jump beyond HEAVY_TASK_SKIP_LIMIT */
			skip_to = min(HEAVY_TASK_SKIP_LIMIT, skip_to);
			/* don't go below first non-empty bucket, if any */
			final = max(first, skip_to);
		}
	}

	/* determine demand range for the predicted bucket */
	if (final < 2) {
		/* lowest two buckets are combined */
		dmin = 0;
		final = 1;
	} else {
		dmin = mult_frac(final, max_task_load(), NUM_BUSY_BUCKETS);
	}
	dmax = mult_frac(final + 1, max_task_load(), NUM_BUSY_BUCKETS);

	/*
	 * search through runtime history and return first runtime that falls
	 * into the range of predicted bucket.
	 */
	for (i = 0; i < sched_ravg_hist_size; i++) {
		if (hist[i] >= dmin && hist[i] < dmax) {
			ret = hist[i];
			break;
		}
	}
	/* no historical runtime within bucket found, use average of the bin */
	if (ret < dmin)
		ret = (dmin + dmax) / 2;
	/*
	 * when updating in middle of a window, runtime could be higher
	 * than all recorded history. Always predict at least runtime.
	 */
	ret = max(runtime, ret);
out:
	trace_sched_update_pred_demand(rq, p, runtime,
		mult_frac((unsigned int)cur_freq_runtime, 100,
			  sched_ravg_window), ret);
	return ret;
}

static inline u32 calc_pred_demand(struct rq *rq, struct task_struct *p)
{
	if (p->ravg.pred_demand >= p->ravg.curr_window)
		return p->ravg.pred_demand;

	return get_pred_busy(rq, p, busy_to_bucket(p->ravg.curr_window),
			     p->ravg.curr_window);
}

/*
 * predictive demand of a task is calculated at the window roll-over.
 * if the task current window busy time exceeds the predicted
 * demand, update it here to reflect the task needs.
 */
void update_task_pred_demand(struct rq *rq, struct task_struct *p, int event)
{
	u32 new, old;

	if (is_idle_task(p) || exiting_task(p))
		return;

	if (event != PUT_PREV_TASK && event != TASK_UPDATE &&
			(!SCHED_FREQ_ACCOUNT_WAIT_TIME ||
			 (event != TASK_MIGRATE &&
			 event != PICK_NEXT_TASK)))
		return;

	/*
	 * TASK_UPDATE can be called on sleeping task, when its moved between
	 * related groups
	 */
	if (event == TASK_UPDATE) {
		if (!p->on_rq && !SCHED_FREQ_ACCOUNT_WAIT_TIME)
			return;
	}

	new = calc_pred_demand(rq, p);
	old = p->ravg.pred_demand;

	if (old >= new)
		return;

	if (task_on_rq_queued(p) && (!task_has_dl_policy(p) ||
				!p->dl.dl_throttled))
		p->sched_class->fixup_hmp_sched_stats(rq, p,
				p->ravg.demand,
				new);

	p->ravg.pred_demand = new;
}

/*
 * Account cpu activity in its busy time counters (rq->curr/prev_runnable_sum)
 */
static void update_cpu_busy_time(struct task_struct *p, struct rq *rq,
				 int event, u64 wallclock, u64 irqtime)
{
	int new_window, full_window = 0;
	int p_is_curr_task = (p == rq->curr);
	u64 mark_start = p->ravg.mark_start;
	u64 window_start = rq->window_start;
	u32 window_size = sched_ravg_window;
	u64 delta;
	u64 *curr_runnable_sum = &rq->curr_runnable_sum;
	u64 *prev_runnable_sum = &rq->prev_runnable_sum;
	u64 *nt_curr_runnable_sum = &rq->nt_curr_runnable_sum;
	u64 *nt_prev_runnable_sum = &rq->nt_prev_runnable_sum;
	int flip_counters = 0;
	int prev_sum_reset = 0;
	bool new_task;
	struct related_thread_group *grp;

	new_window = mark_start < window_start;
	if (new_window) {
		full_window = (window_start - mark_start) >= window_size;
		if (p->ravg.active_windows < USHRT_MAX)
			p->ravg.active_windows++;
	}

	new_task = is_new_task(p);

	grp = p->grp;
	if (grp && sched_freq_aggregate) {
		/* cpu_time protected by rq_lock */
		struct group_cpu_time *cpu_time =
			_group_cpu_time(grp, cpu_of(rq));

		curr_runnable_sum = &cpu_time->curr_runnable_sum;
		prev_runnable_sum = &cpu_time->prev_runnable_sum;

		nt_curr_runnable_sum = &cpu_time->nt_curr_runnable_sum;
		nt_prev_runnable_sum = &cpu_time->nt_prev_runnable_sum;

		if (cpu_time->window_start != rq->window_start) {
			int nr_windows;

			delta = rq->window_start - cpu_time->window_start;
			nr_windows = div64_u64(delta, window_size);
			if (nr_windows > 1)
				prev_sum_reset = 1;

			cpu_time->window_start = rq->window_start;
			flip_counters = 1;
		}

		if (p_is_curr_task && new_window) {
			u64 curr_sum = rq->curr_runnable_sum;
			u64 nt_curr_sum = rq->nt_curr_runnable_sum;

			if (full_window)
				curr_sum = nt_curr_sum = 0;

			rq->prev_runnable_sum = curr_sum;
			rq->nt_prev_runnable_sum = nt_curr_sum;

			rq->curr_runnable_sum = 0;
			rq->nt_curr_runnable_sum = 0;
		}
	} else {
		if (p_is_curr_task && new_window) {
			flip_counters = 1;
			if (full_window)
				prev_sum_reset = 1;
		}
	}

	/* Handle per-task window rollover. We don't care about the idle
	 * task or exiting tasks. */
	if (new_window && !is_idle_task(p) && !exiting_task(p)) {
		u32 curr_window = 0;

		if (!full_window)
			curr_window = p->ravg.curr_window;

		p->ravg.prev_window = curr_window;
		p->ravg.curr_window = 0;
	}

	if (flip_counters) {
		u64 curr_sum = *curr_runnable_sum;
		u64 nt_curr_sum = *nt_curr_runnable_sum;

		if (prev_sum_reset)
			curr_sum = nt_curr_sum = 0;

		*prev_runnable_sum = curr_sum;
		*nt_prev_runnable_sum = nt_curr_sum;

		*curr_runnable_sum = 0;
		*nt_curr_runnable_sum = 0;
	}

	if (!account_busy_for_cpu_time(rq, p, irqtime, event)) {
		/* account_busy_for_cpu_time() = 0, so no update to the
		 * task's current window needs to be made. This could be
		 * for example
		 *
		 *   - a wakeup event on a task within the current
		 *     window (!new_window below, no action required),
		 *   - switching to a new task from idle (PICK_NEXT_TASK)
		 *     in a new window where irqtime is 0 and we aren't
		 *     waiting on IO */

		if (!new_window)
			return;

		/* A new window has started. The RQ demand must be rolled
		 * over if p is the current task. */
		if (p_is_curr_task) {
			/* p is idle task */
			BUG_ON(p != rq->idle);
		}

		return;
	}

	if (!new_window) {
		/* account_busy_for_cpu_time() = 1 so busy time needs
		 * to be accounted to the current window. No rollover
		 * since we didn't start a new window. An example of this is
		 * when a task starts execution and then sleeps within the
		 * same window. */

		if (!irqtime || !is_idle_task(p) || cpu_is_waiting_on_io(rq))
			delta = wallclock - mark_start;
		else
			delta = irqtime;
		delta = scale_exec_time(delta, rq);
		*curr_runnable_sum += delta;
		if (new_task)
			*nt_curr_runnable_sum += delta;

		if (!is_idle_task(p) && !exiting_task(p))
			p->ravg.curr_window += delta;

		return;
	}

	if (!p_is_curr_task) {
		/* account_busy_for_cpu_time() = 1 so busy time needs
		 * to be accounted to the current window. A new window
		 * has also started, but p is not the current task, so the
		 * window is not rolled over - just split up and account
		 * as necessary into curr and prev. The window is only
		 * rolled over when a new window is processed for the current
		 * task.
		 *
		 * Irqtime can't be accounted by a task that isn't the
		 * currently running task. */

		if (!full_window) {
			/* A full window hasn't elapsed, account partial
			 * contribution to previous completed window. */
			delta = scale_exec_time(window_start - mark_start, rq);
			if (!exiting_task(p))
				p->ravg.prev_window += delta;
		} else {
			/* Since at least one full window has elapsed,
			 * the contribution to the previous window is the
			 * full window (window_size). */
			delta = scale_exec_time(window_size, rq);
			if (!exiting_task(p))
				p->ravg.prev_window = delta;
		}

		*prev_runnable_sum += delta;
		if (new_task)
			*nt_prev_runnable_sum += delta;

		/* Account piece of busy time in the current window. */
		delta = scale_exec_time(wallclock - window_start, rq);
		*curr_runnable_sum += delta;
		if (new_task)
			*nt_curr_runnable_sum += delta;

		if (!exiting_task(p))
			p->ravg.curr_window = delta;

		return;
	}

	if (!irqtime || !is_idle_task(p) || cpu_is_waiting_on_io(rq)) {
		/* account_busy_for_cpu_time() = 1 so busy time needs
		 * to be accounted to the current window. A new window
		 * has started and p is the current task so rollover is
		 * needed. If any of these three above conditions are true
		 * then this busy time can't be accounted as irqtime.
		 *
		 * Busy time for the idle task or exiting tasks need not
		 * be accounted.
		 *
		 * An example of this would be a task that starts execution
		 * and then sleeps once a new window has begun. */

		if (!full_window) {
			/* A full window hasn't elapsed, account partial
			 * contribution to previous completed window. */
			delta = scale_exec_time(window_start - mark_start, rq);
			if (!is_idle_task(p) && !exiting_task(p))
				p->ravg.prev_window += delta;
		} else {
			/* Since at least one full window has elapsed,
			 * the contribution to the previous window is the
			 * full window (window_size). */
			delta = scale_exec_time(window_size, rq);
			if (!is_idle_task(p) && !exiting_task(p))
				p->ravg.prev_window = delta;
		}

		/* Rollover is done here by overwriting the values in
		 * prev_runnable_sum and curr_runnable_sum. */
		*prev_runnable_sum += delta;
		if (new_task)
			*nt_prev_runnable_sum += delta;

		/* Account piece of busy time in the current window. */
		delta = scale_exec_time(wallclock - window_start, rq);
		*curr_runnable_sum += delta;
		if (new_task)
			*nt_curr_runnable_sum += delta;

		if (!is_idle_task(p) && !exiting_task(p))
			p->ravg.curr_window = delta;

		return;
	}

	if (irqtime) {
		/* account_busy_for_cpu_time() = 1 so busy time needs
		 * to be accounted to the current window. A new window
		 * has started and p is the current task so rollover is
		 * needed. The current task must be the idle task because
		 * irqtime is not accounted for any other task.
		 *
		 * Irqtime will be accounted each time we process IRQ activity
		 * after a period of idleness, so we know the IRQ busy time
		 * started at wallclock - irqtime. */

		BUG_ON(!is_idle_task(p));
		mark_start = wallclock - irqtime;

		/* Roll window over. If IRQ busy time was just in the current
		 * window then that is all that need be accounted. */
		if (mark_start > window_start) {
			*curr_runnable_sum = scale_exec_time(irqtime, rq);
			return;
		}

		/* The IRQ busy time spanned multiple windows. Process the
		 * busy time preceding the current window start first. */
		delta = window_start - mark_start;
		if (delta > window_size)
			delta = window_size;
		delta = scale_exec_time(delta, rq);
		*prev_runnable_sum += delta;

		/* Process the remaining IRQ busy time in the current window. */
		delta = wallclock - window_start;
		rq->curr_runnable_sum = scale_exec_time(delta, rq);

		return;
	}

	BUG();
}

static inline u32 predict_and_update_buckets(struct rq *rq,
			struct task_struct *p, u32 runtime) {

	int bidx;
	u32 pred_demand;

	bidx = busy_to_bucket(runtime);
	pred_demand = get_pred_busy(rq, p, bidx, runtime);
	bucket_increase(p->ravg.busy_buckets, bidx);

	return pred_demand;
}
#define assign_ravg_pred_demand(x) (p->ravg.pred_demand = x)

#else	/* CONFIG_SCHED_FREQ_INPUT */

static inline void
update_task_pred_demand(struct rq *rq, struct task_struct *p, int event)
{
}

static inline void update_cpu_busy_time(struct task_struct *p, struct rq *rq,
	     int event, u64 wallclock, u64 irqtime)
{
}

static inline u32 predict_and_update_buckets(struct rq *rq,
			struct task_struct *p, u32 runtime)
{
	return 0;
}
#define assign_ravg_pred_demand(x)

#endif	/* CONFIG_SCHED_FREQ_INPUT */

u32 __weak get_freq_max_load(int cpu, u32 freq)
{
	/* 100% by default */
	return 100;
}

DEFINE_PER_CPU(struct freq_max_load *, freq_max_load);
static DEFINE_SPINLOCK(freq_max_load_lock);

int sched_update_freq_max_load(const cpumask_t *cpumask)
{
	int i, cpu, ret;
	unsigned int freq;
	struct cpu_pstate_pwr *costs;
	struct cpu_pwr_stats *per_cpu_info = get_cpu_pwr_stats();
	struct freq_max_load *max_load, *old_max_load;
	struct freq_max_load_entry *entry;
	u64 max_demand_capacity, max_demand;
	unsigned long flags;
	u32 hfreq;
	int hpct;

	if (!per_cpu_info)
		return 0;

	spin_lock_irqsave(&freq_max_load_lock, flags);
	max_demand_capacity = div64_u64(max_task_load(), max_possible_capacity);
	for_each_cpu(cpu, cpumask) {
		if (!per_cpu_info[cpu].ptable) {
			ret = -EINVAL;
			goto fail;
		}

		old_max_load = rcu_dereference(per_cpu(freq_max_load, cpu));

		/*
		 * allocate len + 1 and leave the last power cost as 0 for
		 * power_cost() can stop iterating index when
		 * per_cpu_info[cpu].len > len of max_load due to race between
		 * cpu power stats update and get_cpu_pwr_stats().
		 */
		max_load = kzalloc(sizeof(struct freq_max_load) +
				   sizeof(struct freq_max_load_entry) *
				   (per_cpu_info[cpu].len + 1), GFP_ATOMIC);
		if (unlikely(!max_load)) {
			ret = -ENOMEM;
			goto fail;
		}

		max_load->length = per_cpu_info[cpu].len;

		max_demand = max_demand_capacity *
			     cpu_max_possible_capacity(cpu);

		i = 0;
		costs = per_cpu_info[cpu].ptable;
		while (costs[i].freq) {
			entry = &max_load->freqs[i];
			freq = costs[i].freq;
			hpct = get_freq_max_load(cpu, freq);
			if (hpct <= 0 && hpct > 100)
				hpct = 100;
			hfreq = div64_u64((u64)freq * hpct , 100);
			entry->hdemand =
			    div64_u64(max_demand * hfreq,
				      cpu_max_possible_freq(cpu));
			i++;
		}

		rcu_assign_pointer(per_cpu(freq_max_load, cpu), max_load);
		if (old_max_load)
			kfree_rcu(old_max_load, rcu);
	}

	spin_unlock_irqrestore(&freq_max_load_lock, flags);
	return 0;

fail:
	for_each_cpu(cpu, cpumask) {
		max_load = rcu_dereference(per_cpu(freq_max_load, cpu));
		if (max_load) {
			rcu_assign_pointer(per_cpu(freq_max_load, cpu), NULL);
			kfree_rcu(max_load, rcu);
		}
	}

	spin_unlock_irqrestore(&freq_max_load_lock, flags);
	return ret;
}

static void update_task_cpu_cycles(struct task_struct *p, int cpu)
{
	if (use_cycle_counter)
		p->cpu_cycles = cpu_cycle_counter_cb.get_cpu_cycle_counter(cpu);
}

static void
update_task_rq_cpu_cycles(struct task_struct *p, struct rq *rq, int event,
			  u64 wallclock, u64 irqtime)
{
	u64 cur_cycles;
	int cpu = cpu_of(rq);

	lockdep_assert_held(&rq->lock);

	if (!use_cycle_counter) {
		rq->cc.cycles = cpu_cur_freq(cpu);
		rq->cc.time = 1;
		return;
	}

	cur_cycles = cpu_cycle_counter_cb.get_cpu_cycle_counter(cpu);

	/*
	 * If current task is idle task and irqtime == 0 CPU was
	 * indeed idle and probably its cycle counter was not
	 * increasing.  We still need estimatied CPU frequency
	 * for IO wait time accounting.  Use the previously
	 * calculated frequency in such a case.
	 */
	if (!is_idle_task(rq->curr) || irqtime) {
		if (unlikely(cur_cycles < p->cpu_cycles))
			rq->cc.cycles = cur_cycles + (U64_MAX - p->cpu_cycles);
		else
			rq->cc.cycles = cur_cycles - p->cpu_cycles;
		rq->cc.cycles = rq->cc.cycles * NSEC_PER_MSEC;

		if (event == IRQ_UPDATE && is_idle_task(p))
			/*
			 * Time between mark_start of idle task and IRQ handler
			 * entry time is CPU cycle counter stall period.
			 * Upon IRQ handler entry sched_account_irqstart()
			 * replenishes idle task's cpu cycle counter so
			 * rq->cc.cycles now represents increased cycles during
			 * IRQ handler rather than time between idle entry and
			 * IRQ exit.  Thus use irqtime as time delta.
			 */
			rq->cc.time = irqtime;
		else
			rq->cc.time = wallclock - p->ravg.mark_start;
		BUG_ON((s64)rq->cc.time < 0);
	}

	p->cpu_cycles = cur_cycles;

	trace_sched_get_task_cpu_cycles(cpu, event, rq->cc.cycles, rq->cc.time);
}

static int account_busy_for_task_demand(struct task_struct *p, int event)
{
	/* No need to bother updating task demand for exiting tasks
	 * or the idle task. */
	if (exiting_task(p) || is_idle_task(p))
		return 0;

	/* When a task is waking up it is completing a segment of non-busy
	 * time. Likewise, if wait time is not treated as busy time, then
	 * when a task begins to run or is migrated, it is not running and
	 * is completing a segment of non-busy time. */
	if (event == TASK_WAKE || (!SCHED_ACCOUNT_WAIT_TIME &&
			 (event == PICK_NEXT_TASK || event == TASK_MIGRATE)))
		return 0;

	return 1;
}

/*
 * Called when new window is starting for a task, to record cpu usage over
 * recently concluded window(s). Normally 'samples' should be 1. It can be > 1
 * when, say, a real-time task runs without preemption for several windows at a
 * stretch.
 */
static void update_history(struct rq *rq, struct task_struct *p,
			 u32 runtime, int samples, int event)
{
	u32 *hist = &p->ravg.sum_history[0];
	int ridx, widx;
	u32 max = 0, avg, demand, pred_demand;
	u64 sum = 0;

	/* Ignore windows where task had no activity */
	if (!runtime || is_idle_task(p) || exiting_task(p) || !samples)
			goto done;

	/* Push new 'runtime' value onto stack */
	widx = sched_ravg_hist_size - 1;
	ridx = widx - samples;
	for (; ridx >= 0; --widx, --ridx) {
		hist[widx] = hist[ridx];
		sum += hist[widx];
		if (hist[widx] > max)
			max = hist[widx];
	}

	for (widx = 0; widx < samples && widx < sched_ravg_hist_size; widx++) {
		hist[widx] = runtime;
		sum += hist[widx];
		if (hist[widx] > max)
			max = hist[widx];
	}

	p->ravg.sum = 0;

	if (sched_window_stats_policy == WINDOW_STATS_RECENT) {
		demand = runtime;
	} else if (sched_window_stats_policy == WINDOW_STATS_MAX) {
		demand = max;
	} else {
		avg = div64_u64(sum, sched_ravg_hist_size);
		if (sched_window_stats_policy == WINDOW_STATS_AVG)
			demand = avg;
		else
			demand = max(avg, runtime);
	}
	pred_demand = predict_and_update_buckets(rq, p, runtime);

	/*
	 * A throttled deadline sched class task gets dequeued without
	 * changing p->on_rq. Since the dequeue decrements hmp stats
	 * avoid decrementing it here again.
	 */
	if (task_on_rq_queued(p) && (!task_has_dl_policy(p) ||
						!p->dl.dl_throttled))
		p->sched_class->fixup_hmp_sched_stats(rq, p, demand,
						      pred_demand);

	p->ravg.demand = demand;
	assign_ravg_pred_demand(pred_demand);

done:
	trace_sched_update_history(rq, p, runtime, samples, event);
}

static void add_to_task_demand(struct rq *rq, struct task_struct *p, u64 delta)
{
	delta = scale_exec_time(delta, rq);
	p->ravg.sum += delta;
	if (unlikely(p->ravg.sum > sched_ravg_window))
		p->ravg.sum = sched_ravg_window;
}

/*
 * Account cpu demand of task and/or update task's cpu demand history
 *
 * ms = p->ravg.mark_start;
 * wc = wallclock
 * ws = rq->window_start
 *
 * Three possibilities:
 *
 *	a) Task event is contained within one window.
 *		window_start < mark_start < wallclock
 *
 *		ws   ms  wc
 *		|    |   |
 *		V    V   V
 *		|---------------|
 *
 *	In this case, p->ravg.sum is updated *iff* event is appropriate
 *	(ex: event == PUT_PREV_TASK)
 *
 *	b) Task event spans two windows.
 *		mark_start < window_start < wallclock
 *
 *		ms   ws   wc
 *		|    |    |
 *		V    V    V
 *		-----|-------------------
 *
 *	In this case, p->ravg.sum is updated with (ws - ms) *iff* event
 *	is appropriate, then a new window sample is recorded followed
 *	by p->ravg.sum being set to (wc - ws) *iff* event is appropriate.
 *
 *	c) Task event spans more than two windows.
 *
 *		ms ws_tmp			   ws  wc
 *		|  |				   |   |
 *		V  V				   V   V
 *		---|-------|-------|-------|-------|------
 *		   |				   |
 *		   |<------ nr_full_windows ------>|
 *
 *	In this case, p->ravg.sum is updated with (ws_tmp - ms) first *iff*
 *	event is appropriate, window sample of p->ravg.sum is recorded,
 *	'nr_full_window' samples of window_size is also recorded *iff*
 *	event is appropriate and finally p->ravg.sum is set to (wc - ws)
 *	*iff* event is appropriate.
 *
 * IMPORTANT : Leave p->ravg.mark_start unchanged, as update_cpu_busy_time()
 * depends on it!
 */
static void update_task_demand(struct task_struct *p, struct rq *rq,
			       int event, u64 wallclock)
{
	u64 mark_start = p->ravg.mark_start;
	u64 delta, window_start = rq->window_start;
	int new_window, nr_full_windows;
	u32 window_size = sched_ravg_window;

	new_window = mark_start < window_start;
	if (!account_busy_for_task_demand(p, event)) {
		if (new_window)
			/* If the time accounted isn't being accounted as
			 * busy time, and a new window started, only the
			 * previous window need be closed out with the
			 * pre-existing demand. Multiple windows may have
			 * elapsed, but since empty windows are dropped,
			 * it is not necessary to account those. */
			update_history(rq, p, p->ravg.sum, 1, event);
		return;
	}

	if (!new_window) {
		/* The simple case - busy time contained within the existing
		 * window. */
		add_to_task_demand(rq, p, wallclock - mark_start);
		return;
	}

	/* Busy time spans at least two windows. Temporarily rewind
	 * window_start to first window boundary after mark_start. */
	delta = window_start - mark_start;
	nr_full_windows = div64_u64(delta, window_size);
	window_start -= (u64)nr_full_windows * (u64)window_size;

	/* Process (window_start - mark_start) first */
	add_to_task_demand(rq, p, window_start - mark_start);

	/* Push new sample(s) into task's demand history */
	update_history(rq, p, p->ravg.sum, 1, event);
	if (nr_full_windows)
		update_history(rq, p, scale_exec_time(window_size, rq),
			       nr_full_windows, event);

	/* Roll window_start back to current to process any remainder
	 * in current window. */
	window_start += (u64)nr_full_windows * (u64)window_size;

	/* Process (wallclock - window_start) next */
	mark_start = window_start;
	add_to_task_demand(rq, p, wallclock - mark_start);
}

/* Reflect task activity on its demand and cpu's busy time statistics */
static void
update_task_ravg(struct task_struct *p, struct rq *rq, int event,
		 u64 wallclock, u64 irqtime)
{
	if (sched_use_pelt || !rq->window_start || sched_disable_window_stats)
		return;

	lockdep_assert_held(&rq->lock);

	update_window_start(rq, wallclock);

	if (!p->ravg.mark_start) {
		update_task_cpu_cycles(p, cpu_of(rq));
		goto done;
	}

	update_task_rq_cpu_cycles(p, rq, event, wallclock, irqtime);
	update_task_demand(p, rq, event, wallclock);
	update_cpu_busy_time(p, rq, event, wallclock, irqtime);
	update_task_pred_demand(rq, p, event);
done:
	trace_sched_update_task_ravg(p, rq, event, wallclock, irqtime,
				     rq->cc.cycles, rq->cc.time,
				     _group_cpu_time(p->grp, cpu_of(rq)));

	p->ravg.mark_start = wallclock;
}

void sched_account_irqtime(int cpu, struct task_struct *curr,
				 u64 delta, u64 wallclock)
{
	struct rq *rq = cpu_rq(cpu);
	unsigned long flags, nr_windows;
	u64 cur_jiffies_ts;

	raw_spin_lock_irqsave(&rq->lock, flags);

	/*
	 * cputime (wallclock) uses sched_clock so use the same here for
	 * consistency.
	 */
	delta += sched_clock() - wallclock;
	cur_jiffies_ts = get_jiffies_64();

	if (is_idle_task(curr))
		update_task_ravg(curr, rq, IRQ_UPDATE, sched_ktime_clock(),
				 delta);

	nr_windows = cur_jiffies_ts - rq->irqload_ts;

	if (nr_windows) {
		if (nr_windows < 10) {
			/* Decay CPU's irqload by 3/4 for each window. */
			rq->avg_irqload *= (3 * nr_windows);
			rq->avg_irqload = div64_u64(rq->avg_irqload,
						    4 * nr_windows);
		} else {
			rq->avg_irqload = 0;
		}
		rq->avg_irqload += rq->cur_irqload;
		rq->cur_irqload = 0;
	}

	rq->cur_irqload += delta;
	rq->irqload_ts = cur_jiffies_ts;
	raw_spin_unlock_irqrestore(&rq->lock, flags);
}

void sched_account_irqstart(int cpu, struct task_struct *curr, u64 wallclock)
{
	struct rq *rq = cpu_rq(cpu);

	if (!rq->window_start || sched_disable_window_stats)
		return;

	if (is_idle_task(curr)) {
		/* We're here without rq->lock held, IRQ disabled */
		raw_spin_lock(&rq->lock);
		update_task_cpu_cycles(curr, cpu);
		raw_spin_unlock(&rq->lock);
	}
}

static void reset_task_stats(struct task_struct *p)
{
	u32 sum = 0;

	if (exiting_task(p))
		sum = EXITING_TASK_MARKER;

	memset(&p->ravg, 0, sizeof(struct ravg));
	/* Retain EXITING_TASK marker */
	p->ravg.sum_history[0] = sum;
}

static inline void mark_task_starting(struct task_struct *p)
{
	u64 wallclock;
	struct rq *rq = task_rq(p);

	if (!rq->window_start || sched_disable_window_stats) {
		reset_task_stats(p);
		return;
	}

	wallclock = sched_ktime_clock();
	p->ravg.mark_start = p->last_wake_ts = wallclock;
	p->last_cpu_selected_ts = wallclock;
	p->last_switch_out_ts = 0;
	update_task_cpu_cycles(p, cpu_of(rq));
}

static inline void set_window_start(struct rq *rq)
{
	int cpu = cpu_of(rq);
	struct rq *sync_rq = cpu_rq(sync_cpu);

	if (rq->window_start || !sched_enable_hmp)
		return;

	if (cpu == sync_cpu) {
		rq->window_start = sched_ktime_clock();
	} else {
		raw_spin_unlock(&rq->lock);
		double_rq_lock(rq, sync_rq);
		rq->window_start = cpu_rq(sync_cpu)->window_start;
#ifdef CONFIG_SCHED_FREQ_INPUT
		rq->curr_runnable_sum = rq->prev_runnable_sum = 0;
		rq->nt_curr_runnable_sum = rq->nt_prev_runnable_sum = 0;
#endif
		raw_spin_unlock(&sync_rq->lock);
	}

	rq->curr->ravg.mark_start = rq->window_start;
}

static inline void migrate_sync_cpu(int cpu)
{
	if (cpu == sync_cpu)
		sync_cpu = smp_processor_id();
}

static void reset_all_task_stats(void)
{
	struct task_struct *g, *p;

	read_lock(&tasklist_lock);
	do_each_thread(g, p) {
		reset_task_stats(p);
	}  while_each_thread(g, p);
	read_unlock(&tasklist_lock);
}

/*
 * sched_exit() - Set EXITING_TASK_MARKER in task's ravg.demand field
 *
 * Stop accounting (exiting) task's future cpu usage
 *
 * We need this so that reset_all_windows_stats() can function correctly.
 * reset_all_window_stats() depends on do_each_thread/for_each_thread task
 * iterators to reset *all* task's statistics. Exiting tasks however become
 * invisible to those iterators. sched_exit() is called on a exiting task prior
 * to being removed from task_list, which will let reset_all_window_stats()
 * function correctly.
 */
void sched_exit(struct task_struct *p)
{
	unsigned long flags;
	int cpu = get_cpu();
	struct rq *rq = cpu_rq(cpu);
	u64 wallclock;

	sched_set_group_id(p, 0);

	raw_spin_lock_irqsave(&rq->lock, flags);
	/* rq->curr == p */
	wallclock = sched_ktime_clock();
	update_task_ravg(rq->curr, rq, TASK_UPDATE, wallclock, 0);
	dequeue_task(rq, p, 0);
	reset_task_stats(p);
	p->ravg.mark_start = wallclock;
	p->ravg.sum_history[0] = EXITING_TASK_MARKER;
	enqueue_task(rq, p, 0);
	clear_ed_task(p, rq);
	raw_spin_unlock_irqrestore(&rq->lock, flags);

	put_cpu();
}

static void disable_window_stats(void)
{
	unsigned long flags;
	int i;

	local_irq_save(flags);
	for_each_possible_cpu(i)
		raw_spin_lock(&cpu_rq(i)->lock);

	sched_disable_window_stats = 1;

	for_each_possible_cpu(i)
		raw_spin_unlock(&cpu_rq(i)->lock);

	local_irq_restore(flags);
}

/* Called with all cpu's rq->lock held */
static void enable_window_stats(void)
{
	sched_disable_window_stats = 0;

}

enum reset_reason_code {
	WINDOW_CHANGE,
	POLICY_CHANGE,
	HIST_SIZE_CHANGE,
	FREQ_AGGREGATE_CHANGE,
};

const char *sched_window_reset_reasons[] = {
	"WINDOW_CHANGE",
	"POLICY_CHANGE",
	"HIST_SIZE_CHANGE",
};

static inline void _reset_all_group_time(u64 window_start);
/* Called with IRQs enabled */
void reset_all_window_stats(u64 window_start, unsigned int window_size)
{
	int cpu;
	unsigned long flags;
	u64 start_ts = sched_ktime_clock();
	int reason = WINDOW_CHANGE;
	unsigned int old = 0, new = 0;

	disable_window_stats();

	reset_all_task_stats();

	local_irq_save(flags);

	read_lock(&related_thread_group_lock);

	for_each_possible_cpu(cpu) {
		struct rq *rq = cpu_rq(cpu);
		raw_spin_lock(&rq->lock);
	}

	_reset_all_group_time(window_start);

	if (window_size) {
		sched_ravg_window = window_size * TICK_NSEC;
		set_hmp_defaults();
	}

	enable_window_stats();

	for_each_possible_cpu(cpu) {
		struct rq *rq = cpu_rq(cpu);

		if (window_start)
			rq->window_start = window_start;
#ifdef CONFIG_SCHED_FREQ_INPUT
		rq->curr_runnable_sum = rq->prev_runnable_sum = 0;
		rq->nt_curr_runnable_sum = rq->nt_prev_runnable_sum = 0;
#endif
		reset_cpu_hmp_stats(cpu, 1);
	}

	if (sched_window_stats_policy != sysctl_sched_window_stats_policy) {
		reason = POLICY_CHANGE;
		old = sched_window_stats_policy;
		new = sysctl_sched_window_stats_policy;
		sched_window_stats_policy = sysctl_sched_window_stats_policy;
	} else if (sched_ravg_hist_size != sysctl_sched_ravg_hist_size) {
		reason = HIST_SIZE_CHANGE;
		old = sched_ravg_hist_size;
		new = sysctl_sched_ravg_hist_size;
		sched_ravg_hist_size = sysctl_sched_ravg_hist_size;
	}
#ifdef CONFIG_SCHED_FREQ_INPUT
	else if (sched_freq_aggregate !=
					sysctl_sched_freq_aggregate) {
		reason = FREQ_AGGREGATE_CHANGE;
		old = sched_freq_aggregate;
		new = sysctl_sched_freq_aggregate;
		sched_freq_aggregate = sysctl_sched_freq_aggregate;
	}
#endif

	for_each_possible_cpu(cpu) {
		struct rq *rq = cpu_rq(cpu);
		raw_spin_unlock(&rq->lock);
	}

	read_unlock(&related_thread_group_lock);

	local_irq_restore(flags);

	trace_sched_reset_all_window_stats(window_start, window_size,
		sched_ktime_clock() - start_ts, reason, old, new);
}

#ifdef CONFIG_SCHED_FREQ_INPUT

static inline void
sync_window_start(struct rq *rq, struct group_cpu_time *cpu_time);

void sched_get_cpus_busy(struct sched_load *busy,
			 const struct cpumask *query_cpus)
{
	unsigned long flags;
	struct rq *rq;
	const int cpus = cpumask_weight(query_cpus);
	u64 load[cpus], group_load[cpus];
	u64 nload[cpus], ngload[cpus];
	u64 pload[cpus];
	unsigned int cur_freq[cpus], max_freq[cpus];
	int notifier_sent[cpus];
	int early_detection[cpus];
	int cpu, i = 0;
	unsigned int window_size;
	u64 max_prev_sum = 0;
	int max_busy_cpu = cpumask_first(query_cpus);
	struct related_thread_group *grp;
	u64 total_group_load = 0, total_ngload = 0;
	bool aggregate_load = false;

	if (unlikely(cpus == 0))
		return;

	/*
	 * This function could be called in timer context, and the
	 * current task may have been executing for a long time. Ensure
	 * that the window stats are current by doing an update.
	 */
	read_lock(&related_thread_group_lock);

	local_irq_save(flags);
	for_each_cpu(cpu, query_cpus)
		raw_spin_lock(&cpu_rq(cpu)->lock);

	window_size = sched_ravg_window;

	for_each_cpu(cpu, query_cpus) {
		rq = cpu_rq(cpu);

		update_task_ravg(rq->curr, rq, TASK_UPDATE, sched_ktime_clock(),
				 0);
		cur_freq[i] = cpu_cycles_to_freq(rq->cc.cycles, rq->cc.time);

		load[i] = rq->old_busy_time = rq->prev_runnable_sum;
		nload[i] = rq->nt_prev_runnable_sum;
		pload[i] = rq->hmp_stats.pred_demands_sum;
		rq->old_estimated_time = pload[i];

		if (load[i] > max_prev_sum) {
			max_prev_sum = load[i];
			max_busy_cpu = cpu;
		}

		notifier_sent[i] = rq->notifier_sent;
		early_detection[i] = (rq->ed_task != NULL);
		rq->notifier_sent = 0;
		cur_freq[i] = cpu_cur_freq(cpu);
		max_freq[i] = cpu_max_freq(cpu);
		i++;
	}

	for_each_related_thread_group(grp) {
		for_each_cpu(cpu, query_cpus) {
			/* Protected by rq_lock */
			struct group_cpu_time *cpu_time =
						_group_cpu_time(grp, cpu);
			sync_window_start(cpu_rq(cpu), cpu_time);
		}
	}

	if (!notifier_sent[max_busy_cpu]) {
		group_load_in_freq_domain(
				&cpu_rq(max_busy_cpu)->freq_domain_cpumask,
				&total_group_load, &total_ngload);
		if (total_group_load > sched_freq_aggregate_threshold)
			aggregate_load = true;
	}

	i = 0;
	for_each_cpu(cpu, query_cpus) {
		group_load[i] = 0;
		ngload[i] = 0;

		if (early_detection[i])
			goto skip_early;

		rq = cpu_rq(cpu);
		if (!notifier_sent[i] && aggregate_load) {
			if (cpu == max_busy_cpu) {
				group_load[i] = total_group_load;
				ngload[i] = total_ngload;
			}
		} else {
			_group_load_in_cpu(cpu, &group_load[i], &ngload[i]);
		}

		load[i] += group_load[i];
		nload[i] += ngload[i];
		/*
		 * Scale load in reference to cluster max_possible_freq.
		 *
		 * Note that scale_load_to_cpu() scales load in reference to
		 * the cluster max_freq.
		 */
		load[i] = scale_load_to_cpu(load[i], cpu);
		nload[i] = scale_load_to_cpu(nload[i], cpu);
		pload[i] = scale_load_to_cpu(pload[i], cpu);
skip_early:
		i++;
	}

	for_each_cpu(cpu, query_cpus)
		raw_spin_unlock(&(cpu_rq(cpu))->lock);
	local_irq_restore(flags);

	read_unlock(&related_thread_group_lock);

	i = 0;
	for_each_cpu(cpu, query_cpus) {
		rq = cpu_rq(cpu);

		if (early_detection[i]) {
			busy[i].prev_load = div64_u64(sched_ravg_window,
							NSEC_PER_USEC);
			busy[i].new_task_load = 0;
			goto exit_early;
		}

		/*
		 * When the load aggregation is controlled by
		 * sched_freq_aggregate_threshold, allow reporting loads
		 * greater than 100 @ Fcur to ramp up the frequency
		 * faster.
		 */
		if (notifier_sent[i] || (aggregate_load &&
					sched_freq_aggregate_threshold)) {
			load[i] = scale_load_to_freq(load[i], max_freq[i],
						    cpu_max_possible_freq(cpu));
			nload[i] = scale_load_to_freq(nload[i], max_freq[i],
						    cpu_max_possible_freq(cpu));
		} else {
			load[i] = scale_load_to_freq(load[i], max_freq[i],
						     cur_freq[i]);
			nload[i] = scale_load_to_freq(nload[i], max_freq[i],
						      cur_freq[i]);
			if (load[i] > window_size)
				load[i] = window_size;
			if (nload[i] > window_size)
				nload[i] = window_size;

			load[i] = scale_load_to_freq(load[i], cur_freq[i],
						    cpu_max_possible_freq(cpu));
			nload[i] = scale_load_to_freq(nload[i], cur_freq[i],
						    cpu_max_possible_freq(cpu));
		}
		pload[i] = scale_load_to_freq(pload[i], max_freq[i],
					     rq->cluster->max_possible_freq);

		busy[i].prev_load = div64_u64(load[i], NSEC_PER_USEC);
		busy[i].new_task_load = div64_u64(nload[i], NSEC_PER_USEC);
		busy[i].predicted_load = div64_u64(pload[i], NSEC_PER_USEC);

exit_early:
		trace_sched_get_busy(cpu, busy[i].prev_load,
				     busy[i].new_task_load,
				     busy[i].predicted_load,
				     early_detection[i]);
		i++;
	}
}

void sched_set_io_is_busy(int val)
{
	sched_io_is_busy = val;
}

int sched_set_window(u64 window_start, unsigned int window_size)
{
	u64 now, cur_jiffies, jiffy_ktime_ns;
	s64 ws;
	unsigned long flags;

	if (sched_use_pelt ||
		 (window_size * TICK_NSEC <  MIN_SCHED_RAVG_WINDOW))
			return -EINVAL;

	mutex_lock(&policy_mutex);

	/*
	 * Get a consistent view of ktime, jiffies, and the time
	 * since the last jiffy (based on last_jiffies_update).
	 */
	local_irq_save(flags);
	cur_jiffies = jiffy_to_ktime_ns(&now, &jiffy_ktime_ns);
	local_irq_restore(flags);

	/* translate window_start from jiffies to nanoseconds */
	ws = (window_start - cur_jiffies); /* jiffy difference */
	ws *= TICK_NSEC;
	ws += jiffy_ktime_ns;

	/* roll back calculated window start so that it is in
	 * the past (window stats must have a current window) */
	while (ws > now)
		ws -= (window_size * TICK_NSEC);

	BUG_ON(sched_ktime_clock() < ws);

	reset_all_window_stats(ws, window_size);

	sched_update_freq_max_load(cpu_possible_mask);

	mutex_unlock(&policy_mutex);

	return 0;
}

static void fixup_busy_time(struct task_struct *p, int new_cpu)
{
	struct rq *src_rq = task_rq(p);
	struct rq *dest_rq = cpu_rq(new_cpu);
	u64 wallclock;
	u64 *src_curr_runnable_sum, *dst_curr_runnable_sum;
	u64 *src_prev_runnable_sum, *dst_prev_runnable_sum;
	u64 *src_nt_curr_runnable_sum, *dst_nt_curr_runnable_sum;
	u64 *src_nt_prev_runnable_sum, *dst_nt_prev_runnable_sum;
	int migrate_type;
	struct migration_sum_data d;
	bool new_task;
	struct related_thread_group *grp;

	if (!sched_enable_hmp || (!p->on_rq && p->state != TASK_WAKING))
		return;

	if (exiting_task(p)) {
		clear_ed_task(p, src_rq);
		return;
	}

	if (p->state == TASK_WAKING)
		double_rq_lock(src_rq, dest_rq);

	if (sched_disable_window_stats)
		goto done;

	wallclock = sched_ktime_clock();

	update_task_ravg(task_rq(p)->curr, task_rq(p),
			 TASK_UPDATE,
			 wallclock, 0);
	update_task_ravg(dest_rq->curr, dest_rq,
			 TASK_UPDATE, wallclock, 0);

	update_task_ravg(p, task_rq(p), TASK_MIGRATE,
			 wallclock, 0);

	update_task_cpu_cycles(p, new_cpu);

	new_task = is_new_task(p);
	/* Protected by rq_lock */
	grp = p->grp;
	if (grp && sched_freq_aggregate) {
		struct group_cpu_time *cpu_time;

		migrate_type = GROUP_TO_GROUP;
		/* Protected by rq_lock */
		cpu_time = _group_cpu_time(grp, cpu_of(src_rq));
		d.src_rq = NULL;
		d.src_cpu_time = cpu_time;
		src_curr_runnable_sum = &cpu_time->curr_runnable_sum;
		src_prev_runnable_sum = &cpu_time->prev_runnable_sum;
		src_nt_curr_runnable_sum = &cpu_time->nt_curr_runnable_sum;
		src_nt_prev_runnable_sum = &cpu_time->nt_prev_runnable_sum;

		/* Protected by rq_lock */
		cpu_time = _group_cpu_time(grp, cpu_of(dest_rq));
		d.dst_rq = NULL;
		d.dst_cpu_time = cpu_time;
		dst_curr_runnable_sum = &cpu_time->curr_runnable_sum;
		dst_prev_runnable_sum = &cpu_time->prev_runnable_sum;
		dst_nt_curr_runnable_sum = &cpu_time->nt_curr_runnable_sum;
		dst_nt_prev_runnable_sum = &cpu_time->nt_prev_runnable_sum;
		sync_window_start(dest_rq, cpu_time);
	} else {
		migrate_type = RQ_TO_RQ;
		d.src_rq = src_rq;
		d.src_cpu_time = NULL;
		d.dst_rq = dest_rq;
		d.dst_cpu_time = NULL;
		src_curr_runnable_sum = &src_rq->curr_runnable_sum;
		src_prev_runnable_sum = &src_rq->prev_runnable_sum;
		src_nt_curr_runnable_sum = &src_rq->nt_curr_runnable_sum;
		src_nt_prev_runnable_sum = &src_rq->nt_prev_runnable_sum;

		dst_curr_runnable_sum = &dest_rq->curr_runnable_sum;
		dst_prev_runnable_sum = &dest_rq->prev_runnable_sum;
		dst_nt_curr_runnable_sum = &dest_rq->nt_curr_runnable_sum;
		dst_nt_prev_runnable_sum = &dest_rq->nt_prev_runnable_sum;
	}

	if (p->ravg.curr_window) {
		*src_curr_runnable_sum -= p->ravg.curr_window;
		*dst_curr_runnable_sum += p->ravg.curr_window;
		if (new_task) {
			*src_nt_curr_runnable_sum -= p->ravg.curr_window;
			*dst_nt_curr_runnable_sum += p->ravg.curr_window;
		}
	}

	if (p->ravg.prev_window) {
		*src_prev_runnable_sum -= p->ravg.prev_window;
		*dst_prev_runnable_sum += p->ravg.prev_window;
		if (new_task) {
			*src_nt_prev_runnable_sum -= p->ravg.prev_window;
			*dst_nt_prev_runnable_sum += p->ravg.prev_window;
		}
	}

	if (p == src_rq->ed_task) {
		src_rq->ed_task = NULL;
		if (!dest_rq->ed_task)
			dest_rq->ed_task = p;
	}

	trace_sched_migration_update_sum(p, migrate_type, &d);
	BUG_ON((s64)*src_prev_runnable_sum < 0);
	BUG_ON((s64)*src_curr_runnable_sum < 0);
	BUG_ON((s64)*src_nt_prev_runnable_sum < 0);
	BUG_ON((s64)*src_nt_curr_runnable_sum < 0);

done:
	if (p->state == TASK_WAKING)
		double_rq_unlock(src_rq, dest_rq);
}

#else

static inline void fixup_busy_time(struct task_struct *p, int new_cpu) { }

#endif	/* CONFIG_SCHED_FREQ_INPUT */

#define sched_up_down_migrate_auto_update 1
static void check_for_up_down_migrate_update(const struct cpumask *cpus)
{
	int i = cpumask_first(cpus);

	if (!sched_up_down_migrate_auto_update)
		return;

	if (cpu_max_possible_capacity(i) == max_possible_capacity)
		return;

	if (cpu_max_possible_freq(i) == cpu_max_freq(i))
		up_down_migrate_scale_factor = 1024;
	else
		up_down_migrate_scale_factor = (1024 *
				 cpu_max_possible_freq(i)) / cpu_max_freq(i);

	update_up_down_migrate();
}

/* Return cluster which can offer required capacity for group */
static struct sched_cluster *
best_cluster(struct related_thread_group *grp, u64 total_demand)
{
	struct sched_cluster *cluster = NULL;

	for_each_sched_cluster(cluster) {
		if (group_will_fit(cluster, grp, total_demand))
			return cluster;
	}

	return NULL;
}

static void _set_preferred_cluster(struct related_thread_group *grp)
{
	struct task_struct *p;
	u64 combined_demand = 0;

	if (!sysctl_sched_enable_colocation) {
		grp->last_update = sched_ktime_clock();
		grp->preferred_cluster = NULL;
		return;
	}

	/*
	 * wakeup of two or more related tasks could race with each other and
	 * could result in multiple calls to _set_preferred_cluster being issued
	 * at same time. Avoid overhead in such cases of rechecking preferred
	 * cluster
	 */
	if (sched_ktime_clock() - grp->last_update < sched_ravg_window / 10)
		return;

	list_for_each_entry(p, &grp->tasks, grp_list)
		combined_demand += p->ravg.demand;

	grp->preferred_cluster = best_cluster(grp, combined_demand);
	grp->last_update = sched_ktime_clock();
	trace_sched_set_preferred_cluster(grp, combined_demand);
}

static void set_preferred_cluster(struct related_thread_group *grp)
{
	raw_spin_lock(&grp->lock);
	_set_preferred_cluster(grp);
	raw_spin_unlock(&grp->lock);
}

#define ADD_TASK	0
#define REM_TASK	1

#ifdef CONFIG_SCHED_FREQ_INPUT

static void
update_task_ravg(struct task_struct *p, struct rq *rq,
		 int event, u64 wallclock, u64 irqtime);

static inline void free_group_cputime(struct related_thread_group *grp)
{
	free_percpu(grp->cpu_time);
}

static int alloc_group_cputime(struct related_thread_group *grp)
{
	int i;
	struct group_cpu_time *cpu_time;
	int cpu = raw_smp_processor_id();
	struct rq *rq = cpu_rq(cpu);
	u64 window_start = rq->window_start;

	grp->cpu_time = alloc_percpu(struct group_cpu_time);
	if (!grp->cpu_time)
		return -ENOMEM;

	for_each_possible_cpu(i) {
		cpu_time = per_cpu_ptr(grp->cpu_time, i);
		memset(cpu_time, 0, sizeof(struct group_cpu_time));
		cpu_time->window_start = window_start;
	}

	return 0;
}

/*
 * A group's window_start may be behind. When moving it forward, flip prev/curr
 * counters. When moving forward > 1 window, prev counter is set to 0
 */
static inline void
sync_window_start(struct rq *rq, struct group_cpu_time *cpu_time)
{
	u64 delta;
	int nr_windows;
	u64 curr_sum = cpu_time->curr_runnable_sum;
	u64 nt_curr_sum = cpu_time->nt_curr_runnable_sum;

	delta = rq->window_start - cpu_time->window_start;
	if (!delta)
		return;

	nr_windows = div64_u64(delta, sched_ravg_window);
	if (nr_windows > 1)
		curr_sum = nt_curr_sum = 0;

	cpu_time->prev_runnable_sum  = curr_sum;
	cpu_time->curr_runnable_sum  = 0;

	cpu_time->nt_prev_runnable_sum = nt_curr_sum;
	cpu_time->nt_curr_runnable_sum = 0;

	cpu_time->window_start = rq->window_start;
}

/*
 * Task's cpu usage is accounted in:
 *	rq->curr/prev_runnable_sum,  when its ->grp is NULL
 *	grp->cpu_time[cpu]->curr/prev_runnable_sum, when its ->grp is !NULL
 *
 * Transfer task's cpu usage between those counters when transitioning between
 * groups
 */
static void transfer_busy_time(struct rq *rq, struct related_thread_group *grp,
				struct task_struct *p, int event)
{
	u64 wallclock;
	struct group_cpu_time *cpu_time;
	u64 *src_curr_runnable_sum, *dst_curr_runnable_sum;
	u64 *src_prev_runnable_sum, *dst_prev_runnable_sum;
	u64 *src_nt_curr_runnable_sum, *dst_nt_curr_runnable_sum;
	u64 *src_nt_prev_runnable_sum, *dst_nt_prev_runnable_sum;
	struct migration_sum_data d;
	int migrate_type;

	if (!sched_freq_aggregate)
		return;

	wallclock = sched_ktime_clock();

	update_task_ravg(rq->curr, rq, TASK_UPDATE, wallclock, 0);
	update_task_ravg(p, rq, TASK_UPDATE, wallclock, 0);

	/* cpu_time protected by related_thread_group_lock, grp->lock rq_lock */
	cpu_time = _group_cpu_time(grp, cpu_of(rq));
	if (event == ADD_TASK) {
		sync_window_start(rq, cpu_time);
		migrate_type = RQ_TO_GROUP;
		d.src_rq = rq;
		d.src_cpu_time = NULL;
		d.dst_rq = NULL;
		d.dst_cpu_time = cpu_time;
		src_curr_runnable_sum = &rq->curr_runnable_sum;
		dst_curr_runnable_sum = &cpu_time->curr_runnable_sum;
		src_prev_runnable_sum = &rq->prev_runnable_sum;
		dst_prev_runnable_sum = &cpu_time->prev_runnable_sum;

		src_nt_curr_runnable_sum = &rq->nt_curr_runnable_sum;
		dst_nt_curr_runnable_sum = &cpu_time->nt_curr_runnable_sum;
		src_nt_prev_runnable_sum = &rq->nt_prev_runnable_sum;
		dst_nt_prev_runnable_sum = &cpu_time->nt_prev_runnable_sum;
	} else if (event == REM_TASK) {
		migrate_type = GROUP_TO_RQ;
		d.src_rq = NULL;
		d.src_cpu_time = cpu_time;
		d.dst_rq = rq;
		d.dst_cpu_time = NULL;

		/*
		 * In case of REM_TASK, cpu_time->window_start would be
		 * uptodate, because of the update_task_ravg() we called
		 * above on the moving task. Hence no need for
		 * sync_window_start()
		 */
		src_curr_runnable_sum = &cpu_time->curr_runnable_sum;
		dst_curr_runnable_sum = &rq->curr_runnable_sum;
		src_prev_runnable_sum = &cpu_time->prev_runnable_sum;
		dst_prev_runnable_sum = &rq->prev_runnable_sum;

		src_nt_curr_runnable_sum = &cpu_time->nt_curr_runnable_sum;
		dst_nt_curr_runnable_sum = &rq->nt_curr_runnable_sum;
		src_nt_prev_runnable_sum = &cpu_time->nt_prev_runnable_sum;
		dst_nt_prev_runnable_sum = &rq->nt_prev_runnable_sum;
	}

	*src_curr_runnable_sum -= p->ravg.curr_window;
	*dst_curr_runnable_sum += p->ravg.curr_window;

	*src_prev_runnable_sum -= p->ravg.prev_window;
	*dst_prev_runnable_sum += p->ravg.prev_window;

	if (is_new_task(p)) {
		*src_nt_curr_runnable_sum -= p->ravg.curr_window;
		*dst_nt_curr_runnable_sum += p->ravg.curr_window;
		*src_nt_prev_runnable_sum -= p->ravg.prev_window;
		*dst_nt_prev_runnable_sum += p->ravg.prev_window;
	}

	trace_sched_migration_update_sum(p, migrate_type, &d);

	BUG_ON((s64)*src_curr_runnable_sum < 0);
	BUG_ON((s64)*src_prev_runnable_sum < 0);
}

static inline struct group_cpu_time *
task_group_cpu_time(struct task_struct *p, int cpu)
{
	return _group_cpu_time(rcu_dereference(p->grp), cpu);
}

static inline struct group_cpu_time *
_group_cpu_time(struct related_thread_group *grp, int cpu)
{
	return grp ? per_cpu_ptr(grp->cpu_time, cpu) : NULL;
}

/* must be called with all rq lock held */
static inline void _reset_all_group_time(u64 window_start)
{
	struct related_thread_group *grp;

	list_for_each_entry(grp, &related_thread_groups, list) {
		int j;

		for_each_possible_cpu(j) {
			struct group_cpu_time *cpu_time;

			/* Protected by rq lock */
			cpu_time = _group_cpu_time(grp, j);
			memset(cpu_time, 0, sizeof(struct group_cpu_time));
			if (window_start)
				cpu_time->window_start = window_start;
		}
	}
}

#else	/* CONFIG_SCHED_FREQ_INPUT */

static inline void free_group_cputime(struct related_thread_group *grp) { }

static inline int alloc_group_cputime(struct related_thread_group *grp)
{
	return 0;
}

static inline void transfer_busy_time(struct rq *rq,
	 struct related_thread_group *grp, struct task_struct *p, int event)
{
}

static inline struct group_cpu_time *
task_group_cpu_time(struct task_struct *p, int cpu)
{
	return NULL;
}

static inline struct group_cpu_time *
_group_cpu_time(struct related_thread_group *grp, int cpu)
{
	return NULL;
}

static inline void _reset_all_group_time(u64 window_start) {}

#endif

struct related_thread_group *alloc_related_thread_group(int group_id)
{
	struct related_thread_group *grp;

	grp = kzalloc(sizeof(*grp), GFP_KERNEL);
	if (!grp)
		return ERR_PTR(-ENOMEM);

	if (alloc_group_cputime(grp)) {
		kfree(grp);
		return ERR_PTR(-ENOMEM);
	}

	grp->id = group_id;
	INIT_LIST_HEAD(&grp->tasks);
	INIT_LIST_HEAD(&grp->list);
	raw_spin_lock_init(&grp->lock);

	return grp;
}

struct related_thread_group *lookup_related_thread_group(unsigned int group_id)
{
	struct related_thread_group *grp;

	list_for_each_entry(grp, &related_thread_groups, list) {
		if (grp->id == group_id)
			return grp;
	}

	return NULL;
}

/* See comments before preferred_cluster() */
static void free_related_thread_group(struct rcu_head *rcu)
{
	struct related_thread_group *grp = container_of(rcu, struct
			related_thread_group, rcu);

	free_group_cputime(grp);
	kfree(grp);
}

static void remove_task_from_group(struct task_struct *p)
{
	struct related_thread_group *grp = p->grp;
	struct rq *rq;
	int empty_group = 1;

	raw_spin_lock(&grp->lock);

	rq = __task_rq_lock(p);
	transfer_busy_time(rq, p->grp, p, REM_TASK);
	list_del_init(&p->grp_list);
	rcu_assign_pointer(p->grp, NULL);
	__task_rq_unlock(rq);

	if (!list_empty(&grp->tasks)) {
		empty_group = 0;
		_set_preferred_cluster(grp);
	}

	raw_spin_unlock(&grp->lock);

	if (empty_group) {
		list_del(&grp->list);
		/*
		 * RCU, kswapd etc tasks can get woken up from
		 * call_rcu(). As the wakeup path also acquires
		 * the related_thread_group_lock, drop it here.
		 */
		write_unlock(&related_thread_group_lock);
		call_rcu(&grp->rcu, free_related_thread_group);
		write_lock(&related_thread_group_lock);
	}
}

static int
add_task_to_group(struct task_struct *p, struct related_thread_group *grp)
{
	struct rq *rq;

	raw_spin_lock(&grp->lock);

	/*
	 * Change p->grp under rq->lock. Will prevent races with read-side
	 * reference of p->grp in various hot-paths
	 */
	rq = __task_rq_lock(p);
	transfer_busy_time(rq, grp, p, ADD_TASK);
	list_add(&p->grp_list, &grp->tasks);
	rcu_assign_pointer(p->grp, grp);
	__task_rq_unlock(rq);

	_set_preferred_cluster(grp);

	raw_spin_unlock(&grp->lock);

	return 0;
}

static void add_new_task_to_grp(struct task_struct *new)
{
	unsigned long flags;
	struct related_thread_group *grp;
	struct task_struct *parent;

	if (!sysctl_sched_enable_thread_grouping)
		return;

	if (thread_group_leader(new))
		return;

	parent = new->group_leader;

	/*
	 * The parent's pi_lock is required here to protect race
	 * against the parent task being removed from the
	 * group.
	 */
	raw_spin_lock_irqsave(&parent->pi_lock, flags);

	/* protected by pi_lock. */
	grp = task_related_thread_group(parent);
	if (!grp) {
		raw_spin_unlock_irqrestore(&parent->pi_lock, flags);
		return;
	}
	raw_spin_lock(&grp->lock);
	raw_spin_unlock_irqrestore(&parent->pi_lock, flags);

	rcu_assign_pointer(new->grp, grp);
	list_add(&new->grp_list, &grp->tasks);

	raw_spin_unlock(&grp->lock);
}

int sched_set_group_id(struct task_struct *p, unsigned int group_id)
{
	int rc = 0, destroy = 0;
	unsigned long flags;
	struct related_thread_group *grp = NULL, *new = NULL;

redo:
	raw_spin_lock_irqsave(&p->pi_lock, flags);

	if ((current != p && p->flags & PF_EXITING) ||
			(!p->grp && !group_id) ||
			(p->grp && p->grp->id == group_id))
		goto done;

	write_lock(&related_thread_group_lock);

	if (!group_id) {
		remove_task_from_group(p);
		write_unlock(&related_thread_group_lock);
		goto done;
	}

	if (p->grp && p->grp->id != group_id)
		remove_task_from_group(p);

	grp = lookup_related_thread_group(group_id);
	if (!grp && !new) {
		/* New group */
		write_unlock(&related_thread_group_lock);
		raw_spin_unlock_irqrestore(&p->pi_lock, flags);
		new = alloc_related_thread_group(group_id);
		if (IS_ERR(new))
			return -ENOMEM;
		destroy = 1;
		/* Rerun checks (like task exiting), since we dropped pi_lock */
		goto redo;
	} else if (!grp && new) {
		/* New group - use object allocated before */
		destroy = 0;
		list_add(&new->list, &related_thread_groups);
		grp = new;
	}

	BUG_ON(!grp);
	rc = add_task_to_group(p, grp);
	write_unlock(&related_thread_group_lock);
done:
	raw_spin_unlock_irqrestore(&p->pi_lock, flags);

	if (new && destroy) {
		free_group_cputime(new);
		kfree(new);
	}

	return rc;
}

unsigned int sched_get_group_id(struct task_struct *p)
{
	unsigned int group_id;
	struct related_thread_group *grp;

	rcu_read_lock();
	grp = task_related_thread_group(p);
	group_id = grp ? grp->id : 0;
	rcu_read_unlock();

	return group_id;
}

static void update_cpu_cluster_capacity(const cpumask_t *cpus)
{
	int i;
	struct sched_cluster *cluster;
	struct cpumask cpumask;

	cpumask_copy(&cpumask, cpus);
	pre_big_task_count_change(cpu_possible_mask);

	for_each_cpu(i, &cpumask) {
		cluster = cpu_rq(i)->cluster;
		cpumask_andnot(&cpumask, &cpumask, &cluster->cpus);

		cluster->capacity = compute_capacity(cluster);
		cluster->load_scale_factor = compute_load_scale_factor(cluster);

		/* 'cpus' can contain cpumask more than one cluster */
		check_for_up_down_migrate_update(&cluster->cpus);
	}

	__update_min_max_capacity();

	post_big_task_count_change(cpu_possible_mask);
}

void sched_update_cpu_freq_min_max(const cpumask_t *cpus, u32 fmin, u32 fmax)
{
	struct cpumask cpumask;
	struct sched_cluster *cluster;
	unsigned int orig_max_freq;
	int i, update_capacity = 0;

	cpumask_copy(&cpumask, cpus);
	for_each_cpu(i, &cpumask) {
		cluster = cpu_rq(i)->cluster;
		cpumask_andnot(&cpumask, &cpumask, &cluster->cpus);

		orig_max_freq = cpu_max_freq(i);
		cluster->max_mitigated_freq = fmax;

		update_capacity += (orig_max_freq != cpu_max_freq(i));
	}

	if (update_capacity)
		update_cpu_cluster_capacity(cpus);
}

static int cpufreq_notifier_policy(struct notifier_block *nb,
		unsigned long val, void *data)
{
	struct cpufreq_policy *policy = (struct cpufreq_policy *)data;
	struct sched_cluster *cluster = NULL;
	struct cpumask policy_cluster = *policy->related_cpus;
	unsigned int orig_max_freq = 0;
	int i, j, update_capacity = 0;

	if (val != CPUFREQ_NOTIFY && val != CPUFREQ_REMOVE_POLICY &&
						val != CPUFREQ_CREATE_POLICY)
		return 0;

	if (val == CPUFREQ_REMOVE_POLICY || val == CPUFREQ_CREATE_POLICY) {
		update_min_max_capacity();
		return 0;
	}

	max_possible_freq = max(max_possible_freq, policy->cpuinfo.max_freq);
	if (min_max_freq == 1)
		min_max_freq = UINT_MAX;
	min_max_freq = min(min_max_freq, policy->cpuinfo.max_freq);
	BUG_ON(!min_max_freq);
	BUG_ON(!policy->max);

	for_each_cpu(i, &policy_cluster) {
		cluster = cpu_rq(i)->cluster;
		cpumask_andnot(&policy_cluster, &policy_cluster,
						&cluster->cpus);

		orig_max_freq = cpu_max_freq(i);
		cluster->min_freq = policy->min;
		cluster->max_freq = policy->max;
		cluster->cur_freq = policy->cur;

		if (!cluster->freq_init_done) {
			mutex_lock(&cluster_lock);
			for_each_cpu(j, &cluster->cpus)
				cpumask_copy(&cpu_rq(j)->freq_domain_cpumask,
						policy->related_cpus);
			cluster->max_possible_freq = policy->cpuinfo.max_freq;
			cluster->max_possible_capacity =
				compute_max_possible_capacity(cluster);
			cluster->freq_init_done = true;

			sort_clusters();
			update_all_clusters_stats();
			mutex_unlock(&cluster_lock);
			continue;
		}

		update_capacity += (orig_max_freq != cpu_max_freq(i));
	}

	if (update_capacity)
		update_cpu_cluster_capacity(policy->related_cpus);

	return 0;
}

static int cpufreq_notifier_trans(struct notifier_block *nb,
		unsigned long val, void *data)
{
	struct cpufreq_freqs *freq = (struct cpufreq_freqs *)data;
	unsigned int cpu = freq->cpu, new_freq = freq->new;
	unsigned long flags;
	struct sched_cluster *cluster;
	struct cpumask policy_cpus = cpu_rq(cpu)->freq_domain_cpumask;
	int i, j;

	if (val != CPUFREQ_POSTCHANGE)
		return 0;

	BUG_ON(!new_freq);

	if (cpu_cur_freq(cpu) == new_freq)
		return 0;

	for_each_cpu(i, &policy_cpus) {
		cluster = cpu_rq(i)->cluster;

		for_each_cpu(j, &cluster->cpus) {
			struct rq *rq = cpu_rq(j);

			raw_spin_lock_irqsave(&rq->lock, flags);
			update_task_ravg(rq->curr, rq, TASK_UPDATE,
						sched_ktime_clock(), 0);
			raw_spin_unlock_irqrestore(&rq->lock, flags);
		}

		cluster->cur_freq = new_freq;
		cpumask_andnot(&policy_cpus, &policy_cpus, &cluster->cpus);
	}

	return 0;
}

static int pwr_stats_ready_notifier(struct notifier_block *nb,
				    unsigned long cpu, void *data)
{
	cpumask_t mask = CPU_MASK_NONE;

	cpumask_set_cpu(cpu, &mask);
	sched_update_freq_max_load(&mask);

	mutex_lock(&cluster_lock);
	sort_clusters();
	mutex_unlock(&cluster_lock);

	return 0;
}

static struct notifier_block notifier_policy_block = {
	.notifier_call = cpufreq_notifier_policy
};

static struct notifier_block notifier_trans_block = {
	.notifier_call = cpufreq_notifier_trans
};

static struct notifier_block notifier_pwr_stats_ready = {
	.notifier_call = pwr_stats_ready_notifier
};

int __weak register_cpu_pwr_stats_ready_notifier(struct notifier_block *nb)
{
	return -EINVAL;
}

static int register_sched_callback(void)
{
	int ret;

	if (!sched_enable_hmp)
		return 0;

	ret = cpufreq_register_notifier(&notifier_policy_block,
						CPUFREQ_POLICY_NOTIFIER);

	if (!ret)
		ret = cpufreq_register_notifier(&notifier_trans_block,
						CPUFREQ_TRANSITION_NOTIFIER);

	register_cpu_pwr_stats_ready_notifier(&notifier_pwr_stats_ready);

	return 0;
}

/*
 * cpufreq callbacks can be registered at core_initcall or later time.
 * Any registration done prior to that is "forgotten" by cpufreq. See
 * initialization of variable init_cpufreq_transition_notifier_list_called
 * for further information.
 */
core_initcall(register_sched_callback);

static inline int update_preferred_cluster(struct related_thread_group *grp,
		struct task_struct *p, u32 old_load)
{
	u32 new_load = task_load(p);

	if (!grp)
		return 0;

	/*
	 * Update if task's load has changed significantly or a complete window
	 * has passed since we last updated preference
	 */
	if (abs(new_load - old_load) > sched_ravg_window / 4 ||
		sched_ktime_clock() - grp->last_update > sched_ravg_window)
		return 1;

	return 0;
}

#else	/* CONFIG_SCHED_HMP */

static inline void fixup_busy_time(struct task_struct *p, int new_cpu) { }

static void
update_task_ravg(struct task_struct *p, struct rq *rq,
			 int event, u64 wallclock, u64 irqtime)
{
}

static inline void mark_task_starting(struct task_struct *p) {}

static inline void set_window_start(struct rq *rq) {}

static inline void migrate_sync_cpu(int cpu) {}

#endif	/* CONFIG_SCHED_HMP */

#ifdef CONFIG_SMP
void set_task_cpu(struct task_struct *p, unsigned int new_cpu)
{
#ifdef CONFIG_SCHED_DEBUG
	/*
	 * We should never call set_task_cpu() on a blocked task,
	 * ttwu() will sort out the placement.
	 */
	WARN_ON_ONCE(p->state != TASK_RUNNING && p->state != TASK_WAKING &&
			!(task_preempt_count(p) & PREEMPT_ACTIVE));

#ifdef CONFIG_LOCKDEP
	/*
	 * The caller should hold either p->pi_lock or rq->lock, when changing
	 * a task's CPU. ->pi_lock for waking tasks, rq->lock for runnable tasks.
	 *
	 * sched_move_task() holds both and thus holding either pins the cgroup,
	 * see task_group().
	 *
	 * Furthermore, all task_rq users should acquire both locks, see
	 * task_rq_lock().
	 */
	WARN_ON_ONCE(debug_locks && !(lockdep_is_held(&p->pi_lock) ||
				      lockdep_is_held(&task_rq(p)->lock)));
#endif
#endif

	trace_sched_migrate_task(p, new_cpu, pct_task_load(p));

	if (task_cpu(p) != new_cpu) {
		if (p->sched_class->migrate_task_rq)
			p->sched_class->migrate_task_rq(p, new_cpu);
		p->se.nr_migrations++;
<<<<<<< HEAD
		perf_sw_event(PERF_COUNT_SW_CPU_MIGRATIONS, 1, NULL, 0);

		fixup_busy_time(p, new_cpu);
=======
		perf_sw_event_sched(PERF_COUNT_SW_CPU_MIGRATIONS, 1, 0);
>>>>>>> 6b65a8f6
	}

	__set_task_cpu(p, new_cpu);
}

static void __migrate_swap_task(struct task_struct *p, int cpu)
{
	if (task_on_rq_queued(p)) {
		struct rq *src_rq, *dst_rq;

		src_rq = task_rq(p);
		dst_rq = cpu_rq(cpu);

		deactivate_task(src_rq, p, 0);
		p->on_rq = TASK_ON_RQ_MIGRATING;
		set_task_cpu(p, cpu);
		p->on_rq = TASK_ON_RQ_QUEUED;
		activate_task(dst_rq, p, 0);
		check_preempt_curr(dst_rq, p, 0);
	} else {
		/*
		 * Task isn't running anymore; make it appear like we migrated
		 * it before it went to sleep. This means on wakeup we make the
		 * previous cpu our targer instead of where it really is.
		 */
		p->wake_cpu = cpu;
	}
}

struct migration_swap_arg {
	struct task_struct *src_task, *dst_task;
	int src_cpu, dst_cpu;
};

static int migrate_swap_stop(void *data)
{
	struct migration_swap_arg *arg = data;
	struct rq *src_rq, *dst_rq;
	int ret = -EAGAIN;

	src_rq = cpu_rq(arg->src_cpu);
	dst_rq = cpu_rq(arg->dst_cpu);

	double_raw_lock(&arg->src_task->pi_lock,
			&arg->dst_task->pi_lock);
	double_rq_lock(src_rq, dst_rq);
	if (task_cpu(arg->dst_task) != arg->dst_cpu)
		goto unlock;

	if (task_cpu(arg->src_task) != arg->src_cpu)
		goto unlock;

	if (!cpumask_test_cpu(arg->dst_cpu, tsk_cpus_allowed(arg->src_task)))
		goto unlock;

	if (!cpumask_test_cpu(arg->src_cpu, tsk_cpus_allowed(arg->dst_task)))
		goto unlock;

	__migrate_swap_task(arg->src_task, arg->dst_cpu);
	__migrate_swap_task(arg->dst_task, arg->src_cpu);

	ret = 0;

unlock:
	double_rq_unlock(src_rq, dst_rq);
	raw_spin_unlock(&arg->dst_task->pi_lock);
	raw_spin_unlock(&arg->src_task->pi_lock);

	return ret;
}

/*
 * Cross migrate two tasks
 */
int migrate_swap(struct task_struct *cur, struct task_struct *p)
{
	struct migration_swap_arg arg;
	int ret = -EINVAL;

	arg = (struct migration_swap_arg){
		.src_task = cur,
		.src_cpu = task_cpu(cur),
		.dst_task = p,
		.dst_cpu = task_cpu(p),
	};

	if (arg.src_cpu == arg.dst_cpu)
		goto out;

	/*
	 * These three tests are all lockless; this is OK since all of them
	 * will be re-checked with proper locks held further down the line.
	 */
	if (!cpu_active(arg.src_cpu) || !cpu_active(arg.dst_cpu))
		goto out;

	if (!cpumask_test_cpu(arg.dst_cpu, tsk_cpus_allowed(arg.src_task)))
		goto out;

	if (!cpumask_test_cpu(arg.src_cpu, tsk_cpus_allowed(arg.dst_task)))
		goto out;

	trace_sched_swap_numa(cur, arg.src_cpu, p, arg.dst_cpu);
	ret = stop_two_cpus(arg.dst_cpu, arg.src_cpu, migrate_swap_stop, &arg);

out:
	return ret;
}

struct migration_arg {
	struct task_struct *task;
	int dest_cpu;
};

static int migration_cpu_stop(void *data);

/*
 * wait_task_inactive - wait for a thread to unschedule.
 *
 * If @match_state is nonzero, it's the @p->state value just checked and
 * not expected to change.  If it changes, i.e. @p might have woken up,
 * then return zero.  When we succeed in waiting for @p to be off its CPU,
 * we return a positive number (its total switch count).  If a second call
 * a short while later returns the same number, the caller can be sure that
 * @p has remained unscheduled the whole time.
 *
 * The caller must ensure that the task *will* unschedule sometime soon,
 * else this function might spin for a *long* time. This function can't
 * be called with interrupts off, or it may introduce deadlock with
 * smp_call_function() if an IPI is sent by the same process we are
 * waiting to become inactive.
 */
unsigned long wait_task_inactive(struct task_struct *p, long match_state)
{
	unsigned long flags;
	int running, queued;
	unsigned long ncsw;
	struct rq *rq;

	for (;;) {
		/*
		 * We do the initial early heuristics without holding
		 * any task-queue locks at all. We'll only try to get
		 * the runqueue lock when things look like they will
		 * work out!
		 */
		rq = task_rq(p);

		/*
		 * If the task is actively running on another CPU
		 * still, just relax and busy-wait without holding
		 * any locks.
		 *
		 * NOTE! Since we don't hold any locks, it's not
		 * even sure that "rq" stays as the right runqueue!
		 * But we don't care, since "task_running()" will
		 * return false if the runqueue has changed and p
		 * is actually now running somewhere else!
		 */
		while (task_running(rq, p)) {
			if (match_state && unlikely(p->state != match_state))
				return 0;
			cpu_relax();
		}

		/*
		 * Ok, time to look more closely! We need the rq
		 * lock now, to be *sure*. If we're wrong, we'll
		 * just go back and repeat.
		 */
		rq = task_rq_lock(p, &flags);
		trace_sched_wait_task(p);
		running = task_running(rq, p);
		queued = task_on_rq_queued(p);
		ncsw = 0;
		if (!match_state || p->state == match_state)
			ncsw = p->nvcsw | LONG_MIN; /* sets MSB */
		task_rq_unlock(rq, p, &flags);

		/*
		 * If it changed from the expected state, bail out now.
		 */
		if (unlikely(!ncsw))
			break;

		/*
		 * Was it really running after all now that we
		 * checked with the proper locks actually held?
		 *
		 * Oops. Go back and try again..
		 */
		if (unlikely(running)) {
			cpu_relax();
			continue;
		}

		/*
		 * It's not enough that it's not actively running,
		 * it must be off the runqueue _entirely_, and not
		 * preempted!
		 *
		 * So if it was still runnable (but just not actively
		 * running right now), it's preempted, and we should
		 * yield - it could be a while.
		 */
		if (unlikely(queued)) {
			ktime_t to = ktime_set(0, NSEC_PER_MSEC);

			set_current_state(TASK_UNINTERRUPTIBLE);
			schedule_hrtimeout(&to, HRTIMER_MODE_REL);
			continue;
		}

		/*
		 * Ahh, all good. It wasn't running, and it wasn't
		 * runnable, which means that it will never become
		 * running in the future either. We're all done!
		 */
		break;
	}

	return ncsw;
}

/***
 * kick_process - kick a running thread to enter/exit the kernel
 * @p: the to-be-kicked thread
 *
 * Cause a process which is running on another CPU to enter
 * kernel-mode, without any delay. (to get signals handled.)
 *
 * NOTE: this function doesn't have to take the runqueue lock,
 * because all it wants to ensure is that the remote task enters
 * the kernel. If the IPI races and the task has been migrated
 * to another CPU then no harm is done and the purpose has been
 * achieved as well.
 */
void kick_process(struct task_struct *p)
{
	int cpu;

	preempt_disable();
	cpu = task_cpu(p);
	if ((cpu != smp_processor_id()) && task_curr(p))
		smp_send_reschedule(cpu);
	preempt_enable();
}
EXPORT_SYMBOL_GPL(kick_process);
#endif /* CONFIG_SMP */

#ifdef CONFIG_SMP
/*
 * ->cpus_allowed is protected by both rq->lock and p->pi_lock
 */
static int select_fallback_rq(int cpu, struct task_struct *p)
{
	int nid = cpu_to_node(cpu);
	const struct cpumask *nodemask = NULL;
	enum { cpuset, possible, fail } state = cpuset;
	int dest_cpu;

	/*
	 * If the node that the cpu is on has been offlined, cpu_to_node()
	 * will return -1. There is no cpu on the node, and we should
	 * select the cpu on the other node.
	 */
	if (nid != -1) {
		nodemask = cpumask_of_node(nid);

		/* Look for allowed, online CPU in same node. */
		for_each_cpu(dest_cpu, nodemask) {
			if (!cpu_online(dest_cpu))
				continue;
			if (!cpu_active(dest_cpu))
				continue;
			if (cpumask_test_cpu(dest_cpu, tsk_cpus_allowed(p)))
				return dest_cpu;
		}
	}

	for (;;) {
		/* Any allowed, online CPU? */
		for_each_cpu(dest_cpu, tsk_cpus_allowed(p)) {
			if (!cpu_online(dest_cpu))
				continue;
			if (!cpu_active(dest_cpu))
				continue;
			goto out;
		}

		switch (state) {
		case cpuset:
			/* No more Mr. Nice Guy. */
			cpuset_cpus_allowed_fallback(p);
			state = possible;
			break;

		case possible:
			do_set_cpus_allowed(p, cpu_possible_mask);
			state = fail;
			break;

		case fail:
			BUG();
			break;
		}
	}

out:
	if (state != cpuset) {
		/*
		 * Don't tell them about moving exiting tasks or
		 * kernel threads (both mm NULL), since they never
		 * leave kernel.
		 */
		if (p->mm && printk_ratelimit()) {
			printk_deferred("process %d (%s) no longer affine to cpu%d\n",
					task_pid_nr(p), p->comm, cpu);
		}
	}

	return dest_cpu;
}

/*
 * The caller (fork, wakeup) owns p->pi_lock, ->cpus_allowed is stable.
 */
static inline
int select_task_rq(struct task_struct *p, int cpu, int sd_flags, int wake_flags)
{
	cpu = p->sched_class->select_task_rq(p, cpu, sd_flags, wake_flags);

	/*
	 * In order not to call set_task_cpu() on a blocking task we need
	 * to rely on ttwu() to place the task on a valid ->cpus_allowed
	 * cpu.
	 *
	 * Since this is common to all placement strategies, this lives here.
	 *
	 * [ this allows ->select_task() to simply return task_cpu(p) and
	 *   not worry about this generic constraint ]
	 */
	if (unlikely(!cpumask_test_cpu(cpu, tsk_cpus_allowed(p)) ||
		     !cpu_online(cpu)))
		cpu = select_fallback_rq(task_cpu(p), p);

	return cpu;
}

static void update_avg(u64 *avg, u64 sample)
{
	s64 diff = sample - *avg;
	*avg += diff >> 3;
}
#endif

static void
ttwu_stat(struct task_struct *p, int cpu, int wake_flags)
{
#ifdef CONFIG_SCHEDSTATS
	struct rq *rq = this_rq();

#ifdef CONFIG_SMP
	int this_cpu = smp_processor_id();

	if (cpu == this_cpu) {
		schedstat_inc(rq, ttwu_local);
		schedstat_inc(p, se.statistics.nr_wakeups_local);
	} else {
		struct sched_domain *sd;

		schedstat_inc(p, se.statistics.nr_wakeups_remote);
		rcu_read_lock();
		for_each_domain(this_cpu, sd) {
			if (cpumask_test_cpu(cpu, sched_domain_span(sd))) {
				schedstat_inc(sd, ttwu_wake_remote);
				break;
			}
		}
		rcu_read_unlock();
	}

	if (wake_flags & WF_MIGRATED)
		schedstat_inc(p, se.statistics.nr_wakeups_migrate);

#endif /* CONFIG_SMP */

	schedstat_inc(rq, ttwu_count);
	schedstat_inc(p, se.statistics.nr_wakeups);

	if (wake_flags & WF_SYNC)
		schedstat_inc(p, se.statistics.nr_wakeups_sync);

#endif /* CONFIG_SCHEDSTATS */
}

static inline void ttwu_activate(struct rq *rq, struct task_struct *p, int en_flags)
{
	activate_task(rq, p, en_flags);
	p->on_rq = TASK_ON_RQ_QUEUED;

	/* if a worker is waking up, notify workqueue */
	if (p->flags & PF_WQ_WORKER)
		wq_worker_waking_up(p, cpu_of(rq));
}

/*
 * Mark the task runnable and perform wakeup-preemption.
 */
static void
ttwu_do_wakeup(struct rq *rq, struct task_struct *p, int wake_flags)
{
	check_preempt_curr(rq, p, wake_flags);
	trace_sched_wakeup(p, true);

	p->state = TASK_RUNNING;
#ifdef CONFIG_SMP
	if (p->sched_class->task_woken)
		p->sched_class->task_woken(rq, p);

	if (rq->idle_stamp) {
		u64 delta = rq_clock(rq) - rq->idle_stamp;
		u64 max = 2*rq->max_idle_balance_cost;

		update_avg(&rq->avg_idle, delta);

		if (rq->avg_idle > max)
			rq->avg_idle = max;

		rq->idle_stamp = 0;
	}
#endif
}

static void
ttwu_do_activate(struct rq *rq, struct task_struct *p, int wake_flags)
{
#ifdef CONFIG_SMP
	if (p->sched_contributes_to_load)
		rq->nr_uninterruptible--;
#endif

	ttwu_activate(rq, p, ENQUEUE_WAKEUP | ENQUEUE_WAKING);
	ttwu_do_wakeup(rq, p, wake_flags);
}

/*
 * Called in case the task @p isn't fully descheduled from its runqueue,
 * in this case we must do a remote wakeup. Its a 'light' wakeup though,
 * since all we need to do is flip p->state to TASK_RUNNING, since
 * the task is still ->on_rq.
 */
static int ttwu_remote(struct task_struct *p, int wake_flags)
{
	struct rq *rq;
	int ret = 0;

	rq = __task_rq_lock(p);
	if (task_on_rq_queued(p)) {
		/* check_preempt_curr() may use rq clock */
		update_rq_clock(rq);
		ttwu_do_wakeup(rq, p, wake_flags);
		ret = 1;
	}
	__task_rq_unlock(rq);

	return ret;
}

#ifdef CONFIG_SMP
void sched_ttwu_pending(void)
{
	struct rq *rq = this_rq();
	struct llist_node *llist = llist_del_all(&rq->wake_list);
	struct task_struct *p;
	unsigned long flags;

	if (!llist)
		return;

	raw_spin_lock_irqsave(&rq->lock, flags);

	while (llist) {
		p = llist_entry(llist, struct task_struct, wake_entry);
		llist = llist_next(llist);
		ttwu_do_activate(rq, p, 0);
	}

	raw_spin_unlock_irqrestore(&rq->lock, flags);
}

void scheduler_ipi(void)
{
	int cpu = smp_processor_id();

	/*
	 * Fold TIF_NEED_RESCHED into the preempt_count; anybody setting
	 * TIF_NEED_RESCHED remotely (for the first time) will also send
	 * this IPI.
	 */
	preempt_fold_need_resched();

	if (llist_empty(&this_rq()->wake_list) && !got_nohz_idle_kick() &&
							!got_boost_kick())
		return;

	if (got_boost_kick()) {
		struct rq *rq = cpu_rq(cpu);

		if (rq->curr->sched_class == &fair_sched_class)
			check_for_migration(rq, rq->curr);
		clear_boost_kick(cpu);
	}

	/*
	 * Not all reschedule IPI handlers call irq_enter/irq_exit, since
	 * traditionally all their work was done from the interrupt return
	 * path. Now that we actually do some work, we need to make sure
	 * we do call them.
	 *
	 * Some archs already do call them, luckily irq_enter/exit nest
	 * properly.
	 *
	 * Arguably we should visit all archs and update all handlers,
	 * however a fair share of IPIs are still resched only so this would
	 * somewhat pessimize the simple resched case.
	 */
	irq_enter();
	sched_ttwu_pending();

	/*
	 * Check if someone kicked us for doing the nohz idle load balance.
	 */
	if (unlikely(got_nohz_idle_kick())) {
		this_rq()->idle_balance = 1;
		raise_softirq_irqoff(SCHED_SOFTIRQ);
	}
	irq_exit();
}

static void ttwu_queue_remote(struct task_struct *p, int cpu)
{
	struct rq *rq = cpu_rq(cpu);

	if (llist_add(&p->wake_entry, &cpu_rq(cpu)->wake_list)) {
		if (!set_nr_if_polling(rq->idle))
			smp_send_reschedule(cpu);
		else
			trace_sched_wake_idle_without_ipi(cpu);
	}
}

void wake_up_if_idle(int cpu)
{
	struct rq *rq = cpu_rq(cpu);
	unsigned long flags;

	rcu_read_lock();

	if (!is_idle_task(rcu_dereference(rq->curr)))
		goto out;

	if (set_nr_if_polling(rq->idle)) {
		trace_sched_wake_idle_without_ipi(cpu);
	} else {
		raw_spin_lock_irqsave(&rq->lock, flags);
		if (is_idle_task(rq->curr))
			smp_send_reschedule(cpu);
		/* Else cpu is not in idle, do nothing here */
		raw_spin_unlock_irqrestore(&rq->lock, flags);
	}

out:
	rcu_read_unlock();
}

bool cpus_share_cache(int this_cpu, int that_cpu)
{
	return per_cpu(sd_llc_id, this_cpu) == per_cpu(sd_llc_id, that_cpu);
}
#endif /* CONFIG_SMP */

static void ttwu_queue(struct task_struct *p, int cpu)
{
	struct rq *rq = cpu_rq(cpu);

#if defined(CONFIG_SMP)
	if (sched_feat(TTWU_QUEUE) && !cpus_share_cache(smp_processor_id(), cpu)) {
		sched_clock_cpu(cpu); /* sync clocks x-cpu */
		ttwu_queue_remote(p, cpu);
		return;
	}
#endif

	raw_spin_lock(&rq->lock);
	ttwu_do_activate(rq, p, 0);
	raw_spin_unlock(&rq->lock);
}

__read_mostly unsigned int sysctl_sched_wakeup_load_threshold = 110;

/**
 * try_to_wake_up - wake up a thread
 * @p: the thread to be awakened
 * @state: the mask of task states that can be woken
 * @wake_flags: wake modifier flags (WF_*)
 *
 * Put it on the run-queue if it's not already there. The "current"
 * thread is always on the run-queue (except when the actual
 * re-schedule is in progress), and as such you're allowed to do
 * the simpler "current->state = TASK_RUNNING" to mark yourself
 * runnable without the overhead of this.
 *
 * Return: %true if @p was woken up, %false if it was already running.
 * or @state didn't match @p's state.
 */
static int
try_to_wake_up(struct task_struct *p, unsigned int state, int wake_flags)
{
	unsigned long flags;
	int cpu, src_cpu, success = 0;
	int notify = 0;
	struct migration_notify_data mnd;
#ifdef CONFIG_SMP
	unsigned int old_load;
	struct rq *rq;
	u64 wallclock;
	struct related_thread_group *grp = NULL;
#endif
	bool freq_notif_allowed = !(wake_flags & WF_NO_NOTIFIER);
	bool check_group = false;

	wake_flags &= ~WF_NO_NOTIFIER;

	/*
	 * If we are going to wake up a thread waiting for CONDITION we
	 * need to ensure that CONDITION=1 done by the caller can not be
	 * reordered with p->state check below. This pairs with mb() in
	 * set_current_state() the waiting thread does.
	 */
	smp_mb__before_spinlock();
	raw_spin_lock_irqsave(&p->pi_lock, flags);
	src_cpu = cpu = task_cpu(p);

	if (!(p->state & state))
		goto out;

	success = 1; /* we're going to change ->state */

	/*
	 * Ensure we load p->on_rq _after_ p->state, otherwise it would
	 * be possible to, falsely, observe p->on_rq == 0 and get stuck
	 * in smp_cond_load_acquire() below.
	 *
	 * sched_ttwu_pending()                 try_to_wake_up()
	 *   [S] p->on_rq = 1;                  [L] P->state
	 *       UNLOCK rq->lock  -----.
	 *                              \
	 *				 +---   RMB
	 * schedule()                   /
	 *       LOCK rq->lock    -----'
	 *       UNLOCK rq->lock
	 *
	 * [task p]
	 *   [S] p->state = UNINTERRUPTIBLE     [L] p->on_rq
	 *
	 * Pairs with the UNLOCK+LOCK on rq->lock from the
	 * last wakeup of our task and the schedule that got our task
	 * current.
	 */
	smp_rmb();
	if (p->on_rq && ttwu_remote(p, wake_flags))
		goto stat;

#ifdef CONFIG_SMP
	/*
	 * If the owning (remote) cpu is still in the middle of schedule() with
	 * this task as prev, wait until its done referencing the task.
	 */
	while (p->on_cpu)
		cpu_relax();
	/*
	 * Pairs with the smp_wmb() in finish_lock_switch().
	 */
	smp_rmb();

	rq = cpu_rq(task_cpu(p));

	raw_spin_lock(&rq->lock);
	old_load = task_load(p);
	wallclock = sched_ktime_clock();
	update_task_ravg(rq->curr, rq, TASK_UPDATE, wallclock, 0);
	update_task_ravg(p, rq, TASK_WAKE, wallclock, 0);
	raw_spin_unlock(&rq->lock);

	rcu_read_lock();
	grp = task_related_thread_group(p);
	if (update_preferred_cluster(grp, p, old_load))
		set_preferred_cluster(grp);
	rcu_read_unlock();
	check_group = grp != NULL;

	p->sched_contributes_to_load = !!task_contributes_to_load(p);
	p->state = TASK_WAKING;

	if (p->sched_class->task_waking)
		p->sched_class->task_waking(p);

	cpu = select_task_rq(p, p->wake_cpu, SD_BALANCE_WAKE, wake_flags);

	/* Refresh src_cpu as it could have changed since we last read it */
	src_cpu = task_cpu(p);
	if (src_cpu != cpu) {
		wake_flags |= WF_MIGRATED;
		set_task_cpu(p, cpu);
	}

	set_task_last_wake(p, wallclock);
#endif /* CONFIG_SMP */
	ttwu_queue(p, cpu);
stat:
	ttwu_stat(p, cpu, wake_flags);

	if (task_notify_on_migrate(p)) {
		mnd.src_cpu = src_cpu;
		mnd.dest_cpu = cpu;
		mnd.load = pct_task_load(p);

		/*
		 * Call the migration notifier with mnd for foreground task
		 * migrations as well as for wakeups if their load is above
		 * sysctl_sched_wakeup_load_threshold. This would prompt the
		 * cpu-boost to boost the CPU frequency on wake up of a heavy
		 * weight foreground task
		 */
		if ((src_cpu != cpu) || (mnd.load >
					sysctl_sched_wakeup_load_threshold))
			notify = 1;
	}

out:
	raw_spin_unlock_irqrestore(&p->pi_lock, flags);

	if (notify)
		atomic_notifier_call_chain(&migration_notifier_head,
					   0, (void *)&mnd);

	if (freq_notif_allowed) {
		if (!same_freq_domain(src_cpu, cpu)) {
			check_for_freq_change(cpu_rq(cpu),
						false, check_group);
			check_for_freq_change(cpu_rq(src_cpu),
						false, check_group);
		} else if (success) {
			check_for_freq_change(cpu_rq(cpu), true, false);
		}
	}

	return success;
}

/**
 * try_to_wake_up_local - try to wake up a local task with rq lock held
 * @p: the thread to be awakened
 *
 * Put @p on the run-queue if it's not already there. The caller must
 * ensure that this_rq() is locked, @p is bound to this_rq() and not
 * the current task.
 */
static void try_to_wake_up_local(struct task_struct *p)
{
	struct rq *rq = task_rq(p);

	if (rq != this_rq() || p == current) {
		printk_deferred("%s: Failed to wakeup task %d (%s), rq = %p,"
				" this_rq = %p, p = %p, current = %p\n",
			__func__, task_pid_nr(p), p->comm, rq,
			this_rq(), p, current);
		return;
	}

	lockdep_assert_held(&rq->lock);

	if (!raw_spin_trylock(&p->pi_lock)) {
		raw_spin_unlock(&rq->lock);
		raw_spin_lock(&p->pi_lock);
		raw_spin_lock(&rq->lock);
	}

	if (!(p->state & TASK_NORMAL))
		goto out;

	if (!task_on_rq_queued(p)) {
		u64 wallclock = sched_ktime_clock();

		update_task_ravg(rq->curr, rq, TASK_UPDATE, wallclock, 0);
		update_task_ravg(p, rq, TASK_WAKE, wallclock, 0);
		ttwu_activate(rq, p, ENQUEUE_WAKEUP);
		set_task_last_wake(p, wallclock);
	}

	ttwu_do_wakeup(rq, p, 0);
	ttwu_stat(p, smp_processor_id(), 0);
out:
	raw_spin_unlock(&p->pi_lock);
	/* Todo : Send cpufreq notifier */
}

/**
 * wake_up_process - Wake up a specific process
 * @p: The process to be woken up.
 *
 * Attempt to wake up the nominated process and move it to the set of runnable
 * processes.
 *
 * Return: 1 if the process was woken up, 0 if it was already running.
 *
 * It may be assumed that this function implies a write memory barrier before
 * changing the task state if and only if any tasks are woken up.
 */
int wake_up_process(struct task_struct *p)
{
	WARN_ON(task_is_stopped_or_traced(p));
	return try_to_wake_up(p, TASK_NORMAL, 0);
}
EXPORT_SYMBOL(wake_up_process);

/**
 * wake_up_process_no_notif - Wake up a specific process without notifying
 * governor
 * @p: The process to be woken up.
 *
 * Attempt to wake up the nominated process and move it to the set of runnable
 * processes.
 *
 * Return: 1 if the process was woken up, 0 if it was already running.
 *
 * It may be assumed that this function implies a write memory barrier before
 * changing the task state if and only if any tasks are woken up.
 */
int wake_up_process_no_notif(struct task_struct *p)
{
	WARN_ON(task_is_stopped_or_traced(p));
	return try_to_wake_up(p, TASK_NORMAL, WF_NO_NOTIFIER);
}
EXPORT_SYMBOL(wake_up_process_no_notif);

int wake_up_state(struct task_struct *p, unsigned int state)
{
	return try_to_wake_up(p, state, 0);
}

/*
 * This function clears the sched_dl_entity static params.
 */
void __dl_clear_params(struct task_struct *p)
{
	struct sched_dl_entity *dl_se = &p->dl;

	dl_se->dl_runtime = 0;
	dl_se->dl_deadline = 0;
	dl_se->dl_period = 0;
	dl_se->flags = 0;
	dl_se->dl_bw = 0;
}

/*
 * Perform scheduler related setup for a newly forked process p.
 * p is forked by current.
 *
 * __sched_fork() is basic setup used by init_idle() too:
 */
static void __sched_fork(unsigned long clone_flags, struct task_struct *p)
{
	p->on_rq			= 0;

	p->se.on_rq			= 0;
	p->se.exec_start		= 0;
	p->se.sum_exec_runtime		= 0;
	p->se.prev_sum_exec_runtime	= 0;
	p->se.nr_migrations		= 0;
	p->se.vruntime			= 0;

	INIT_LIST_HEAD(&p->se.group_node);

#ifdef CONFIG_SCHEDSTATS
	memset(&p->se.statistics, 0, sizeof(p->se.statistics));
#endif

	RB_CLEAR_NODE(&p->dl.rb_node);
	hrtimer_init(&p->dl.dl_timer, CLOCK_MONOTONIC, HRTIMER_MODE_REL);
	__dl_clear_params(p);

	INIT_LIST_HEAD(&p->rt.run_list);
	p->rt.timeout		= 0;
	p->rt.time_slice	= sched_rr_timeslice;
	p->rt.on_rq		= 0;
	p->rt.on_list		= 0;

#ifdef CONFIG_PREEMPT_NOTIFIERS
	INIT_HLIST_HEAD(&p->preempt_notifiers);
#endif

#ifdef CONFIG_NUMA_BALANCING
	if (p->mm && atomic_read(&p->mm->mm_users) == 1) {
		p->mm->numa_next_scan = jiffies + msecs_to_jiffies(sysctl_numa_balancing_scan_delay);
		p->mm->numa_scan_seq = 0;
	}

	if (clone_flags & CLONE_VM)
		p->numa_preferred_nid = current->numa_preferred_nid;
	else
		p->numa_preferred_nid = -1;

	p->node_stamp = 0ULL;
	p->numa_scan_seq = p->mm ? p->mm->numa_scan_seq : 0;
	p->numa_scan_period = sysctl_numa_balancing_scan_delay;
	p->numa_work.next = &p->numa_work;
	p->numa_faults_memory = NULL;
	p->numa_faults_buffer_memory = NULL;
	p->last_task_numa_placement = 0;
	p->last_sum_exec_runtime = 0;

	INIT_LIST_HEAD(&p->numa_entry);
	p->numa_group = NULL;
#endif /* CONFIG_NUMA_BALANCING */
}

#ifdef CONFIG_NUMA_BALANCING
#ifdef CONFIG_SCHED_DEBUG
void set_numabalancing_state(bool enabled)
{
	if (enabled)
		sched_feat_set("NUMA");
	else
		sched_feat_set("NO_NUMA");
}
#else
__read_mostly bool numabalancing_enabled;

void set_numabalancing_state(bool enabled)
{
	numabalancing_enabled = enabled;
}
#endif /* CONFIG_SCHED_DEBUG */

#ifdef CONFIG_PROC_SYSCTL
int sysctl_numa_balancing(struct ctl_table *table, int write,
			 void __user *buffer, size_t *lenp, loff_t *ppos)
{
	struct ctl_table t;
	int err;
	int state = numabalancing_enabled;

	if (write && !capable(CAP_SYS_ADMIN))
		return -EPERM;

	t = *table;
	t.data = &state;
	err = proc_dointvec_minmax(&t, write, buffer, lenp, ppos);
	if (err < 0)
		return err;
	if (write)
		set_numabalancing_state(state);
	return err;
}
#endif
#endif

/*
 * fork()/clone()-time setup:
 */
int sched_fork(unsigned long clone_flags, struct task_struct *p)
{
	unsigned long flags;
	int cpu = get_cpu();

	__sched_fork(clone_flags, p);
	/*
	 * We mark the process as running here. This guarantees that
	 * nobody will actually run it, and a signal or other external
	 * event cannot wake it up and insert it on the runqueue either.
	 */
	p->state = TASK_RUNNING;

	/*
	 * Make sure we do not leak PI boosting priority to the child.
	 */
	p->prio = current->normal_prio;

	/*
	 * Revert to default priority/policy on fork if requested.
	 */
	if (unlikely(p->sched_reset_on_fork)) {
		if (task_has_dl_policy(p) || task_has_rt_policy(p)) {
			p->policy = SCHED_NORMAL;
			p->static_prio = NICE_TO_PRIO(0);
			p->rt_priority = 0;
		} else if (PRIO_TO_NICE(p->static_prio) < 0)
			p->static_prio = NICE_TO_PRIO(0);

		p->prio = p->normal_prio = __normal_prio(p);
		set_load_weight(p);

		/*
		 * We don't need the reset flag anymore after the fork. It has
		 * fulfilled its duty:
		 */
		p->sched_reset_on_fork = 0;
	}

	if (dl_prio(p->prio)) {
		put_cpu();
		return -EAGAIN;
	} else if (rt_prio(p->prio)) {
		p->sched_class = &rt_sched_class;
	} else {
		p->sched_class = &fair_sched_class;
	}

	if (p->sched_class->task_fork)
		p->sched_class->task_fork(p);

	/*
	 * The child is not yet in the pid-hash so no cgroup attach races,
	 * and the cgroup is pinned to this child due to cgroup_fork()
	 * is ran before sched_fork().
	 *
	 * Silence PROVE_RCU.
	 */
	raw_spin_lock_irqsave(&p->pi_lock, flags);
	set_task_cpu(p, cpu);
	raw_spin_unlock_irqrestore(&p->pi_lock, flags);

#if defined(CONFIG_SCHEDSTATS) || defined(CONFIG_TASK_DELAY_ACCT)
	if (likely(sched_info_on()))
		memset(&p->sched_info, 0, sizeof(p->sched_info));
#endif
#if defined(CONFIG_SMP)
	p->on_cpu = 0;
#endif
	init_task_preempt_count(p);
#ifdef CONFIG_SMP
	plist_node_init(&p->pushable_tasks, MAX_PRIO);
	RB_CLEAR_NODE(&p->pushable_dl_tasks);
#endif

	put_cpu();
	return 0;
}

unsigned long to_ratio(u64 period, u64 runtime)
{
	if (runtime == RUNTIME_INF)
		return 1ULL << 20;

	/*
	 * Doing this here saves a lot of checks in all
	 * the calling paths, and returning zero seems
	 * safe for them anyway.
	 */
	if (period == 0)
		return 0;

	return div64_u64(runtime << 20, period);
}

#ifdef CONFIG_SMP
inline struct dl_bw *dl_bw_of(int i)
{
	rcu_lockdep_assert(rcu_read_lock_sched_held(),
			   "sched RCU must be held");
	return &cpu_rq(i)->rd->dl_bw;
}

static inline int dl_bw_cpus(int i)
{
	struct root_domain *rd = cpu_rq(i)->rd;
	int cpus = 0;

	rcu_lockdep_assert(rcu_read_lock_sched_held(),
			   "sched RCU must be held");
	for_each_cpu_and(i, rd->span, cpu_active_mask)
		cpus++;

	return cpus;
}
#else
inline struct dl_bw *dl_bw_of(int i)
{
	return &cpu_rq(i)->dl.dl_bw;
}

static inline int dl_bw_cpus(int i)
{
	return 1;
}
#endif

static inline
void __dl_clear(struct dl_bw *dl_b, u64 tsk_bw)
{
	dl_b->total_bw -= tsk_bw;
}

static inline
void __dl_add(struct dl_bw *dl_b, u64 tsk_bw)
{
	dl_b->total_bw += tsk_bw;
}

static inline
bool __dl_overflow(struct dl_bw *dl_b, int cpus, u64 old_bw, u64 new_bw)
{
	return dl_b->bw != -1 &&
	       dl_b->bw * cpus < dl_b->total_bw - old_bw + new_bw;
}

/*
 * We must be sure that accepting a new task (or allowing changing the
 * parameters of an existing one) is consistent with the bandwidth
 * constraints. If yes, this function also accordingly updates the currently
 * allocated bandwidth to reflect the new situation.
 *
 * This function is called while holding p's rq->lock.
 */
static int dl_overflow(struct task_struct *p, int policy,
		       const struct sched_attr *attr)
{

	struct dl_bw *dl_b = dl_bw_of(task_cpu(p));
	u64 period = attr->sched_period ?: attr->sched_deadline;
	u64 runtime = attr->sched_runtime;
	u64 new_bw = dl_policy(policy) ? to_ratio(period, runtime) : 0;
	int cpus, err = -1;

	if (new_bw == p->dl.dl_bw)
		return 0;

	/*
	 * Either if a task, enters, leave, or stays -deadline but changes
	 * its parameters, we may need to update accordingly the total
	 * allocated bandwidth of the container.
	 */
	raw_spin_lock(&dl_b->lock);
	cpus = dl_bw_cpus(task_cpu(p));
	if (dl_policy(policy) && !task_has_dl_policy(p) &&
	    !__dl_overflow(dl_b, cpus, 0, new_bw)) {
		__dl_add(dl_b, new_bw);
		err = 0;
	} else if (dl_policy(policy) && task_has_dl_policy(p) &&
		   !__dl_overflow(dl_b, cpus, p->dl.dl_bw, new_bw)) {
		__dl_clear(dl_b, p->dl.dl_bw);
		__dl_add(dl_b, new_bw);
		err = 0;
	} else if (!dl_policy(policy) && task_has_dl_policy(p)) {
		__dl_clear(dl_b, p->dl.dl_bw);
		err = 0;
	}
	raw_spin_unlock(&dl_b->lock);

	return err;
}

extern void init_dl_bw(struct dl_bw *dl_b);

/*
 * wake_up_new_task - wake up a newly created task for the first time.
 *
 * This function will do some initial scheduler statistics housekeeping
 * that must be done for every newly created context, then puts the task
 * on the runqueue and wakes it.
 */
void wake_up_new_task(struct task_struct *p)
{
	unsigned long flags;
	struct rq *rq;

	raw_spin_lock_irqsave(&p->pi_lock, flags);
	init_new_task_load(p);
	add_new_task_to_grp(p);
#ifdef CONFIG_SMP
	/*
	 * Fork balancing, do it here and not earlier because:
	 *  - cpus_allowed can change in the fork path
	 *  - any previously selected cpu might disappear through hotplug
	 */
	set_task_cpu(p, select_task_rq(p, task_cpu(p), SD_BALANCE_FORK, 0));
#endif

	/* Initialize new task's runnable average */
	init_task_runnable_average(p);
	rq = __task_rq_lock(p);
	mark_task_starting(p);
	activate_task(rq, p, 0);
	p->on_rq = TASK_ON_RQ_QUEUED;
	trace_sched_wakeup_new(p, true);
	check_preempt_curr(rq, p, WF_FORK);
#ifdef CONFIG_SMP
	if (p->sched_class->task_woken)
		p->sched_class->task_woken(rq, p);
#endif
	task_rq_unlock(rq, p, &flags);
}

#ifdef CONFIG_PREEMPT_NOTIFIERS

/**
 * preempt_notifier_register - tell me when current is being preempted & rescheduled
 * @notifier: notifier struct to register
 */
void preempt_notifier_register(struct preempt_notifier *notifier)
{
	hlist_add_head(&notifier->link, &current->preempt_notifiers);
}
EXPORT_SYMBOL_GPL(preempt_notifier_register);

/**
 * preempt_notifier_unregister - no longer interested in preemption notifications
 * @notifier: notifier struct to unregister
 *
 * This is safe to call from within a preemption notifier.
 */
void preempt_notifier_unregister(struct preempt_notifier *notifier)
{
	hlist_del(&notifier->link);
}
EXPORT_SYMBOL_GPL(preempt_notifier_unregister);

static void fire_sched_in_preempt_notifiers(struct task_struct *curr)
{
	struct preempt_notifier *notifier;

	hlist_for_each_entry(notifier, &curr->preempt_notifiers, link)
		notifier->ops->sched_in(notifier, raw_smp_processor_id());
}

static void
fire_sched_out_preempt_notifiers(struct task_struct *curr,
				 struct task_struct *next)
{
	struct preempt_notifier *notifier;

	hlist_for_each_entry(notifier, &curr->preempt_notifiers, link)
		notifier->ops->sched_out(notifier, next);
}

#else /* !CONFIG_PREEMPT_NOTIFIERS */

static void fire_sched_in_preempt_notifiers(struct task_struct *curr)
{
}

static void
fire_sched_out_preempt_notifiers(struct task_struct *curr,
				 struct task_struct *next)
{
}

#endif /* CONFIG_PREEMPT_NOTIFIERS */

/**
 * prepare_task_switch - prepare to switch tasks
 * @rq: the runqueue preparing to switch
 * @prev: the current task that is being switched out
 * @next: the task we are going to switch to.
 *
 * This is called with the rq lock held and interrupts off. It must
 * be paired with a subsequent finish_task_switch after the context
 * switch.
 *
 * prepare_task_switch sets up locking and calls architecture specific
 * hooks.
 */
static inline void
prepare_task_switch(struct rq *rq, struct task_struct *prev,
		    struct task_struct *next)
{
	trace_sched_switch(prev, next);
	sched_info_switch(rq, prev, next);
	perf_event_task_sched_out(prev, next);
	fire_sched_out_preempt_notifiers(prev, next);
	prepare_lock_switch(rq, next);
	prepare_arch_switch(next);

#ifdef CONFIG_MSM_APP_SETTINGS
	if (use_app_setting)
		switch_app_setting_bit(prev, next);

	if (use_32bit_app_setting || use_32bit_app_setting_pro)
		switch_32bit_app_setting_bit(prev, next);
#endif
}

/**
 * finish_task_switch - clean up after a task-switch
 * @rq: runqueue associated with task-switch
 * @prev: the thread we just switched away from.
 *
 * finish_task_switch must be called after the context switch, paired
 * with a prepare_task_switch call before the context switch.
 * finish_task_switch will reconcile locking set up by prepare_task_switch,
 * and do any other architecture-specific cleanup actions.
 *
 * Note that we may have delayed dropping an mm in context_switch(). If
 * so, we finish that here outside of the runqueue lock. (Doing it
 * with the lock held can cause deadlocks; see schedule() for
 * details.)
 */
static void finish_task_switch(struct rq *rq, struct task_struct *prev)
	__releases(rq->lock)
{
	struct mm_struct *mm = rq->prev_mm;
	long prev_state;

	rq->prev_mm = NULL;

	/*
	 * A task struct has one reference for the use as "current".
	 * If a task dies, then it sets TASK_DEAD in tsk->state and calls
	 * schedule one last time. The schedule call will never return, and
	 * the scheduled task must drop that reference.
	 *
	 * We must observe prev->state before clearing prev->on_cpu (in
	 * finish_lock_switch), otherwise a concurrent wakeup can get prev
	 * running on another CPU and we could rave with its RUNNING -> DEAD
	 * transition, resulting in a double drop.
	 */
	prev_state = prev->state;
	vtime_task_switch(prev);
	finish_arch_switch(prev);
	perf_event_task_sched_in(prev, current);
	finish_lock_switch(rq, prev);
	finish_arch_post_lock_switch();

	fire_sched_in_preempt_notifiers(current);
	if (mm)
		mmdrop(mm);
	if (unlikely(prev_state == TASK_DEAD)) {
		if (prev->sched_class->task_dead)
			prev->sched_class->task_dead(prev);

		/*
		 * Remove function-return probe instances associated with this
		 * task and put them back on the free list.
		 */
		kprobe_flush_task(prev);
		put_task_struct(prev);
	}

	tick_nohz_task_switch(current);
}

#ifdef CONFIG_SMP

/* rq->lock is NOT held, but preemption is disabled */
static inline void post_schedule(struct rq *rq)
{
	if (rq->post_schedule) {
		unsigned long flags;

		raw_spin_lock_irqsave(&rq->lock, flags);
		if (rq->curr->sched_class->post_schedule)
			rq->curr->sched_class->post_schedule(rq);
		raw_spin_unlock_irqrestore(&rq->lock, flags);

		rq->post_schedule = 0;
	}
}

#else

static inline void post_schedule(struct rq *rq)
{
}

#endif

/**
 * schedule_tail - first thing a freshly forked thread must call.
 * @prev: the thread we just switched away from.
 */
asmlinkage __visible void schedule_tail(struct task_struct *prev)
	__releases(rq->lock)
{
	struct rq *rq = this_rq();

	finish_task_switch(rq, prev);

	/*
	 * FIXME: do we need to worry about rq being invalidated by the
	 * task_switch?
	 */
	post_schedule(rq);

	if (current->set_child_tid)
		put_user(task_pid_vnr(current), current->set_child_tid);
}

/*
 * context_switch - switch to the new MM and the new
 * thread's register state.
 */
static inline void
context_switch(struct rq *rq, struct task_struct *prev,
	       struct task_struct *next)
{
	struct mm_struct *mm, *oldmm;

	prepare_task_switch(rq, prev, next);

	mm = next->mm;
	oldmm = prev->active_mm;
	/*
	 * For paravirt, this is coupled with an exit in switch_to to
	 * combine the page table reload and the switch backend into
	 * one hypercall.
	 */
	arch_start_context_switch(prev);

	if (!mm) {
		next->active_mm = oldmm;
		atomic_inc(&oldmm->mm_count);
		enter_lazy_tlb(oldmm, next);
	} else
		switch_mm(oldmm, mm, next);

	if (!prev->mm) {
		prev->active_mm = NULL;
		rq->prev_mm = oldmm;
	}
	/*
	 * Since the runqueue lock will be released by the next
	 * task (which is an invalid locking op but in the case
	 * of the scheduler it's an obvious special-case), so we
	 * do an early lockdep release here:
	 */
	spin_release(&rq->lock.dep_map, 1, _THIS_IP_);

	context_tracking_task_switch(prev, next);
	/* Here we just switch the register state and the stack. */
	switch_to(prev, next, prev);

	barrier();
	/*
	 * this_rq must be evaluated again because prev may have moved
	 * CPUs since it called schedule(), thus the 'rq' on its stack
	 * frame will be invalid.
	 */
	finish_task_switch(this_rq(), prev);
}

/*
 * nr_running and nr_context_switches:
 *
 * externally visible scheduler statistics: current number of runnable
 * threads, total number of context switches performed since bootup.
 */
unsigned long nr_running(void)
{
	unsigned long i, sum = 0;

	for_each_online_cpu(i)
		sum += cpu_rq(i)->nr_running;

	return sum;
}

/*
 * Check if only the current task is running on the cpu.
 *
 * Caution: this function does not check that the caller has disabled
 * preemption, thus the result might have a time-of-check-to-time-of-use
 * race.  The caller is responsible to use it correctly, for example:
 *
 * - from a non-preemptable section (of course)
 *
 * - from a thread that is bound to a single CPU
 *
 * - in a loop with very short iterations (e.g. a polling loop)
 */
bool single_task_running(void)
{
	return raw_rq()->nr_running == 1;
}
EXPORT_SYMBOL(single_task_running);

unsigned long long nr_context_switches(void)
{
	int i;
	unsigned long long sum = 0;

	for_each_possible_cpu(i)
		sum += cpu_rq(i)->nr_switches;

	return sum;
}

unsigned long nr_iowait(void)
{
	unsigned long i, sum = 0;

	for_each_possible_cpu(i)
		sum += atomic_read(&cpu_rq(i)->nr_iowait);

	return sum;
}

unsigned long nr_iowait_cpu(int cpu)
{
	struct rq *this = cpu_rq(cpu);
	return atomic_read(&this->nr_iowait);
}

void get_iowait_load(unsigned long *nr_waiters, unsigned long *load)
{
	struct rq *this = this_rq();
	*nr_waiters = atomic_read(&this->nr_iowait);
	*load = this->cpu_load[0];
}

#if defined(CONFIG_SMP)

/*
 * sched_exec - execve() is a valuable balancing opportunity, because at
 * this point the task has the smallest effective memory and cache footprint.
 */
void sched_exec(void)
{
	struct task_struct *p = current;
	unsigned long flags;
	int dest_cpu, curr_cpu;

	if (sched_enable_hmp)
		return;

	raw_spin_lock_irqsave(&p->pi_lock, flags);
	curr_cpu = task_cpu(p);
	dest_cpu = p->sched_class->select_task_rq(p, task_cpu(p), SD_BALANCE_EXEC, 0);
	if (dest_cpu == smp_processor_id())
		goto unlock;

	if (likely(cpu_active(dest_cpu))) {
		struct migration_arg arg = { p, dest_cpu };

		raw_spin_unlock_irqrestore(&p->pi_lock, flags);
		stop_one_cpu(curr_cpu, migration_cpu_stop, &arg);
		return;
	}
unlock:
	raw_spin_unlock_irqrestore(&p->pi_lock, flags);
}

#endif

DEFINE_PER_CPU(struct kernel_stat, kstat);
DEFINE_PER_CPU(struct kernel_cpustat, kernel_cpustat);

EXPORT_PER_CPU_SYMBOL(kstat);
EXPORT_PER_CPU_SYMBOL(kernel_cpustat);

/*
 * Return accounted runtime for the task.
 * In case the task is currently running, return the runtime plus current's
 * pending runtime that have not been accounted yet.
 */
unsigned long long task_sched_runtime(struct task_struct *p)
{
	unsigned long flags;
	struct rq *rq;
	u64 ns;

#if defined(CONFIG_64BIT) && defined(CONFIG_SMP)
	/*
	 * 64-bit doesn't need locks to atomically read a 64bit value.
	 * So we have a optimization chance when the task's delta_exec is 0.
	 * Reading ->on_cpu is racy, but this is ok.
	 *
	 * If we race with it leaving cpu, we'll take a lock. So we're correct.
	 * If we race with it entering cpu, unaccounted time is 0. This is
	 * indistinguishable from the read occurring a few cycles earlier.
	 * If we see ->on_cpu without ->on_rq, the task is leaving, and has
	 * been accounted, so we're correct here as well.
	 */
	if (!p->on_cpu || !task_on_rq_queued(p))
		return p->se.sum_exec_runtime;
#endif

	rq = task_rq_lock(p, &flags);
	/*
	 * Must be ->curr _and_ ->on_rq.  If dequeued, we would
	 * project cycles that may never be accounted to this
	 * thread, breaking clock_gettime().
	 */
	if (task_current(rq, p) && task_on_rq_queued(p)) {
		update_rq_clock(rq);
		p->sched_class->update_curr(rq);
	}
	ns = p->se.sum_exec_runtime;
	task_rq_unlock(rq, p, &flags);

	return ns;
}

#ifdef CONFIG_SCHED_HMP
static bool early_detection_notify(struct rq *rq, u64 wallclock)
{
	struct task_struct *p;
	int loop_max = 10;

	if (!sched_boost() || !rq->cfs.h_nr_running)
		return 0;

	rq->ed_task = NULL;
	list_for_each_entry(p, &rq->cfs_tasks, se.group_node) {
		if (!loop_max)
			break;

		if (wallclock - p->last_wake_ts >= EARLY_DETECTION_DURATION) {
			rq->ed_task = p;
			return 1;
		}

		loop_max--;
	}

	return 0;
}
#else /* CONFIG_SCHED_HMP */
static bool early_detection_notify(struct rq *rq, u64 wallclock)
{
	return 0;
}
#endif /* CONFIG_SCHED_HMP */

/*
 * This function gets called by the timer code, with HZ frequency.
 * We call it with interrupts disabled.
 */
void scheduler_tick(void)
{
	int cpu = smp_processor_id();
	struct rq *rq = cpu_rq(cpu);
	struct task_struct *curr = rq->curr;
	u64 wallclock;
	bool early_notif;
	u32 old_load;
	struct related_thread_group *grp;

	sched_clock_tick();

	raw_spin_lock(&rq->lock);
	old_load = task_load(curr);
	set_window_start(rq);
	update_rq_clock(rq);
	curr->sched_class->task_tick(rq, curr, 0);
	update_cpu_load_active(rq);
	wallclock = sched_ktime_clock();
	update_task_ravg(rq->curr, rq, TASK_UPDATE, wallclock, 0);
	early_notif = early_detection_notify(rq, wallclock);
	raw_spin_unlock(&rq->lock);

	if (early_notif)
		atomic_notifier_call_chain(&load_alert_notifier_head,
					0, (void *)(long)cpu);

	perf_event_task_tick();

#ifdef CONFIG_SMP
	rq->idle_balance = idle_cpu(cpu);
	trigger_load_balance(rq);
#endif
	rq_last_tick_reset(rq);

	rcu_read_lock();
	grp = task_related_thread_group(curr);
	if (update_preferred_cluster(grp, curr, old_load))
		set_preferred_cluster(grp);
	rcu_read_unlock();

	if (curr->sched_class == &fair_sched_class)
		check_for_migration(rq, curr);
}

#ifdef CONFIG_NO_HZ_FULL
/**
 * scheduler_tick_max_deferment
 *
 * Keep at least one tick per second when a single
 * active task is running because the scheduler doesn't
 * yet completely support full dynticks environment.
 *
 * This makes sure that uptime, CFS vruntime, load
 * balancing, etc... continue to move forward, even
 * with a very low granularity.
 *
 * Return: Maximum deferment in nanoseconds.
 */
u64 scheduler_tick_max_deferment(void)
{
	struct rq *rq = this_rq();
	unsigned long next, now = ACCESS_ONCE(jiffies);

	next = rq->last_sched_tick + HZ;

	if (time_before_eq(next, now))
		return 0;

	return jiffies_to_nsecs(next - now);
}
#endif

notrace unsigned long get_parent_ip(unsigned long addr)
{
	if (in_lock_functions(addr)) {
		addr = CALLER_ADDR2;
		if (in_lock_functions(addr))
			addr = CALLER_ADDR3;
	}
	return addr;
}

#if defined(CONFIG_PREEMPT) && (defined(CONFIG_DEBUG_PREEMPT) || \
				defined(CONFIG_PREEMPT_TRACER))

void preempt_count_add(int val)
{
#ifdef CONFIG_DEBUG_PREEMPT
	/*
	 * Underflow?
	 */
	if (DEBUG_LOCKS_WARN_ON((preempt_count() < 0)))
		return;
#endif
	__preempt_count_add(val);
#ifdef CONFIG_DEBUG_PREEMPT
	/*
	 * Spinlock count overflowing soon?
	 */
	DEBUG_LOCKS_WARN_ON((preempt_count() & PREEMPT_MASK) >=
				PREEMPT_MASK - 10);
#endif
	if (preempt_count() == val) {
		unsigned long ip = get_parent_ip(CALLER_ADDR1);
#ifdef CONFIG_DEBUG_PREEMPT
		current->preempt_disable_ip = ip;
#endif
		trace_preempt_off(CALLER_ADDR0, ip);
	}
}
EXPORT_SYMBOL(preempt_count_add);
NOKPROBE_SYMBOL(preempt_count_add);

void preempt_count_sub(int val)
{
#ifdef CONFIG_DEBUG_PREEMPT
	/*
	 * Underflow?
	 */
	if (DEBUG_LOCKS_WARN_ON(val > preempt_count()))
		return;
	/*
	 * Is the spinlock portion underflowing?
	 */
	if (DEBUG_LOCKS_WARN_ON((val < PREEMPT_MASK) &&
			!(preempt_count() & PREEMPT_MASK)))
		return;
#endif

	if (preempt_count() == val)
		trace_preempt_on(CALLER_ADDR0, get_parent_ip(CALLER_ADDR1));
	__preempt_count_sub(val);
}
EXPORT_SYMBOL(preempt_count_sub);
NOKPROBE_SYMBOL(preempt_count_sub);

#endif

/*
 * Print scheduling while atomic bug:
 */
static noinline void __schedule_bug(struct task_struct *prev)
{
	if (oops_in_progress)
		return;

	printk(KERN_ERR "BUG: scheduling while atomic: %s/%d/0x%08x\n",
		prev->comm, prev->pid, preempt_count());

	debug_show_held_locks(prev);
	print_modules();
	if (irqs_disabled())
		print_irqtrace_events(prev);
#ifdef CONFIG_DEBUG_PREEMPT
	if (in_atomic_preempt_off()) {
		pr_err("Preemption disabled at:");
		print_ip_sym(current->preempt_disable_ip);
		pr_cont("\n");
	}
#endif
#ifdef CONFIG_PANIC_ON_SCHED_BUG
	BUG();
#endif
	dump_stack();
	add_taint(TAINT_WARN, LOCKDEP_STILL_OK);
}

/*
 * Various schedule()-time debugging checks and statistics:
 */
static inline void schedule_debug(struct task_struct *prev)
{
#ifdef CONFIG_SCHED_STACK_END_CHECK
<<<<<<< HEAD
	if (unlikely(task_stack_end_corrupted(prev)))
=======
	if (task_stack_end_corrupted(prev))
>>>>>>> 6b65a8f6
		panic("corrupted stack end detected inside scheduler\n");
#endif
	/*
	 * Test if we are atomic. Since do_exit() needs to call into
	 * schedule() atomically, we ignore that path. Otherwise whine
	 * if we are scheduling when we should not.
	 */
	if (unlikely(in_atomic_preempt_off() && prev->state != TASK_DEAD))
		__schedule_bug(prev);
	rcu_sleep_check();

	profile_hit(SCHED_PROFILING, __builtin_return_address(0));

	schedstat_inc(this_rq(), sched_count);
}

/*
 * Pick up the highest-prio task:
 */
static inline struct task_struct *
pick_next_task(struct rq *rq, struct task_struct *prev)
{
	const struct sched_class *class = &fair_sched_class;
	struct task_struct *p;

	/*
	 * Optimization: we know that if all tasks are in
	 * the fair class we can call that function directly:
	 */
	if (likely(prev->sched_class == class &&
		   rq->nr_running == rq->cfs.h_nr_running)) {
		p = fair_sched_class.pick_next_task(rq, prev);
		if (unlikely(p == RETRY_TASK))
			goto again;

		/* assumes fair_sched_class->next == idle_sched_class */
		if (unlikely(!p))
			p = idle_sched_class.pick_next_task(rq, prev);

		return p;
	}

again:
	for_each_class(class) {
		p = class->pick_next_task(rq, prev);
		if (p) {
			if (unlikely(p == RETRY_TASK))
				goto again;
			return p;
		}
	}

	BUG(); /* the idle class will always have a runnable task */
}

/*
 * __schedule() is the main scheduler function.
 *
 * The main means of driving the scheduler and thus entering this function are:
 *
 *   1. Explicit blocking: mutex, semaphore, waitqueue, etc.
 *
 *   2. TIF_NEED_RESCHED flag is checked on interrupt and userspace return
 *      paths. For example, see arch/x86/entry_64.S.
 *
 *      To drive preemption between tasks, the scheduler sets the flag in timer
 *      interrupt handler scheduler_tick().
 *
 *   3. Wakeups don't really cause entry into schedule(). They add a
 *      task to the run-queue and that's it.
 *
 *      Now, if the new task added to the run-queue preempts the current
 *      task, then the wakeup sets TIF_NEED_RESCHED and schedule() gets
 *      called on the nearest possible occasion:
 *
 *       - If the kernel is preemptible (CONFIG_PREEMPT=y):
 *
 *         - in syscall or exception context, at the next outmost
 *           preempt_enable(). (this might be as soon as the wake_up()'s
 *           spin_unlock()!)
 *
 *         - in IRQ context, return from interrupt-handler to
 *           preemptible context
 *
 *       - If the kernel is not preemptible (CONFIG_PREEMPT is not set)
 *         then at the next:
 *
 *          - cond_resched() call
 *          - explicit schedule() call
 *          - return from syscall or exception to user-space
 *          - return from interrupt-handler to user-space
 */
static void __sched __schedule(void)
{
	struct task_struct *prev, *next;
	unsigned long *switch_count;
	struct rq *rq;
	int cpu;
	u64 wallclock;

need_resched:
	preempt_disable();
	cpu = smp_processor_id();
	rq = cpu_rq(cpu);
	rcu_note_context_switch(cpu);
	prev = rq->curr;

	schedule_debug(prev);

	if (sched_feat(HRTICK))
		hrtick_clear(rq);

	/*
	 * Make sure that signal_pending_state()->signal_pending() below
	 * can't be reordered with __set_current_state(TASK_INTERRUPTIBLE)
	 * done by the caller to avoid the race with signal_wake_up().
	 */
	smp_mb__before_spinlock();
	raw_spin_lock_irq(&rq->lock);

	switch_count = &prev->nivcsw;
	if (prev->state && !(preempt_count() & PREEMPT_ACTIVE)) {
		if (unlikely(signal_pending_state(prev->state, prev))) {
			prev->state = TASK_RUNNING;
		} else {
			deactivate_task(rq, prev, DEQUEUE_SLEEP);
			prev->on_rq = 0;

			/*
			 * If a worker went to sleep, notify and ask workqueue
			 * whether it wants to wake up a task to maintain
			 * concurrency.
			 */
			if (prev->flags & PF_WQ_WORKER) {
				struct task_struct *to_wakeup;

				to_wakeup = wq_worker_sleeping(prev, cpu);
				if (to_wakeup)
					try_to_wake_up_local(to_wakeup);
			}
		}
		switch_count = &prev->nvcsw;
	}

	if (task_on_rq_queued(prev) || rq->skip_clock_update < 0)
		update_rq_clock(rq);

	next = pick_next_task(rq, prev);
	wallclock = sched_ktime_clock();
	update_task_ravg(prev, rq, PUT_PREV_TASK, wallclock, 0);
	update_task_ravg(next, rq, PICK_NEXT_TASK, wallclock, 0);
	clear_tsk_need_resched(prev);
	clear_preempt_need_resched();
	rq->skip_clock_update = 0;

	BUG_ON(task_cpu(next) != cpu_of(rq));

	if (likely(prev != next)) {
		rq->nr_switches++;
		rq->curr = next;
		++*switch_count;

		set_task_last_switch_out(prev, wallclock);

		context_switch(rq, prev, next); /* unlocks the rq */
		/*
		 * The context switch have flipped the stack from under us
		 * and restored the local variables which were saved when
		 * this task called schedule() in the past. prev == current
		 * is still correct, but it can be moved to another cpu/rq.
		 */
		cpu = smp_processor_id();
		rq = cpu_rq(cpu);
	} else
		raw_spin_unlock_irq(&rq->lock);

	post_schedule(rq);

	sched_preempt_enable_no_resched();
	if (need_resched())
		goto need_resched;
}

static inline void sched_submit_work(struct task_struct *tsk)
{
	if (!tsk->state || tsk_is_pi_blocked(tsk))
		return;
	/*
	 * If we are going to sleep and we have plugged IO queued,
	 * make sure to submit it to avoid deadlocks.
	 */
	if (blk_needs_flush_plug(tsk))
		blk_schedule_flush_plug(tsk);
}

asmlinkage __visible void __sched schedule(void)
{
	struct task_struct *tsk = current;

	sched_submit_work(tsk);
	__schedule();
}
EXPORT_SYMBOL(schedule);

#ifdef CONFIG_CONTEXT_TRACKING
asmlinkage __visible void __sched schedule_user(void)
{
	/*
	 * If we come here after a random call to set_need_resched(),
	 * or we have been woken up remotely but the IPI has not yet arrived,
	 * we haven't yet exited the RCU idle mode. Do it here manually until
	 * we find a better solution.
	 *
	 * NB: There are buggy callers of this function.  Ideally we
	 * should warn if prev_state != IN_USER, but that will trigger
	 * too frequently to make sense yet.
	 */
	enum ctx_state prev_state = exception_enter();
	schedule();
	exception_exit(prev_state);
}
#endif

/**
 * schedule_preempt_disabled - called with preemption disabled
 *
 * Returns with preemption disabled. Note: preempt_count must be 1
 */
void __sched schedule_preempt_disabled(void)
{
	sched_preempt_enable_no_resched();
	schedule();
	preempt_disable();
}

#ifdef CONFIG_PREEMPT
/*
 * this is the entry point to schedule() from in-kernel preemption
 * off of preempt_enable. Kernel preemptions off return from interrupt
 * occur there and call schedule directly.
 */
asmlinkage __visible void __sched notrace preempt_schedule(void)
{
	/*
	 * If there is a non-zero preempt_count or interrupts are disabled,
	 * we do not want to preempt the current task. Just return..
	 */
	if (likely(!preemptible()))
		return;

	do {
		__preempt_count_add(PREEMPT_ACTIVE);
		__schedule();
		__preempt_count_sub(PREEMPT_ACTIVE);

		/*
		 * Check again in case we missed a preemption opportunity
		 * between schedule and now.
		 */
		barrier();
	} while (need_resched());
}
NOKPROBE_SYMBOL(preempt_schedule);
EXPORT_SYMBOL(preempt_schedule);

#ifdef CONFIG_CONTEXT_TRACKING
/**
 * preempt_schedule_context - preempt_schedule called by tracing
 *
 * The tracing infrastructure uses preempt_enable_notrace to prevent
 * recursion and tracing preempt enabling caused by the tracing
 * infrastructure itself. But as tracing can happen in areas coming
 * from userspace or just about to enter userspace, a preempt enable
 * can occur before user_exit() is called. This will cause the scheduler
 * to be called when the system is still in usermode.
 *
 * To prevent this, the preempt_enable_notrace will use this function
 * instead of preempt_schedule() to exit user context if needed before
 * calling the scheduler.
 */
asmlinkage __visible void __sched notrace preempt_schedule_context(void)
{
	enum ctx_state prev_ctx;

	if (likely(!preemptible()))
		return;

	do {
		__preempt_count_add(PREEMPT_ACTIVE);
		/*
		 * Needs preempt disabled in case user_exit() is traced
		 * and the tracer calls preempt_enable_notrace() causing
		 * an infinite recursion.
		 */
		prev_ctx = exception_enter();
		__schedule();
		exception_exit(prev_ctx);

		__preempt_count_sub(PREEMPT_ACTIVE);
		barrier();
	} while (need_resched());
}
EXPORT_SYMBOL_GPL(preempt_schedule_context);
#endif /* CONFIG_CONTEXT_TRACKING */

#endif /* CONFIG_PREEMPT */

/*
 * this is the entry point to schedule() from kernel preemption
 * off of irq context.
 * Note, that this is called and return with irqs disabled. This will
 * protect us against recursive calling from irq.
 */
asmlinkage __visible void __sched preempt_schedule_irq(void)
{
	enum ctx_state prev_state;

	/* Catch callers which need to be fixed */
	BUG_ON(preempt_count() || !irqs_disabled());

	prev_state = exception_enter();

	do {
		__preempt_count_add(PREEMPT_ACTIVE);
		local_irq_enable();
		__schedule();
		local_irq_disable();
		__preempt_count_sub(PREEMPT_ACTIVE);

		/*
		 * Check again in case we missed a preemption opportunity
		 * between schedule and now.
		 */
		barrier();
	} while (need_resched());

	exception_exit(prev_state);
}

int default_wake_function(wait_queue_t *curr, unsigned mode, int wake_flags,
			  void *key)
{
	return try_to_wake_up(curr->private, mode, wake_flags);
}
EXPORT_SYMBOL(default_wake_function);

#ifdef CONFIG_RT_MUTEXES

/*
 * rt_mutex_setprio - set the current priority of a task
 * @p: task
 * @prio: prio value (kernel-internal form)
 *
 * This function changes the 'effective' priority of a task. It does
 * not touch ->normal_prio like __setscheduler().
 *
 * Used by the rt_mutex code to implement priority inheritance
 * logic. Call site only calls if the priority of the task changed.
 */
void rt_mutex_setprio(struct task_struct *p, int prio)
{
	int oldprio, queued, running, queue_flag = DEQUEUE_SAVE | DEQUEUE_MOVE;
	struct rq *rq;
	const struct sched_class *prev_class;

	BUG_ON(prio > MAX_PRIO);

	rq = __task_rq_lock(p);

	/*
	 * Idle task boosting is a nono in general. There is one
	 * exception, when PREEMPT_RT and NOHZ is active:
	 *
	 * The idle task calls get_next_timer_interrupt() and holds
	 * the timer wheel base->lock on the CPU and another CPU wants
	 * to access the timer (probably to cancel it). We can safely
	 * ignore the boosting request, as the idle CPU runs this code
	 * with interrupts disabled and will complete the lock
	 * protected section without being interrupted. So there is no
	 * real need to boost.
	 */
	if (unlikely(p == rq->idle)) {
		WARN_ON(p != rq->curr);
		WARN_ON(p->pi_blocked_on);
		goto out_unlock;
	}

	trace_sched_pi_setprio(p, prio);
	oldprio = p->prio;

	if (oldprio == prio)
		queue_flag &= ~DEQUEUE_MOVE;

	prev_class = p->sched_class;
	queued = task_on_rq_queued(p);
	running = task_current(rq, p);
	if (queued)
		dequeue_task(rq, p, queue_flag);
	if (running)
		put_prev_task(rq, p);

	/*
	 * Boosting condition are:
	 * 1. -rt task is running and holds mutex A
	 *      --> -dl task blocks on mutex A
	 *
	 * 2. -dl task is running and holds mutex A
	 *      --> -dl task blocks on mutex A and could preempt the
	 *          running task
	 */
	if (dl_prio(prio)) {
		struct task_struct *pi_task = rt_mutex_get_top_task(p);
		if (!dl_prio(p->normal_prio) ||
		    (pi_task && dl_entity_preempt(&pi_task->dl, &p->dl))) {
			p->dl.dl_boosted = 1;
			p->dl.dl_throttled = 0;
			queue_flag |= ENQUEUE_REPLENISH;
		} else
			p->dl.dl_boosted = 0;
		p->sched_class = &dl_sched_class;
	} else if (rt_prio(prio)) {
		if (dl_prio(oldprio))
			p->dl.dl_boosted = 0;
		if (oldprio < prio)
			queue_flag |= ENQUEUE_HEAD;
		p->sched_class = &rt_sched_class;
	} else {
		if (dl_prio(oldprio))
			p->dl.dl_boosted = 0;
		if (rt_prio(oldprio))
			p->rt.timeout = 0;
		p->sched_class = &fair_sched_class;
	}

	p->prio = prio;

	if (running)
		p->sched_class->set_curr_task(rq);
	if (queued)
		enqueue_task(rq, p, queue_flag);

	check_class_changed(rq, p, prev_class, oldprio);
out_unlock:
	__task_rq_unlock(rq);
}
#endif

void set_user_nice(struct task_struct *p, long nice)
{
	int old_prio, delta, queued;
	unsigned long flags;
	struct rq *rq;

	if (task_nice(p) == nice || nice < MIN_NICE || nice > MAX_NICE)
		return;
	/*
	 * We have to be careful, if called from sys_setpriority(),
	 * the task might be in the middle of scheduling on another CPU.
	 */
	rq = task_rq_lock(p, &flags);
	/*
	 * The RT priorities are set via sched_setscheduler(), but we still
	 * allow the 'normal' nice value to be set - but as expected
	 * it wont have any effect on scheduling until the task is
	 * SCHED_DEADLINE, SCHED_FIFO or SCHED_RR:
	 */
	if (task_has_dl_policy(p) || task_has_rt_policy(p)) {
		p->static_prio = NICE_TO_PRIO(nice);
		goto out_unlock;
	}
	queued = task_on_rq_queued(p);
	if (queued)
		dequeue_task(rq, p, DEQUEUE_SAVE);

	p->static_prio = NICE_TO_PRIO(nice);
	set_load_weight(p);
	old_prio = p->prio;
	p->prio = effective_prio(p);
	delta = p->prio - old_prio;

	if (queued) {
		enqueue_task(rq, p, ENQUEUE_RESTORE);
		/*
		 * If the task increased its priority or is running and
		 * lowered its priority, then reschedule its CPU:
		 */
		if (delta < 0 || (delta > 0 && task_running(rq, p)))
			resched_curr(rq);
	}
out_unlock:
	task_rq_unlock(rq, p, &flags);
}
EXPORT_SYMBOL(set_user_nice);

/*
 * can_nice - check if a task can reduce its nice value
 * @p: task
 * @nice: nice value
 */
int can_nice(const struct task_struct *p, const int nice)
{
	/* convert nice value [19,-20] to rlimit style value [1,40] */
	int nice_rlim = nice_to_rlimit(nice);

	return (nice_rlim <= task_rlimit(p, RLIMIT_NICE) ||
		capable(CAP_SYS_NICE));
}

#ifdef __ARCH_WANT_SYS_NICE

/*
 * sys_nice - change the priority of the current process.
 * @increment: priority increment
 *
 * sys_setpriority is a more generic, but much slower function that
 * does similar things.
 */
SYSCALL_DEFINE1(nice, int, increment)
{
	long nice, retval;

	/*
	 * Setpriority might change our priority at the same moment.
	 * We don't have to worry. Conceptually one call occurs first
	 * and we have a single winner.
	 */
	increment = clamp(increment, -NICE_WIDTH, NICE_WIDTH);
	nice = task_nice(current) + increment;

	nice = clamp_val(nice, MIN_NICE, MAX_NICE);
	if (increment < 0 && !can_nice(current, nice))
		return -EPERM;

	retval = security_task_setnice(current, nice);
	if (retval)
		return retval;

	set_user_nice(current, nice);
	return 0;
}

#endif

/**
 * task_prio - return the priority value of a given task.
 * @p: the task in question.
 *
 * Return: The priority value as seen by users in /proc.
 * RT tasks are offset by -200. Normal tasks are centered
 * around 0, value goes from -16 to +15.
 */
int task_prio(const struct task_struct *p)
{
	return p->prio - MAX_RT_PRIO;
}

/**
 * idle_cpu - is a given cpu idle currently?
 * @cpu: the processor in question.
 *
 * Return: 1 if the CPU is currently idle. 0 otherwise.
 */
int idle_cpu(int cpu)
{
	struct rq *rq = cpu_rq(cpu);

	if (rq->curr != rq->idle)
		return 0;

	if (rq->nr_running)
		return 0;

#ifdef CONFIG_SMP
	if (!llist_empty(&rq->wake_list))
		return 0;
#endif

	return 1;
}

/**
 * idle_task - return the idle task for a given cpu.
 * @cpu: the processor in question.
 *
 * Return: The idle task for the cpu @cpu.
 */
struct task_struct *idle_task(int cpu)
{
	return cpu_rq(cpu)->idle;
}

/**
 * find_process_by_pid - find a process with a matching PID value.
 * @pid: the pid in question.
 *
 * The task of @pid, if found. %NULL otherwise.
 */
static struct task_struct *find_process_by_pid(pid_t pid)
{
	return pid ? find_task_by_vpid(pid) : current;
}

/*
 * This function initializes the sched_dl_entity of a newly becoming
 * SCHED_DEADLINE task.
 *
 * Only the static values are considered here, the actual runtime and the
 * absolute deadline will be properly calculated when the task is enqueued
 * for the first time with its new policy.
 */
static void
__setparam_dl(struct task_struct *p, const struct sched_attr *attr)
{
	struct sched_dl_entity *dl_se = &p->dl;

	init_dl_task_timer(dl_se);
	dl_se->dl_runtime = attr->sched_runtime;
	dl_se->dl_deadline = attr->sched_deadline;
	dl_se->dl_period = attr->sched_period ?: dl_se->dl_deadline;
	dl_se->flags = attr->sched_flags;
	dl_se->dl_bw = to_ratio(dl_se->dl_period, dl_se->dl_runtime);
	dl_se->dl_throttled = 0;
	dl_se->dl_new = 1;
	dl_se->dl_yielded = 0;
}

/*
 * sched_setparam() passes in -1 for its policy, to let the functions
 * it calls know not to change it.
 */
#define SETPARAM_POLICY	-1

static void __setscheduler_params(struct task_struct *p,
		const struct sched_attr *attr)
{
	int policy = attr->sched_policy;

	if (policy == SETPARAM_POLICY)
		policy = p->policy;

	p->policy = policy;

	if (dl_policy(policy))
		__setparam_dl(p, attr);
	else if (fair_policy(policy))
		p->static_prio = NICE_TO_PRIO(attr->sched_nice);

	/*
	 * __sched_setscheduler() ensures attr->sched_priority == 0 when
	 * !rt_policy. Always setting this ensures that things like
	 * getparam()/getattr() don't report silly values for !rt tasks.
	 */
	p->rt_priority = attr->sched_priority;
	p->normal_prio = normal_prio(p);
	set_load_weight(p);
}

/* Actually do priority change: must hold pi & rq lock. */
static void __setscheduler(struct rq *rq, struct task_struct *p,
			   const struct sched_attr *attr, bool keep_boost)
{
	__setscheduler_params(p, attr);

	/*
	 * Keep a potential priority boosting if called from
	 * sched_setscheduler().
	 */
	if (keep_boost)
		p->prio = rt_mutex_get_effective_prio(p, normal_prio(p));
	else
		p->prio = normal_prio(p);

	if (dl_prio(p->prio))
		p->sched_class = &dl_sched_class;
	else if (rt_prio(p->prio))
		p->sched_class = &rt_sched_class;
	else
		p->sched_class = &fair_sched_class;
}

static void
__getparam_dl(struct task_struct *p, struct sched_attr *attr)
{
	struct sched_dl_entity *dl_se = &p->dl;

	attr->sched_priority = p->rt_priority;
	attr->sched_runtime = dl_se->dl_runtime;
	attr->sched_deadline = dl_se->dl_deadline;
	attr->sched_period = dl_se->dl_period;
	attr->sched_flags = dl_se->flags;
}

/*
 * This function validates the new parameters of a -deadline task.
 * We ask for the deadline not being zero, and greater or equal
 * than the runtime, as well as the period of being zero or
 * greater than deadline. Furthermore, we have to be sure that
 * user parameters are above the internal resolution of 1us (we
 * check sched_runtime only since it is always the smaller one) and
 * below 2^63 ns (we have to check both sched_deadline and
 * sched_period, as the latter can be zero).
 */
static bool
__checkparam_dl(const struct sched_attr *attr)
{
	/* deadline != 0 */
	if (attr->sched_deadline == 0)
		return false;

	/*
	 * Since we truncate DL_SCALE bits, make sure we're at least
	 * that big.
	 */
	if (attr->sched_runtime < (1ULL << DL_SCALE))
		return false;

	/*
	 * Since we use the MSB for wrap-around and sign issues, make
	 * sure it's not set (mind that period can be equal to zero).
	 */
	if (attr->sched_deadline & (1ULL << 63) ||
	    attr->sched_period & (1ULL << 63))
		return false;

	/* runtime <= deadline <= period (if period != 0) */
	if ((attr->sched_period != 0 &&
	     attr->sched_period < attr->sched_deadline) ||
	    attr->sched_deadline < attr->sched_runtime)
		return false;

	return true;
}

/*
 * check the target process has a UID that matches the current process's
 */
static bool check_same_owner(struct task_struct *p)
{
	const struct cred *cred = current_cred(), *pcred;
	bool match;

	rcu_read_lock();
	pcred = __task_cred(p);
	match = (uid_eq(cred->euid, pcred->euid) ||
		 uid_eq(cred->euid, pcred->uid));
	rcu_read_unlock();
	return match;
}

static int __sched_setscheduler(struct task_struct *p,
				const struct sched_attr *attr,
				bool user)
{
	int newprio = dl_policy(attr->sched_policy) ? MAX_DL_PRIO - 1 :
		      MAX_RT_PRIO - 1 - attr->sched_priority;
	int retval, oldprio, oldpolicy = -1, queued, running;
	int new_effective_prio, policy = attr->sched_policy;
	unsigned long flags;
	const struct sched_class *prev_class;
	struct rq *rq;
	int reset_on_fork;
	int queue_flags = DEQUEUE_SAVE | DEQUEUE_MOVE;

	/* may grab non-irq protected spin_locks */
	BUG_ON(in_interrupt());
recheck:
	/* double check policy once rq lock held */
	if (policy < 0) {
		reset_on_fork = p->sched_reset_on_fork;
		policy = oldpolicy = p->policy;
	} else {
		reset_on_fork = !!(attr->sched_flags & SCHED_FLAG_RESET_ON_FORK);

		if (policy != SCHED_DEADLINE &&
				policy != SCHED_FIFO && policy != SCHED_RR &&
				policy != SCHED_NORMAL && policy != SCHED_BATCH &&
				policy != SCHED_IDLE)
			return -EINVAL;
	}

	if (attr->sched_flags & ~(SCHED_FLAG_RESET_ON_FORK))
		return -EINVAL;

	/*
	 * Valid priorities for SCHED_FIFO and SCHED_RR are
	 * 1..MAX_USER_RT_PRIO-1, valid priority for SCHED_NORMAL,
	 * SCHED_BATCH and SCHED_IDLE is 0.
	 */
	if ((p->mm && attr->sched_priority > MAX_USER_RT_PRIO-1) ||
	    (!p->mm && attr->sched_priority > MAX_RT_PRIO-1))
		return -EINVAL;
	if ((dl_policy(policy) && !__checkparam_dl(attr)) ||
	    (rt_policy(policy) != (attr->sched_priority != 0)))
		return -EINVAL;

	/*
	 * Allow unprivileged RT tasks to decrease priority:
	 */
	if (user && !capable(CAP_SYS_NICE)) {
		if (fair_policy(policy)) {
			if (attr->sched_nice < task_nice(p) &&
			    !can_nice(p, attr->sched_nice))
				return -EPERM;
		}

		if (rt_policy(policy)) {
			unsigned long rlim_rtprio =
					task_rlimit(p, RLIMIT_RTPRIO);

			/* can't set/change the rt policy */
			if (policy != p->policy && !rlim_rtprio)
				return -EPERM;

			/* can't increase priority */
			if (attr->sched_priority > p->rt_priority &&
			    attr->sched_priority > rlim_rtprio)
				return -EPERM;
		}

		 /*
		  * Can't set/change SCHED_DEADLINE policy at all for now
		  * (safest behavior); in the future we would like to allow
		  * unprivileged DL tasks to increase their relative deadline
		  * or reduce their runtime (both ways reducing utilization)
		  */
		if (dl_policy(policy))
			return -EPERM;

		/*
		 * Treat SCHED_IDLE as nice 20. Only allow a switch to
		 * SCHED_NORMAL if the RLIMIT_NICE would normally permit it.
		 */
		if (p->policy == SCHED_IDLE && policy != SCHED_IDLE) {
			if (!can_nice(p, task_nice(p)))
				return -EPERM;
		}

		/* can't change other user's priorities */
		if (!check_same_owner(p))
			return -EPERM;

		/* Normal users shall not reset the sched_reset_on_fork flag */
		if (p->sched_reset_on_fork && !reset_on_fork)
			return -EPERM;
	}

	if (user) {
		retval = security_task_setscheduler(p);
		if (retval)
			return retval;
	}

	/*
	 * make sure no PI-waiters arrive (or leave) while we are
	 * changing the priority of the task:
	 *
	 * To be able to change p->policy safely, the appropriate
	 * runqueue lock must be held.
	 */
	rq = task_rq_lock(p, &flags);

	/*
	 * Changing the policy of the stop threads its a very bad idea
	 */
	if (p == rq->stop) {
		task_rq_unlock(rq, p, &flags);
		return -EINVAL;
	}

	/*
	 * If not changing anything there's no need to proceed further,
	 * but store a possible modification of reset_on_fork.
	 */
	if (unlikely(policy == p->policy)) {
		if (fair_policy(policy) && attr->sched_nice != task_nice(p))
			goto change;
		if (rt_policy(policy) && attr->sched_priority != p->rt_priority)
			goto change;
		if (dl_policy(policy))
			goto change;

		p->sched_reset_on_fork = reset_on_fork;
		task_rq_unlock(rq, p, &flags);
		return 0;
	}
change:

	if (user) {
#ifdef CONFIG_RT_GROUP_SCHED
		/*
		 * Do not allow realtime tasks into groups that have no runtime
		 * assigned.
		 */
		if (rt_bandwidth_enabled() && rt_policy(policy) &&
				task_group(p)->rt_bandwidth.rt_runtime == 0 &&
				!task_group_is_autogroup(task_group(p))) {
			task_rq_unlock(rq, p, &flags);
			return -EPERM;
		}
#endif
#ifdef CONFIG_SMP
		if (dl_bandwidth_enabled() && dl_policy(policy)) {
			cpumask_t *span = rq->rd->span;

			/*
			 * Don't allow tasks with an affinity mask smaller than
			 * the entire root_domain to become SCHED_DEADLINE. We
			 * will also fail if there's no bandwidth available.
			 */
			if (!cpumask_subset(span, &p->cpus_allowed) ||
			    rq->rd->dl_bw.bw == 0) {
				task_rq_unlock(rq, p, &flags);
				return -EPERM;
			}
		}
#endif
	}

	/* recheck policy now with rq lock held */
	if (unlikely(oldpolicy != -1 && oldpolicy != p->policy)) {
		policy = oldpolicy = -1;
		task_rq_unlock(rq, p, &flags);
		goto recheck;
	}

	/*
	 * If setscheduling to SCHED_DEADLINE (or changing the parameters
	 * of a SCHED_DEADLINE task) we need to check if enough bandwidth
	 * is available.
	 */
	if ((dl_policy(policy) || dl_task(p)) && dl_overflow(p, policy, attr)) {
		task_rq_unlock(rq, p, &flags);
		return -EBUSY;
	}

	p->sched_reset_on_fork = reset_on_fork;
	oldprio = p->prio;

	/*
	 * Take priority boosted tasks into account. If the new
	 * effective priority is unchanged, we just store the new
	 * normal parameters and do not touch the scheduler class and
	 * the runqueue. This will be done when the task deboost
	 * itself.
	 */
	new_effective_prio = rt_mutex_get_effective_prio(p, newprio);
	if (new_effective_prio == oldprio)
		queue_flags &= ~DEQUEUE_MOVE;

	queued = task_on_rq_queued(p);
	running = task_current(rq, p);
	if (queued)
		dequeue_task(rq, p, queue_flags);
	if (running)
		put_prev_task(rq, p);

	prev_class = p->sched_class;
	__setscheduler(rq, p, attr, true);

	if (running)
		p->sched_class->set_curr_task(rq);
	if (queued) {
		/*
		 * We enqueue to tail when the priority of a task is
		 * increased (user space view).
		 */
		if (oldprio < p->prio)
			queue_flags |= ENQUEUE_HEAD;

		enqueue_task(rq, p, queue_flags);
	}

	check_class_changed(rq, p, prev_class, oldprio);
	task_rq_unlock(rq, p, &flags);

	rt_mutex_adjust_pi(p);

	return 0;
}

static int _sched_setscheduler(struct task_struct *p, int policy,
			       const struct sched_param *param, bool check)
{
	struct sched_attr attr = {
		.sched_policy   = policy,
		.sched_priority = param->sched_priority,
		.sched_nice	= PRIO_TO_NICE(p->static_prio),
	};

	/* Fixup the legacy SCHED_RESET_ON_FORK hack. */
	if ((policy != SETPARAM_POLICY) && (policy & SCHED_RESET_ON_FORK)) {
		attr.sched_flags |= SCHED_FLAG_RESET_ON_FORK;
		policy &= ~SCHED_RESET_ON_FORK;
		attr.sched_policy = policy;
	}

	return __sched_setscheduler(p, &attr, check);
}
/**
 * sched_setscheduler - change the scheduling policy and/or RT priority of a thread.
 * @p: the task in question.
 * @policy: new policy.
 * @param: structure containing the new RT priority.
 *
 * Return: 0 on success. An error code otherwise.
 *
 * NOTE that the task may be already dead.
 */
int sched_setscheduler(struct task_struct *p, int policy,
		       const struct sched_param *param)
{
	return _sched_setscheduler(p, policy, param, true);
}
EXPORT_SYMBOL_GPL(sched_setscheduler);

int sched_setattr(struct task_struct *p, const struct sched_attr *attr)
{
	return __sched_setscheduler(p, attr, true);
}
EXPORT_SYMBOL_GPL(sched_setattr);

/**
 * sched_setscheduler_nocheck - change the scheduling policy and/or RT priority of a thread from kernelspace.
 * @p: the task in question.
 * @policy: new policy.
 * @param: structure containing the new RT priority.
 *
 * Just like sched_setscheduler, only don't bother checking if the
 * current context has permission.  For example, this is needed in
 * stop_machine(): we create temporary high priority worker threads,
 * but our caller might not have that capability.
 *
 * Return: 0 on success. An error code otherwise.
 */
int sched_setscheduler_nocheck(struct task_struct *p, int policy,
			       const struct sched_param *param)
{
	return _sched_setscheduler(p, policy, param, false);
}
EXPORT_SYMBOL(sched_setscheduler_nocheck);

static int
do_sched_setscheduler(pid_t pid, int policy, struct sched_param __user *param)
{
	struct sched_param lparam;
	struct task_struct *p;
	int retval;

	if (!param || pid < 0)
		return -EINVAL;
	if (copy_from_user(&lparam, param, sizeof(struct sched_param)))
		return -EFAULT;

	rcu_read_lock();
	retval = -ESRCH;
	p = find_process_by_pid(pid);
	if (p != NULL)
		retval = sched_setscheduler(p, policy, &lparam);
	rcu_read_unlock();

	return retval;
}

/*
 * Mimics kernel/events/core.c perf_copy_attr().
 */
static int sched_copy_attr(struct sched_attr __user *uattr,
			   struct sched_attr *attr)
{
	u32 size;
	int ret;

	if (!access_ok(VERIFY_WRITE, uattr, SCHED_ATTR_SIZE_VER0))
		return -EFAULT;

	/*
	 * zero the full structure, so that a short copy will be nice.
	 */
	memset(attr, 0, sizeof(*attr));

	ret = get_user(size, &uattr->size);
	if (ret)
		return ret;

	if (size > PAGE_SIZE)	/* silly large */
		goto err_size;

	if (!size)		/* abi compat */
		size = SCHED_ATTR_SIZE_VER0;

	if (size < SCHED_ATTR_SIZE_VER0)
		goto err_size;

	/*
	 * If we're handed a bigger struct than we know of,
	 * ensure all the unknown bits are 0 - i.e. new
	 * user-space does not rely on any kernel feature
	 * extensions we dont know about yet.
	 */
	if (size > sizeof(*attr)) {
		unsigned char __user *addr;
		unsigned char __user *end;
		unsigned char val;

		addr = (void __user *)uattr + sizeof(*attr);
		end  = (void __user *)uattr + size;

		for (; addr < end; addr++) {
			ret = get_user(val, addr);
			if (ret)
				return ret;
			if (val)
				goto err_size;
		}
		size = sizeof(*attr);
	}

	ret = copy_from_user(attr, uattr, size);
	if (ret)
		return -EFAULT;

	/*
	 * XXX: do we want to be lenient like existing syscalls; or do we want
	 * to be strict and return an error on out-of-bounds values?
	 */
	attr->sched_nice = clamp(attr->sched_nice, MIN_NICE, MAX_NICE);

	return 0;

err_size:
	put_user(sizeof(*attr), &uattr->size);
	return -E2BIG;
}

/**
 * sys_sched_setscheduler - set/change the scheduler policy and RT priority
 * @pid: the pid in question.
 * @policy: new policy.
 * @param: structure containing the new RT priority.
 *
 * Return: 0 on success. An error code otherwise.
 */
SYSCALL_DEFINE3(sched_setscheduler, pid_t, pid, int, policy,
		struct sched_param __user *, param)
{
	/* negative values for policy are not valid */
	if (policy < 0)
		return -EINVAL;

	return do_sched_setscheduler(pid, policy, param);
}

/**
 * sys_sched_setparam - set/change the RT priority of a thread
 * @pid: the pid in question.
 * @param: structure containing the new RT priority.
 *
 * Return: 0 on success. An error code otherwise.
 */
SYSCALL_DEFINE2(sched_setparam, pid_t, pid, struct sched_param __user *, param)
{
	return do_sched_setscheduler(pid, SETPARAM_POLICY, param);
}

/**
 * sys_sched_setattr - same as above, but with extended sched_attr
 * @pid: the pid in question.
 * @uattr: structure containing the extended parameters.
 * @flags: for future extension.
 */
SYSCALL_DEFINE3(sched_setattr, pid_t, pid, struct sched_attr __user *, uattr,
			       unsigned int, flags)
{
	struct sched_attr attr;
	struct task_struct *p;
	int retval;

	if (!uattr || pid < 0 || flags)
		return -EINVAL;

	retval = sched_copy_attr(uattr, &attr);
	if (retval)
		return retval;

	if ((int)attr.sched_policy < 0)
		return -EINVAL;

	rcu_read_lock();
	retval = -ESRCH;
	p = find_process_by_pid(pid);
	if (p != NULL)
		retval = sched_setattr(p, &attr);
	rcu_read_unlock();

	return retval;
}

/**
 * sys_sched_getscheduler - get the policy (scheduling class) of a thread
 * @pid: the pid in question.
 *
 * Return: On success, the policy of the thread. Otherwise, a negative error
 * code.
 */
SYSCALL_DEFINE1(sched_getscheduler, pid_t, pid)
{
	struct task_struct *p;
	int retval;

	if (pid < 0)
		return -EINVAL;

	retval = -ESRCH;
	rcu_read_lock();
	p = find_process_by_pid(pid);
	if (p) {
		retval = security_task_getscheduler(p);
		if (!retval)
			retval = p->policy
				| (p->sched_reset_on_fork ? SCHED_RESET_ON_FORK : 0);
	}
	rcu_read_unlock();
	return retval;
}

/**
 * sys_sched_getparam - get the RT priority of a thread
 * @pid: the pid in question.
 * @param: structure containing the RT priority.
 *
 * Return: On success, 0 and the RT priority is in @param. Otherwise, an error
 * code.
 */
SYSCALL_DEFINE2(sched_getparam, pid_t, pid, struct sched_param __user *, param)
{
	struct sched_param lp = { .sched_priority = 0 };
	struct task_struct *p;
	int retval;

	if (!param || pid < 0)
		return -EINVAL;

	rcu_read_lock();
	p = find_process_by_pid(pid);
	retval = -ESRCH;
	if (!p)
		goto out_unlock;

	retval = security_task_getscheduler(p);
	if (retval)
		goto out_unlock;

	if (task_has_rt_policy(p))
		lp.sched_priority = p->rt_priority;
	rcu_read_unlock();

	/*
	 * This one might sleep, we cannot do it with a spinlock held ...
	 */
	retval = copy_to_user(param, &lp, sizeof(*param)) ? -EFAULT : 0;

	return retval;

out_unlock:
	rcu_read_unlock();
	return retval;
}

static int sched_read_attr(struct sched_attr __user *uattr,
			   struct sched_attr *attr,
			   unsigned int usize)
{
	int ret;

	if (!access_ok(VERIFY_WRITE, uattr, usize))
		return -EFAULT;

	/*
	 * If we're handed a smaller struct than we know of,
	 * ensure all the unknown bits are 0 - i.e. old
	 * user-space does not get uncomplete information.
	 */
	if (usize < sizeof(*attr)) {
		unsigned char *addr;
		unsigned char *end;

		addr = (void *)attr + usize;
		end  = (void *)attr + sizeof(*attr);

		for (; addr < end; addr++) {
			if (*addr)
				return -EFBIG;
		}

		attr->size = usize;
	}

	ret = copy_to_user(uattr, attr, attr->size);
	if (ret)
		return -EFAULT;

	return 0;
}

/**
 * sys_sched_getattr - similar to sched_getparam, but with sched_attr
 * @pid: the pid in question.
 * @uattr: structure containing the extended parameters.
 * @size: sizeof(attr) for fwd/bwd comp.
 * @flags: for future extension.
 */
SYSCALL_DEFINE4(sched_getattr, pid_t, pid, struct sched_attr __user *, uattr,
		unsigned int, size, unsigned int, flags)
{
	struct sched_attr attr = {
		.size = sizeof(struct sched_attr),
	};
	struct task_struct *p;
	int retval;

	if (!uattr || pid < 0 || size > PAGE_SIZE ||
	    size < SCHED_ATTR_SIZE_VER0 || flags)
		return -EINVAL;

	rcu_read_lock();
	p = find_process_by_pid(pid);
	retval = -ESRCH;
	if (!p)
		goto out_unlock;

	retval = security_task_getscheduler(p);
	if (retval)
		goto out_unlock;

	attr.sched_policy = p->policy;
	if (p->sched_reset_on_fork)
		attr.sched_flags |= SCHED_FLAG_RESET_ON_FORK;
	if (task_has_dl_policy(p))
		__getparam_dl(p, &attr);
	else if (task_has_rt_policy(p))
		attr.sched_priority = p->rt_priority;
	else
		attr.sched_nice = task_nice(p);

	rcu_read_unlock();

	retval = sched_read_attr(uattr, &attr, size);
	return retval;

out_unlock:
	rcu_read_unlock();
	return retval;
}

long sched_setaffinity(pid_t pid, const struct cpumask *in_mask)
{
	cpumask_var_t cpus_allowed, new_mask;
	struct task_struct *p;
	int retval;

	rcu_read_lock();

	p = find_process_by_pid(pid);
	if (!p) {
		rcu_read_unlock();
		return -ESRCH;
	}

	/* Prevent p going away */
	get_task_struct(p);
	rcu_read_unlock();

	if (p->flags & PF_NO_SETAFFINITY) {
		retval = -EINVAL;
		goto out_put_task;
	}
	if (!alloc_cpumask_var(&cpus_allowed, GFP_KERNEL)) {
		retval = -ENOMEM;
		goto out_put_task;
	}
	if (!alloc_cpumask_var(&new_mask, GFP_KERNEL)) {
		retval = -ENOMEM;
		goto out_free_cpus_allowed;
	}
	retval = -EPERM;
	if (!check_same_owner(p)) {
		rcu_read_lock();
		if (!ns_capable(__task_cred(p)->user_ns, CAP_SYS_NICE)) {
			rcu_read_unlock();
			goto out_free_new_mask;
		}
		rcu_read_unlock();
	}

	retval = security_task_setscheduler(p);
	if (retval)
		goto out_free_new_mask;

	cpuset_cpus_allowed(p, cpus_allowed);
	cpumask_and(new_mask, in_mask, cpus_allowed);

	/*
	 * Since bandwidth control happens on root_domain basis,
	 * if admission test is enabled, we only admit -deadline
	 * tasks allowed to run on all the CPUs in the task's
	 * root_domain.
	 */
#ifdef CONFIG_SMP
	if (task_has_dl_policy(p) && dl_bandwidth_enabled()) {
		rcu_read_lock();
		if (!cpumask_subset(task_rq(p)->rd->span, new_mask)) {
			retval = -EBUSY;
			rcu_read_unlock();
			goto out_free_new_mask;
		}
		rcu_read_unlock();
	}
#endif
again:
	retval = set_cpus_allowed_ptr(p, new_mask);

	if (!retval) {
		cpuset_cpus_allowed(p, cpus_allowed);
		if (!cpumask_subset(new_mask, cpus_allowed)) {
			/*
			 * We must have raced with a concurrent cpuset
			 * update. Just reset the cpus_allowed to the
			 * cpuset's cpus_allowed
			 */
			cpumask_copy(new_mask, cpus_allowed);
			goto again;
		}
	}
out_free_new_mask:
	free_cpumask_var(new_mask);
out_free_cpus_allowed:
	free_cpumask_var(cpus_allowed);
out_put_task:
	put_task_struct(p);
	return retval;
}

static int get_user_cpu_mask(unsigned long __user *user_mask_ptr, unsigned len,
			     struct cpumask *new_mask)
{
	if (len < cpumask_size())
		cpumask_clear(new_mask);
	else if (len > cpumask_size())
		len = cpumask_size();

	return copy_from_user(new_mask, user_mask_ptr, len) ? -EFAULT : 0;
}

/**
 * sys_sched_setaffinity - set the cpu affinity of a process
 * @pid: pid of the process
 * @len: length in bytes of the bitmask pointed to by user_mask_ptr
 * @user_mask_ptr: user-space pointer to the new cpu mask
 *
 * Return: 0 on success. An error code otherwise.
 */
SYSCALL_DEFINE3(sched_setaffinity, pid_t, pid, unsigned int, len,
		unsigned long __user *, user_mask_ptr)
{
	cpumask_var_t new_mask;
	int retval;

	if (!alloc_cpumask_var(&new_mask, GFP_KERNEL))
		return -ENOMEM;

	retval = get_user_cpu_mask(user_mask_ptr, len, new_mask);
	if (retval == 0)
		retval = sched_setaffinity(pid, new_mask);
	free_cpumask_var(new_mask);
	return retval;
}

long sched_getaffinity(pid_t pid, struct cpumask *mask)
{
	struct task_struct *p;
	unsigned long flags;
	int retval;

	rcu_read_lock();

	retval = -ESRCH;
	p = find_process_by_pid(pid);
	if (!p)
		goto out_unlock;

	retval = security_task_getscheduler(p);
	if (retval)
		goto out_unlock;

	raw_spin_lock_irqsave(&p->pi_lock, flags);
	cpumask_and(mask, &p->cpus_allowed, cpu_active_mask);
	raw_spin_unlock_irqrestore(&p->pi_lock, flags);

out_unlock:
	rcu_read_unlock();

	return retval;
}

/**
 * sys_sched_getaffinity - get the cpu affinity of a process
 * @pid: pid of the process
 * @len: length in bytes of the bitmask pointed to by user_mask_ptr
 * @user_mask_ptr: user-space pointer to hold the current cpu mask
 *
 * Return: 0 on success. An error code otherwise.
 */
SYSCALL_DEFINE3(sched_getaffinity, pid_t, pid, unsigned int, len,
		unsigned long __user *, user_mask_ptr)
{
	int ret;
	cpumask_var_t mask;

	if ((len * BITS_PER_BYTE) < nr_cpu_ids)
		return -EINVAL;
	if (len & (sizeof(unsigned long)-1))
		return -EINVAL;

	if (!alloc_cpumask_var(&mask, GFP_KERNEL))
		return -ENOMEM;

	ret = sched_getaffinity(pid, mask);
	if (ret == 0) {
		size_t retlen = min_t(size_t, len, cpumask_size());

		if (copy_to_user(user_mask_ptr, mask, retlen))
			ret = -EFAULT;
		else
			ret = retlen;
	}
	free_cpumask_var(mask);

	return ret;
}

/**
 * sys_sched_yield - yield the current processor to other threads.
 *
 * This function yields the current CPU to other tasks. If there are no
 * other threads running on this CPU then this function will return.
 *
 * Return: 0.
 */
SYSCALL_DEFINE0(sched_yield)
{
	struct rq *rq = this_rq_lock();

	schedstat_inc(rq, yld_count);
	current->sched_class->yield_task(rq);

	/*
	 * Since we are going to call schedule() anyway, there's
	 * no need to preempt or enable interrupts:
	 */
	__release(rq->lock);
	spin_release(&rq->lock.dep_map, 1, _THIS_IP_);
	do_raw_spin_unlock(&rq->lock);
	sched_preempt_enable_no_resched();

	schedule();

	return 0;
}

static void __cond_resched(void)
{
	__preempt_count_add(PREEMPT_ACTIVE);
	__schedule();
	__preempt_count_sub(PREEMPT_ACTIVE);
}

int __sched _cond_resched(void)
{
	if (should_resched(0)) {
		__cond_resched();
		return 1;
	}
	return 0;
}
EXPORT_SYMBOL(_cond_resched);

/*
 * __cond_resched_lock() - if a reschedule is pending, drop the given lock,
 * call schedule, and on return reacquire the lock.
 *
 * This works OK both with and without CONFIG_PREEMPT. We do strange low-level
 * operations here to prevent schedule() from being called twice (once via
 * spin_unlock(), once by hand).
 */
int __cond_resched_lock(spinlock_t *lock)
{
	int resched = should_resched(PREEMPT_LOCK_OFFSET);
	int ret = 0;

	lockdep_assert_held(lock);

	if (spin_needbreak(lock) || resched) {
		spin_unlock(lock);
		if (resched)
			__cond_resched();
		else
			cpu_relax();
		ret = 1;
		spin_lock(lock);
	}
	return ret;
}
EXPORT_SYMBOL(__cond_resched_lock);

int __sched __cond_resched_softirq(void)
{
	BUG_ON(!in_softirq());

	if (should_resched(SOFTIRQ_DISABLE_OFFSET)) {
		local_bh_enable();
		__cond_resched();
		local_bh_disable();
		return 1;
	}
	return 0;
}
EXPORT_SYMBOL(__cond_resched_softirq);

/**
 * yield - yield the current processor to other threads.
 *
 * Do not ever use this function, there's a 99% chance you're doing it wrong.
 *
 * The scheduler is at all times free to pick the calling task as the most
 * eligible task to run, if removing the yield() call from your code breaks
 * it, its already broken.
 *
 * Typical broken usage is:
 *
 * while (!event)
 * 	yield();
 *
 * where one assumes that yield() will let 'the other' process run that will
 * make event true. If the current task is a SCHED_FIFO task that will never
 * happen. Never use yield() as a progress guarantee!!
 *
 * If you want to use yield() to wait for something, use wait_event().
 * If you want to use yield() to be 'nice' for others, use cond_resched().
 * If you still want to use yield(), do not!
 */
void __sched yield(void)
{
	set_current_state(TASK_RUNNING);
	sys_sched_yield();
}
EXPORT_SYMBOL(yield);

/**
 * yield_to - yield the current processor to another thread in
 * your thread group, or accelerate that thread toward the
 * processor it's on.
 * @p: target task
 * @preempt: whether task preemption is allowed or not
 *
 * It's the caller's job to ensure that the target task struct
 * can't go away on us before we can do any checks.
 *
 * Return:
 *	true (>0) if we indeed boosted the target task.
 *	false (0) if we failed to boost the target.
 *	-ESRCH if there's no task to yield to.
 */
int __sched yield_to(struct task_struct *p, bool preempt)
{
	struct task_struct *curr = current;
	struct rq *rq, *p_rq;
	unsigned long flags;
	int yielded = 0;

	local_irq_save(flags);
	rq = this_rq();

again:
	p_rq = task_rq(p);
	/*
	 * If we're the only runnable task on the rq and target rq also
	 * has only one task, there's absolutely no point in yielding.
	 */
	if (rq->nr_running == 1 && p_rq->nr_running == 1) {
		yielded = -ESRCH;
		goto out_irq;
	}

	double_rq_lock(rq, p_rq);
	if (task_rq(p) != p_rq) {
		double_rq_unlock(rq, p_rq);
		goto again;
	}

	if (!curr->sched_class->yield_to_task)
		goto out_unlock;

	if (curr->sched_class != p->sched_class)
		goto out_unlock;

	if (task_running(p_rq, p) || p->state)
		goto out_unlock;

	yielded = curr->sched_class->yield_to_task(rq, p, preempt);
	if (yielded) {
		schedstat_inc(rq, yld_count);
		/*
		 * Make p's CPU reschedule; pick_next_entity takes care of
		 * fairness.
		 */
		if (preempt && rq != p_rq)
			resched_curr(p_rq);
	}

out_unlock:
	double_rq_unlock(rq, p_rq);
out_irq:
	local_irq_restore(flags);

	if (yielded > 0)
		schedule();

	return yielded;
}
EXPORT_SYMBOL_GPL(yield_to);

/*
 * This task is about to go to sleep on IO. Increment rq->nr_iowait so
 * that process accounting knows that this is a task in IO wait state.
 */
void __sched io_schedule(void)
{
	struct rq *rq = raw_rq();

	delayacct_blkio_start();
	atomic_inc(&rq->nr_iowait);
	blk_flush_plug(current);
	current->in_iowait = 1;
	schedule();
	current->in_iowait = 0;
	atomic_dec(&rq->nr_iowait);
	delayacct_blkio_end();
}
EXPORT_SYMBOL(io_schedule);

long __sched io_schedule_timeout(long timeout)
{
	struct rq *rq = raw_rq();
	long ret;

	delayacct_blkio_start();
	atomic_inc(&rq->nr_iowait);
	blk_flush_plug(current);
	current->in_iowait = 1;
	ret = schedule_timeout(timeout);
	current->in_iowait = 0;
	atomic_dec(&rq->nr_iowait);
	delayacct_blkio_end();
	return ret;
}
EXPORT_SYMBOL(io_schedule_timeout);

/**
 * sys_sched_get_priority_max - return maximum RT priority.
 * @policy: scheduling class.
 *
 * Return: On success, this syscall returns the maximum
 * rt_priority that can be used by a given scheduling class.
 * On failure, a negative error code is returned.
 */
SYSCALL_DEFINE1(sched_get_priority_max, int, policy)
{
	int ret = -EINVAL;

	switch (policy) {
	case SCHED_FIFO:
	case SCHED_RR:
		ret = MAX_USER_RT_PRIO-1;
		break;
	case SCHED_DEADLINE:
	case SCHED_NORMAL:
	case SCHED_BATCH:
	case SCHED_IDLE:
		ret = 0;
		break;
	}
	return ret;
}

/**
 * sys_sched_get_priority_min - return minimum RT priority.
 * @policy: scheduling class.
 *
 * Return: On success, this syscall returns the minimum
 * rt_priority that can be used by a given scheduling class.
 * On failure, a negative error code is returned.
 */
SYSCALL_DEFINE1(sched_get_priority_min, int, policy)
{
	int ret = -EINVAL;

	switch (policy) {
	case SCHED_FIFO:
	case SCHED_RR:
		ret = 1;
		break;
	case SCHED_DEADLINE:
	case SCHED_NORMAL:
	case SCHED_BATCH:
	case SCHED_IDLE:
		ret = 0;
	}
	return ret;
}

/**
 * sys_sched_rr_get_interval - return the default timeslice of a process.
 * @pid: pid of the process.
 * @interval: userspace pointer to the timeslice value.
 *
 * this syscall writes the default timeslice value of a given process
 * into the user-space timespec buffer. A value of '0' means infinity.
 *
 * Return: On success, 0 and the timeslice is in @interval. Otherwise,
 * an error code.
 */
SYSCALL_DEFINE2(sched_rr_get_interval, pid_t, pid,
		struct timespec __user *, interval)
{
	struct task_struct *p;
	unsigned int time_slice;
	unsigned long flags;
	struct rq *rq;
	int retval;
	struct timespec t;

	if (pid < 0)
		return -EINVAL;

	retval = -ESRCH;
	rcu_read_lock();
	p = find_process_by_pid(pid);
	if (!p)
		goto out_unlock;

	retval = security_task_getscheduler(p);
	if (retval)
		goto out_unlock;

	rq = task_rq_lock(p, &flags);
	time_slice = 0;
	if (p->sched_class->get_rr_interval)
		time_slice = p->sched_class->get_rr_interval(rq, p);
	task_rq_unlock(rq, p, &flags);

	rcu_read_unlock();
	jiffies_to_timespec(time_slice, &t);
	retval = copy_to_user(interval, &t, sizeof(t)) ? -EFAULT : 0;
	return retval;

out_unlock:
	rcu_read_unlock();
	return retval;
}

static const char stat_nam[] = TASK_STATE_TO_CHAR_STR;

void sched_show_task(struct task_struct *p)
{
	unsigned long free = 0;
	int ppid;
	unsigned state;

	state = p->state ? __ffs(p->state) + 1 : 0;
	printk(KERN_INFO "%-15.15s %c", p->comm,
		state < sizeof(stat_nam) - 1 ? stat_nam[state] : '?');
#if BITS_PER_LONG == 32
	if (state == TASK_RUNNING)
		printk(KERN_CONT " running  ");
	else
		printk(KERN_CONT " %08lx ", thread_saved_pc(p));
#else
	if (state == TASK_RUNNING)
		printk(KERN_CONT "  running task    ");
	else
		printk(KERN_CONT " %016lx ", thread_saved_pc(p));
#endif
#ifdef CONFIG_DEBUG_STACK_USAGE
	free = stack_not_used(p);
#endif
	rcu_read_lock();
	ppid = task_pid_nr(rcu_dereference(p->real_parent));
	rcu_read_unlock();
	printk(KERN_CONT "%5lu %5d %6d 0x%08lx\n", free,
		task_pid_nr(p), ppid,
		(unsigned long)task_thread_info(p)->flags);

	print_worker_info(KERN_INFO, p);
	show_stack(p, NULL);
}

void show_state_filter(unsigned long state_filter)
{
	struct task_struct *g, *p;

#if BITS_PER_LONG == 32
	printk(KERN_INFO
		"  task                PC stack   pid father\n");
#else
	printk(KERN_INFO
		"  task                        PC stack   pid father\n");
#endif
	rcu_read_lock();
	for_each_process_thread(g, p) {
		/*
		 * reset the NMI-timeout, listing all files on a slow
		 * console might take a lot of time:
		 * Also, reset softlockup watchdogs on all CPUs, because
		 * another CPU might be blocked waiting for us to process
		 * an IPI.
		 */
		touch_nmi_watchdog();
		touch_all_softlockup_watchdogs();
		if (!state_filter || (p->state & state_filter))
			sched_show_task(p);
	}

<<<<<<< HEAD
	touch_all_softlockup_watchdogs();

#ifdef CONFIG_SYSRQ_SCHED_DEBUG
=======
#ifdef CONFIG_SCHED_DEBUG
>>>>>>> 6b65a8f6
	sysrq_sched_debug_show();
#endif
	rcu_read_unlock();
	/*
	 * Only show locks if all tasks are dumped:
	 */
	if (!state_filter)
		debug_show_all_locks();
}

void init_idle_bootup_task(struct task_struct *idle)
{
	idle->sched_class = &idle_sched_class;
}

/**
 * init_idle - set up an idle thread for a given CPU
 * @idle: task in question
 * @cpu: cpu the idle task belongs to
 *
 * NOTE: this function does not set the idle thread's NEED_RESCHED
 * flag, to make booting more robust.
 */
void init_idle(struct task_struct *idle, int cpu)
{
	struct rq *rq = cpu_rq(cpu);
	unsigned long flags;

	__sched_fork(0, idle);

	raw_spin_lock_irqsave(&rq->lock, flags);

	idle->state = TASK_RUNNING;
	idle->se.exec_start = sched_clock();

	do_set_cpus_allowed(idle, cpumask_of(cpu));
	/*
	 * We're having a chicken and egg problem, even though we are
	 * holding rq->lock, the cpu isn't yet set to this cpu so the
	 * lockdep check in task_group() will fail.
	 *
	 * Similar case to sched_fork(). / Alternatively we could
	 * use task_rq_lock() here and obtain the other rq->lock.
	 *
	 * Silence PROVE_RCU
	 */
	rcu_read_lock();
	__set_task_cpu(idle, cpu);
	rcu_read_unlock();

	rq->curr = rq->idle = idle;
	idle->on_rq = TASK_ON_RQ_QUEUED;
#if defined(CONFIG_SMP)
	idle->on_cpu = 1;
#endif
	raw_spin_unlock_irqrestore(&rq->lock, flags);

	/* Set the preempt count _outside_ the spinlocks! */
	init_idle_preempt_count(idle, cpu);

	/*
	 * The idle tasks have their own, simple scheduling class:
	 */
	idle->sched_class = &idle_sched_class;
	ftrace_graph_init_idle_task(idle, cpu);
	vtime_init_idle(idle, cpu);
#if defined(CONFIG_SMP)
	sprintf(idle->comm, "%s/%d", INIT_TASK_COMM, cpu);
#endif
}

#ifdef CONFIG_SMP
/*
 * move_queued_task - move a queued task to new rq.
 *
 * Returns (locked) new rq. Old rq's lock is released.
 */
static struct rq *move_queued_task(struct task_struct *p, int new_cpu)
{
	struct rq *rq = task_rq(p);

	lockdep_assert_held(&rq->lock);

	dequeue_task(rq, p, DEQUEUE_MIGRATING);
	p->on_rq = TASK_ON_RQ_MIGRATING;
	double_lock_balance(rq, cpu_rq(new_cpu));
	set_task_cpu(p, new_cpu);
	double_unlock_balance(rq, cpu_rq(new_cpu));
	raw_spin_unlock(&rq->lock);

	rq = cpu_rq(new_cpu);

	raw_spin_lock(&rq->lock);
	BUG_ON(task_cpu(p) != new_cpu);
	p->on_rq = TASK_ON_RQ_QUEUED;
	enqueue_task(rq, p, ENQUEUE_MIGRATING);
	check_preempt_curr(rq, p, 0);

	return rq;
}

void do_set_cpus_allowed(struct task_struct *p, const struct cpumask *new_mask)
{
	if (p->sched_class && p->sched_class->set_cpus_allowed)
		p->sched_class->set_cpus_allowed(p, new_mask);

	cpumask_copy(&p->cpus_allowed, new_mask);
	p->nr_cpus_allowed = cpumask_weight(new_mask);
}

/*
 * This is how migration works:
 *
 * 1) we invoke migration_cpu_stop() on the target CPU using
 *    stop_one_cpu().
 * 2) stopper starts to run (implicitly forcing the migrated thread
 *    off the CPU)
 * 3) it checks whether the migrated task is still in the wrong runqueue.
 * 4) if it's in the wrong runqueue then the migration thread removes
 *    it and puts it into the right queue.
 * 5) stopper completes and stop_one_cpu() returns and the migration
 *    is done.
 */

/*
 * Change a given task's CPU affinity. Migrate the thread to a
 * proper CPU and schedule it away if the CPU it's executing on
 * is removed from the allowed bitmask.
 *
 * NOTE: the caller must have a valid reference to the task, the
 * task must not exit() & deallocate itself prematurely. The
 * call is not atomic; no spinlocks may be held.
 */
int set_cpus_allowed_ptr(struct task_struct *p, const struct cpumask *new_mask)
{
	unsigned long flags;
	struct rq *rq;
	unsigned int dest_cpu;
	int ret = 0;

	rq = task_rq_lock(p, &flags);

	if (cpumask_equal(&p->cpus_allowed, new_mask))
		goto out;

	dest_cpu = cpumask_any_and(cpu_active_mask, new_mask);
	if (dest_cpu >= nr_cpu_ids) {
		ret = -EINVAL;
		goto out;
	}

	do_set_cpus_allowed(p, new_mask);

	/* Can the task run on the task's current CPU? If so, we're done */
	if (cpumask_test_cpu(task_cpu(p), new_mask))
		goto out;

	if (task_running(rq, p) || p->state == TASK_WAKING) {
		struct migration_arg arg = { p, dest_cpu };
		/* Need help from migration thread: drop lock and wait. */
		task_rq_unlock(rq, p, &flags);
		stop_one_cpu(cpu_of(rq), migration_cpu_stop, &arg);
		tlb_migrate_finish(p->mm);
		return 0;
	} else if (task_on_rq_queued(p))
		rq = move_queued_task(p, dest_cpu);
out:
	task_rq_unlock(rq, p, &flags);

	return ret;
}
EXPORT_SYMBOL_GPL(set_cpus_allowed_ptr);

/*
 * Move (not current) task off this cpu, onto dest cpu. We're doing
 * this because either it can't run here any more (set_cpus_allowed()
 * away from this CPU, or CPU going down), or because we're
 * attempting to rebalance this task on exec (sched_exec).
 *
 * So we race with normal scheduler movements, but that's OK, as long
 * as the task is no longer on this CPU.
 *
 * Returns non-zero if task was successfully migrated.
 */
static int __migrate_task(struct task_struct *p, int src_cpu, int dest_cpu)
{
	struct rq *rq;
	bool moved = false;
	int ret = 0;
	int check_groups;

	if (unlikely(!cpu_active(dest_cpu)))
		return ret;

	rq = cpu_rq(src_cpu);

	raw_spin_lock(&p->pi_lock);
	raw_spin_lock(&rq->lock);
	/* Already moved. */
	if (task_cpu(p) != src_cpu)
		goto done;

	/* Affinity changed (again). */
	if (!cpumask_test_cpu(dest_cpu, tsk_cpus_allowed(p)))
		goto fail;

	/* No need for rcu_read_lock() here. Protected by pi->lock */
	check_groups = is_task_in_related_thread_group(p);

	/*
	 * If we're not on a rq, the next wake-up will ensure we're
	 * placed properly.
	 */
	if (task_on_rq_queued(p)) {
		rq = move_queued_task(p, dest_cpu);
		moved = true;
	}
done:
	ret = 1;
fail:
	raw_spin_unlock(&rq->lock);
	raw_spin_unlock(&p->pi_lock);
	if (moved && !same_freq_domain(src_cpu, dest_cpu)) {
		check_for_freq_change(cpu_rq(src_cpu), false, check_groups);
		check_for_freq_change(cpu_rq(dest_cpu), false, check_groups);
	} else if (moved) {
		check_for_freq_change(cpu_rq(dest_cpu), true, false);
	}
	if (moved && task_notify_on_migrate(p)) {
		struct migration_notify_data mnd;

		mnd.src_cpu = src_cpu;
		mnd.dest_cpu = dest_cpu;
		mnd.load = pct_task_load(p);
		atomic_notifier_call_chain(&migration_notifier_head,
					   0, (void *)&mnd);
	}
	return ret;
}

#ifdef CONFIG_NUMA_BALANCING
/* Migrate current task p to target_cpu */
int migrate_task_to(struct task_struct *p, int target_cpu)
{
	struct migration_arg arg = { p, target_cpu };
	int curr_cpu = task_cpu(p);

	if (curr_cpu == target_cpu)
		return 0;

	if (!cpumask_test_cpu(target_cpu, tsk_cpus_allowed(p)))
		return -EINVAL;

	/* TODO: This is not properly updating schedstats */

	trace_sched_move_numa(p, curr_cpu, target_cpu);
	return stop_one_cpu(curr_cpu, migration_cpu_stop, &arg);
}

/*
 * Requeue a task on a given node and accurately track the number of NUMA
 * tasks on the runqueues
 */
void sched_setnuma(struct task_struct *p, int nid)
{
	struct rq *rq;
	unsigned long flags;
	bool queued, running;

	rq = task_rq_lock(p, &flags);
	queued = task_on_rq_queued(p);
	running = task_current(rq, p);

	if (queued)
		dequeue_task(rq, p, DEQUEUE_SAVE);
	if (running)
		put_prev_task(rq, p);

	p->numa_preferred_nid = nid;

	if (running)
		p->sched_class->set_curr_task(rq);
	if (queued)
		enqueue_task(rq, p, ENQUEUE_RESTORE);
	task_rq_unlock(rq, p, &flags);
}
#endif

/*
 * migration_cpu_stop - this will be executed by a highprio stopper thread
 * and performs thread migration by bumping thread off CPU then
 * 'pushing' onto another runqueue.
 */
static int migration_cpu_stop(void *data)
{
	struct migration_arg *arg = data;

	/*
	 * The original target cpu might have gone down and we might
	 * be on another cpu but it doesn't matter.
	 */
	local_irq_disable();
	/*
	 * We need to explicitly wake pending tasks before running
	 * __migrate_task() such that we will not miss enforcing cpus_allowed
	 * during wakeups, see set_cpus_allowed_ptr()'s TASK_WAKING test.
	 */
	sched_ttwu_pending();
	__migrate_task(arg->task, raw_smp_processor_id(), arg->dest_cpu);
	local_irq_enable();
	return 0;
}

#ifdef CONFIG_HOTPLUG_CPU

/*
 * Ensures that the idle task is using init_mm right before its cpu goes
 * offline.
 */
void idle_task_exit(void)
{
	struct mm_struct *mm = current->active_mm;

	BUG_ON(cpu_online(smp_processor_id()));

	if (mm != &init_mm) {
		switch_mm(mm, &init_mm, current);
		finish_arch_post_lock_switch();
	}
	mmdrop(mm);
}

/*
 * Since this CPU is going 'away' for a while, fold any nr_active delta
 * we might have. Assumes we're called after migrate_tasks() so that the
 * nr_active count is stable.
 *
 * Also see the comment "Global load-average calculations".
 */
static void calc_load_migrate(struct rq *rq)
{
	long delta = calc_load_fold_active(rq);
	if (delta)
		atomic_long_add(delta, &calc_load_tasks);
}

static void put_prev_task_fake(struct rq *rq, struct task_struct *prev)
{
}

static const struct sched_class fake_sched_class = {
	.put_prev_task = put_prev_task_fake,
};

static struct task_struct fake_task = {
	/*
	 * Avoid pull_{rt,dl}_task()
	 */
	.prio = MAX_PRIO + 1,
	.sched_class = &fake_sched_class,
};

/*
 * Migrate all tasks from the rq, sleeping tasks will be migrated by
 * try_to_wake_up()->select_task_rq().
 *
 * Called with rq->lock held even though we'er in stop_machine() and
 * there's no concurrency possible, we hold the required locks anyway
 * because of lock validation efforts.
 */
static void migrate_tasks(unsigned int dead_cpu)
{
	struct rq *rq = cpu_rq(dead_cpu);
	struct task_struct *next, *stop = rq->stop;
	int dest_cpu;

	/*
	 * Fudge the rq selection such that the below task selection loop
	 * doesn't get stuck on the currently eligible stop task.
	 *
	 * We're currently inside stop_machine() and the rq is either stuck
	 * in the stop_machine_cpu_stop() loop, or we're executing this code,
	 * either way we should never end up calling schedule() until we're
	 * done here.
	 */
	rq->stop = NULL;

	/*
	 * put_prev_task() and pick_next_task() sched
	 * class method both need to have an up-to-date
	 * value of rq->clock[_task]
	 */
	update_rq_clock(rq);

	for ( ; ; ) {
		/*
		 * There's this thread running, bail when that's the only
		 * remaining thread.
		 */
		if (rq->nr_running == 1)
			break;

		next = pick_next_task(rq, &fake_task);
		BUG_ON(!next);
		next->sched_class->put_prev_task(rq, next);

		/* Find suitable destination for @next, with force if needed. */
		dest_cpu = select_fallback_rq(dead_cpu, next);
		raw_spin_unlock(&rq->lock);

		__migrate_task(next, dead_cpu, dest_cpu);

		raw_spin_lock(&rq->lock);
	}

	rq->stop = stop;
}

#endif /* CONFIG_HOTPLUG_CPU */

#if defined(CONFIG_SCHED_DEBUG) && defined(CONFIG_SYSCTL)

static struct ctl_table sd_ctl_dir[] = {
	{
		.procname	= "sched_domain",
		.mode		= 0555,
	},
	{}
};

static struct ctl_table sd_ctl_root[] = {
	{
		.procname	= "kernel",
		.mode		= 0555,
		.child		= sd_ctl_dir,
	},
	{}
};

static struct ctl_table *sd_alloc_ctl_entry(int n)
{
	struct ctl_table *entry =
		kcalloc(n, sizeof(struct ctl_table), GFP_KERNEL);

	return entry;
}

static void sd_free_ctl_entry(struct ctl_table **tablep)
{
	struct ctl_table *entry;

	/*
	 * In the intermediate directories, both the child directory and
	 * procname are dynamically allocated and could fail but the mode
	 * will always be set. In the lowest directory the names are
	 * static strings and all have proc handlers.
	 */
	for (entry = *tablep; entry->mode; entry++) {
		if (entry->child)
			sd_free_ctl_entry(&entry->child);
		if (entry->proc_handler == NULL)
			kfree(entry->procname);
	}

	kfree(*tablep);
	*tablep = NULL;
}

static int min_load_idx = 0;
static int max_load_idx = CPU_LOAD_IDX_MAX-1;

static void
set_table_entry(struct ctl_table *entry,
		const char *procname, void *data, int maxlen,
		umode_t mode, proc_handler *proc_handler,
		bool load_idx)
{
	entry->procname = procname;
	entry->data = data;
	entry->maxlen = maxlen;
	entry->mode = mode;
	entry->proc_handler = proc_handler;

	if (load_idx) {
		entry->extra1 = &min_load_idx;
		entry->extra2 = &max_load_idx;
	}
}

static struct ctl_table *
sd_alloc_ctl_domain_table(struct sched_domain *sd)
{
	struct ctl_table *table = sd_alloc_ctl_entry(14);

	if (table == NULL)
		return NULL;

	set_table_entry(&table[0], "min_interval", &sd->min_interval,
		sizeof(long), 0644, proc_doulongvec_minmax, false);
	set_table_entry(&table[1], "max_interval", &sd->max_interval,
		sizeof(long), 0644, proc_doulongvec_minmax, false);
	set_table_entry(&table[2], "busy_idx", &sd->busy_idx,
		sizeof(int), 0644, proc_dointvec_minmax, true);
	set_table_entry(&table[3], "idle_idx", &sd->idle_idx,
		sizeof(int), 0644, proc_dointvec_minmax, true);
	set_table_entry(&table[4], "newidle_idx", &sd->newidle_idx,
		sizeof(int), 0644, proc_dointvec_minmax, true);
	set_table_entry(&table[5], "wake_idx", &sd->wake_idx,
		sizeof(int), 0644, proc_dointvec_minmax, true);
	set_table_entry(&table[6], "forkexec_idx", &sd->forkexec_idx,
		sizeof(int), 0644, proc_dointvec_minmax, true);
	set_table_entry(&table[7], "busy_factor", &sd->busy_factor,
		sizeof(int), 0644, proc_dointvec_minmax, false);
	set_table_entry(&table[8], "imbalance_pct", &sd->imbalance_pct,
		sizeof(int), 0644, proc_dointvec_minmax, false);
	set_table_entry(&table[9], "cache_nice_tries",
		&sd->cache_nice_tries,
		sizeof(int), 0644, proc_dointvec_minmax, false);
	set_table_entry(&table[10], "flags", &sd->flags,
		sizeof(int), 0644, proc_dointvec_minmax, false);
	set_table_entry(&table[11], "max_newidle_lb_cost",
		&sd->max_newidle_lb_cost,
		sizeof(long), 0644, proc_doulongvec_minmax, false);
	set_table_entry(&table[12], "name", sd->name,
		CORENAME_MAX_SIZE, 0444, proc_dostring, false);
	/* &table[13] is terminator */

	return table;
}

static struct ctl_table *sd_alloc_ctl_cpu_table(int cpu)
{
	struct ctl_table *entry, *table;
	struct sched_domain *sd;
	int domain_num = 0, i;
	char buf[32];

	for_each_domain(cpu, sd)
		domain_num++;
	entry = table = sd_alloc_ctl_entry(domain_num + 1);
	if (table == NULL)
		return NULL;

	i = 0;
	for_each_domain(cpu, sd) {
		snprintf(buf, 32, "domain%d", i);
		entry->procname = kstrdup(buf, GFP_KERNEL);
		entry->mode = 0555;
		entry->child = sd_alloc_ctl_domain_table(sd);
		entry++;
		i++;
	}
	return table;
}

static struct ctl_table_header *sd_sysctl_header;
static void register_sched_domain_sysctl(void)
{
	int i, cpu_num = num_possible_cpus();
	struct ctl_table *entry = sd_alloc_ctl_entry(cpu_num + 1);
	char buf[32];

	WARN_ON(sd_ctl_dir[0].child);
	sd_ctl_dir[0].child = entry;

	if (entry == NULL)
		return;

	for_each_possible_cpu(i) {
		snprintf(buf, 32, "cpu%d", i);
		entry->procname = kstrdup(buf, GFP_KERNEL);
		entry->mode = 0555;
		entry->child = sd_alloc_ctl_cpu_table(i);
		entry++;
	}

	WARN_ON(sd_sysctl_header);
	sd_sysctl_header = register_sysctl_table(sd_ctl_root);
}

/* may be called multiple times per register */
static void unregister_sched_domain_sysctl(void)
{
	if (sd_sysctl_header)
		unregister_sysctl_table(sd_sysctl_header);
	sd_sysctl_header = NULL;
	if (sd_ctl_dir[0].child)
		sd_free_ctl_entry(&sd_ctl_dir[0].child);
}
#else
static void register_sched_domain_sysctl(void)
{
}
static void unregister_sched_domain_sysctl(void)
{
}
#endif

static void set_rq_online(struct rq *rq)
{
	if (!rq->online) {
		const struct sched_class *class;

		cpumask_set_cpu(rq->cpu, rq->rd->online);
		rq->online = 1;

		for_each_class(class) {
			if (class->rq_online)
				class->rq_online(rq);
		}
	}
}

static void set_rq_offline(struct rq *rq)
{
	if (rq->online) {
		const struct sched_class *class;

		for_each_class(class) {
			if (class->rq_offline)
				class->rq_offline(rq);
		}

		cpumask_clear_cpu(rq->cpu, rq->rd->online);
		rq->online = 0;
	}
}

/*
 * migration_call - callback that gets triggered when a CPU is added.
 * Here we can start up the necessary migration thread for the new CPU.
 */
static int
migration_call(struct notifier_block *nfb, unsigned long action, void *hcpu)
{
	int cpu = (long)hcpu;
	unsigned long flags;
	struct rq *rq = cpu_rq(cpu);

	switch (action & ~CPU_TASKS_FROZEN) {

	case CPU_UP_PREPARE:
		raw_spin_lock_irqsave(&rq->lock, flags);
		set_window_start(rq);
		raw_spin_unlock_irqrestore(&rq->lock, flags);
		rq->calc_load_update = calc_load_update;
		break;

	case CPU_ONLINE:
		/* Update our root-domain */
		raw_spin_lock_irqsave(&rq->lock, flags);
		if (rq->rd) {
			BUG_ON(!cpumask_test_cpu(cpu, rq->rd->span));

			set_rq_online(rq);
		}
		raw_spin_unlock_irqrestore(&rq->lock, flags);
		break;

#ifdef CONFIG_HOTPLUG_CPU
	case CPU_DYING:
		sched_ttwu_pending();
		/* Update our root-domain */
		raw_spin_lock_irqsave(&rq->lock, flags);
		migrate_sync_cpu(cpu);

		if (rq->rd) {
			BUG_ON(!cpumask_test_cpu(cpu, rq->rd->span));
			set_rq_offline(rq);
		}
		migrate_tasks(cpu);
		BUG_ON(rq->nr_running != 1); /* the migration thread */
		raw_spin_unlock_irqrestore(&rq->lock, flags);
		break;

	case CPU_DEAD:
		clear_hmp_request(cpu);
		calc_load_migrate(rq);
		break;
#endif
	}

	update_max_interval();

	return NOTIFY_OK;
}

/*
 * Register at high priority so that task migration (migrate_all_tasks)
 * happens before everything else.  This has to be lower priority than
 * the notifier in the perf_event subsystem, though.
 */
static struct notifier_block migration_notifier = {
	.notifier_call = migration_call,
	.priority = CPU_PRI_MIGRATION,
};

static void __cpuinit set_cpu_rq_start_time(void)
{
	int cpu = smp_processor_id();
	struct rq *rq = cpu_rq(cpu);
	rq->age_stamp = sched_clock_cpu(cpu);
}

static int sched_cpu_active(struct notifier_block *nfb,
				      unsigned long action, void *hcpu)
{
	switch (action & ~CPU_TASKS_FROZEN) {
	case CPU_STARTING:
		set_cpu_rq_start_time();
		return NOTIFY_OK;
	case CPU_ONLINE:
		/*
		 * At this point a starting CPU has marked itself as online via
		 * set_cpu_online(). But it might not yet have marked itself
		 * as active, which is essential from here on.
		 *
		 * Thus, fall-through and help the starting CPU along.
		 */
	case CPU_DOWN_FAILED:
		set_cpu_active((long)hcpu, true);
		return NOTIFY_OK;
	default:
		return NOTIFY_DONE;
	}
}

static int sched_cpu_inactive(struct notifier_block *nfb,
					unsigned long action, void *hcpu)
{
	unsigned long flags;
	long cpu = (long)hcpu;
	struct dl_bw *dl_b;

	switch (action & ~CPU_TASKS_FROZEN) {
	case CPU_DOWN_PREPARE:
		set_cpu_active(cpu, false);

		/* explicitly allow suspend */
		if (!(action & CPU_TASKS_FROZEN)) {
			bool overflow;
			int cpus;

			rcu_read_lock_sched();
			dl_b = dl_bw_of(cpu);

			raw_spin_lock_irqsave(&dl_b->lock, flags);
			cpus = dl_bw_cpus(cpu);
			overflow = __dl_overflow(dl_b, cpus, 0, 0);
			raw_spin_unlock_irqrestore(&dl_b->lock, flags);

			rcu_read_unlock_sched();

			if (overflow)
				return notifier_from_errno(-EBUSY);
		}
		return NOTIFY_OK;
	}

	return NOTIFY_DONE;
}

static int __init migration_init(void)
{
	void *cpu = (void *)(long)smp_processor_id();
	int err;

	/* Initialize migration for the boot CPU */
	err = migration_call(&migration_notifier, CPU_UP_PREPARE, cpu);
	BUG_ON(err == NOTIFY_BAD);
	migration_call(&migration_notifier, CPU_ONLINE, cpu);
	register_cpu_notifier(&migration_notifier);

	/* Register cpu active notifiers */
	cpu_notifier(sched_cpu_active, CPU_PRI_SCHED_ACTIVE);
	cpu_notifier(sched_cpu_inactive, CPU_PRI_SCHED_INACTIVE);

	return 0;
}
early_initcall(migration_init);
#endif

#ifdef CONFIG_SMP

static cpumask_var_t sched_domains_tmpmask; /* sched_domains_mutex */

#ifdef CONFIG_SCHED_DEBUG

static __read_mostly int sched_debug_enabled;

static int __init sched_debug_setup(char *str)
{
	sched_debug_enabled = 1;

	return 0;
}
early_param("sched_debug", sched_debug_setup);

static inline bool sched_debug(void)
{
	return sched_debug_enabled;
}

static int sched_domain_debug_one(struct sched_domain *sd, int cpu, int level,
				  struct cpumask *groupmask)
{
	struct sched_group *group = sd->groups;
	char str[256];

	cpulist_scnprintf(str, sizeof(str), sched_domain_span(sd));
	cpumask_clear(groupmask);

	printk(KERN_DEBUG "%*s domain %d: ", level, "", level);

	if (!(sd->flags & SD_LOAD_BALANCE)) {
		printk("does not load-balance\n");
		if (sd->parent)
			printk(KERN_ERR "ERROR: !SD_LOAD_BALANCE domain"
					" has parent");
		return -1;
	}

	printk(KERN_CONT "span %s level %s\n", str, sd->name);

	if (!cpumask_test_cpu(cpu, sched_domain_span(sd))) {
		printk(KERN_ERR "ERROR: domain->span does not contain "
				"CPU%d\n", cpu);
	}
	if (!cpumask_test_cpu(cpu, sched_group_cpus(group))) {
		printk(KERN_ERR "ERROR: domain->groups does not contain"
				" CPU%d\n", cpu);
	}

	printk(KERN_DEBUG "%*s groups:", level + 1, "");
	do {
		if (!group) {
			printk("\n");
			printk(KERN_ERR "ERROR: group is NULL\n");
			break;
		}

		/*
		 * Even though we initialize ->capacity to something semi-sane,
		 * we leave capacity_orig unset. This allows us to detect if
		 * domain iteration is still funny without causing /0 traps.
		 */
		if (!group->sgc->capacity_orig) {
			printk(KERN_CONT "\n");
			printk(KERN_ERR "ERROR: domain->cpu_capacity not set\n");
			break;
		}

		if (!cpumask_weight(sched_group_cpus(group))) {
			printk(KERN_CONT "\n");
			printk(KERN_ERR "ERROR: empty group\n");
			break;
		}

		if (!(sd->flags & SD_OVERLAP) &&
		    cpumask_intersects(groupmask, sched_group_cpus(group))) {
			printk(KERN_CONT "\n");
			printk(KERN_ERR "ERROR: repeated CPUs\n");
			break;
		}

		cpumask_or(groupmask, groupmask, sched_group_cpus(group));

		cpulist_scnprintf(str, sizeof(str), sched_group_cpus(group));

		printk(KERN_CONT " %s", str);
		if (group->sgc->capacity != SCHED_CAPACITY_SCALE) {
			printk(KERN_CONT " (cpu_capacity = %d)",
				group->sgc->capacity);
		}

		group = group->next;
	} while (group != sd->groups);
	printk(KERN_CONT "\n");

	if (!cpumask_equal(sched_domain_span(sd), groupmask))
		printk(KERN_ERR "ERROR: groups don't span domain->span\n");

	if (sd->parent &&
	    !cpumask_subset(groupmask, sched_domain_span(sd->parent)))
		printk(KERN_ERR "ERROR: parent span is not a superset "
			"of domain->span\n");
	return 0;
}

static void sched_domain_debug(struct sched_domain *sd, int cpu)
{
	int level = 0;

	if (!sched_debug_enabled)
		return;

	if (!sd) {
		printk(KERN_DEBUG "CPU%d attaching NULL sched-domain.\n", cpu);
		return;
	}

	printk(KERN_DEBUG "CPU%d attaching sched-domain:\n", cpu);

	for (;;) {
		if (sched_domain_debug_one(sd, cpu, level, sched_domains_tmpmask))
			break;
		level++;
		sd = sd->parent;
		if (!sd)
			break;
	}
}
#else /* !CONFIG_SCHED_DEBUG */
# define sched_domain_debug(sd, cpu) do { } while (0)
static inline bool sched_debug(void)
{
	return false;
}
#endif /* CONFIG_SCHED_DEBUG */

static int sd_degenerate(struct sched_domain *sd)
{
	if (cpumask_weight(sched_domain_span(sd)) == 1)
		return 1;

	/* Following flags need at least 2 groups */
	if (sd->flags & (SD_LOAD_BALANCE |
			 SD_BALANCE_NEWIDLE |
			 SD_BALANCE_FORK |
			 SD_BALANCE_EXEC |
			 SD_SHARE_CPUCAPACITY |
			 SD_SHARE_PKG_RESOURCES |
			 SD_SHARE_POWERDOMAIN)) {
		if (sd->groups != sd->groups->next)
			return 0;
	}

	/* Following flags don't use groups */
	if (sd->flags & (SD_WAKE_AFFINE))
		return 0;

	return 1;
}

static int
sd_parent_degenerate(struct sched_domain *sd, struct sched_domain *parent)
{
	unsigned long cflags = sd->flags, pflags = parent->flags;

	if (sd_degenerate(parent))
		return 1;

	if (!cpumask_equal(sched_domain_span(sd), sched_domain_span(parent)))
		return 0;

	/* Flags needing groups don't count if only 1 group in parent */
	if (parent->groups == parent->groups->next) {
		pflags &= ~(SD_LOAD_BALANCE |
				SD_BALANCE_NEWIDLE |
				SD_BALANCE_FORK |
				SD_BALANCE_EXEC |
				SD_SHARE_CPUCAPACITY |
				SD_SHARE_PKG_RESOURCES |
				SD_PREFER_SIBLING |
				SD_SHARE_POWERDOMAIN);
		if (nr_node_ids == 1)
			pflags &= ~SD_SERIALIZE;
	}
	if (~cflags & pflags)
		return 0;

	return 1;
}

static void free_rootdomain(struct rcu_head *rcu)
{
	struct root_domain *rd = container_of(rcu, struct root_domain, rcu);

	cpupri_cleanup(&rd->cpupri);
	cpudl_cleanup(&rd->cpudl);
	free_cpumask_var(rd->dlo_mask);
	free_cpumask_var(rd->rto_mask);
	free_cpumask_var(rd->online);
	free_cpumask_var(rd->span);
	kfree(rd);
}

static void rq_attach_root(struct rq *rq, struct root_domain *rd)
{
	struct root_domain *old_rd = NULL;
	unsigned long flags;

	raw_spin_lock_irqsave(&rq->lock, flags);

	if (rq->rd) {
		old_rd = rq->rd;

		if (cpumask_test_cpu(rq->cpu, old_rd->online))
			set_rq_offline(rq);

		cpumask_clear_cpu(rq->cpu, old_rd->span);

		/*
		 * If we dont want to free the old_rd yet then
		 * set old_rd to NULL to skip the freeing later
		 * in this function:
		 */
		if (!atomic_dec_and_test(&old_rd->refcount))
			old_rd = NULL;
	}

	atomic_inc(&rd->refcount);
	rq->rd = rd;

	cpumask_set_cpu(rq->cpu, rd->span);
	if (cpumask_test_cpu(rq->cpu, cpu_active_mask))
		set_rq_online(rq);

	raw_spin_unlock_irqrestore(&rq->lock, flags);

	if (old_rd)
		call_rcu_sched(&old_rd->rcu, free_rootdomain);
}

static int init_rootdomain(struct root_domain *rd)
{
	memset(rd, 0, sizeof(*rd));

	if (!alloc_cpumask_var(&rd->span, GFP_KERNEL))
		goto out;
	if (!alloc_cpumask_var(&rd->online, GFP_KERNEL))
		goto free_span;
	if (!alloc_cpumask_var(&rd->dlo_mask, GFP_KERNEL))
		goto free_online;
	if (!alloc_cpumask_var(&rd->rto_mask, GFP_KERNEL))
		goto free_dlo_mask;

	init_dl_bw(&rd->dl_bw);
	if (cpudl_init(&rd->cpudl) != 0)
		goto free_dlo_mask;

	if (cpupri_init(&rd->cpupri) != 0)
		goto free_rto_mask;
	return 0;

free_rto_mask:
	free_cpumask_var(rd->rto_mask);
free_dlo_mask:
	free_cpumask_var(rd->dlo_mask);
free_online:
	free_cpumask_var(rd->online);
free_span:
	free_cpumask_var(rd->span);
out:
	return -ENOMEM;
}

/*
 * By default the system creates a single root-domain with all cpus as
 * members (mimicking the global state we have today).
 */
struct root_domain def_root_domain;

static void init_defrootdomain(void)
{
	init_rootdomain(&def_root_domain);

	atomic_set(&def_root_domain.refcount, 1);
}

static struct root_domain *alloc_rootdomain(void)
{
	struct root_domain *rd;

	rd = kmalloc(sizeof(*rd), GFP_KERNEL);
	if (!rd)
		return NULL;

	if (init_rootdomain(rd) != 0) {
		kfree(rd);
		return NULL;
	}

	return rd;
}

static void free_sched_groups(struct sched_group *sg, int free_sgc)
{
	struct sched_group *tmp, *first;

	if (!sg)
		return;

	first = sg;
	do {
		tmp = sg->next;

		if (free_sgc && atomic_dec_and_test(&sg->sgc->ref))
			kfree(sg->sgc);

		kfree(sg);
		sg = tmp;
	} while (sg != first);
}

static void free_sched_domain(struct rcu_head *rcu)
{
	struct sched_domain *sd = container_of(rcu, struct sched_domain, rcu);

	/*
	 * If its an overlapping domain it has private groups, iterate and
	 * nuke them all.
	 */
	if (sd->flags & SD_OVERLAP) {
		free_sched_groups(sd->groups, 1);
	} else if (atomic_dec_and_test(&sd->groups->ref)) {
		kfree(sd->groups->sgc);
		kfree(sd->groups);
	}
	kfree(sd);
}

static void destroy_sched_domain(struct sched_domain *sd, int cpu)
{
	call_rcu(&sd->rcu, free_sched_domain);
}

static void destroy_sched_domains(struct sched_domain *sd, int cpu)
{
	for (; sd; sd = sd->parent)
		destroy_sched_domain(sd, cpu);
}

/*
 * Keep a special pointer to the highest sched_domain that has
 * SD_SHARE_PKG_RESOURCE set (Last Level Cache Domain) for this
 * allows us to avoid some pointer chasing select_idle_sibling().
 *
 * Also keep a unique ID per domain (we use the first cpu number in
 * the cpumask of the domain), this allows us to quickly tell if
 * two cpus are in the same cache domain, see cpus_share_cache().
 */
DEFINE_PER_CPU(struct sched_domain *, sd_llc);
DEFINE_PER_CPU(int, sd_llc_size);
DEFINE_PER_CPU(int, sd_llc_id);
DEFINE_PER_CPU(struct sched_domain *, sd_numa);
DEFINE_PER_CPU(struct sched_domain *, sd_busy);
DEFINE_PER_CPU(struct sched_domain *, sd_asym);

static void update_top_cache_domain(int cpu)
{
	struct sched_domain *sd;
	struct sched_domain *busy_sd = NULL;
	int id = cpu;
	int size = 1;

	sd = highest_flag_domain(cpu, SD_SHARE_PKG_RESOURCES);
	if (sd) {
		id = cpumask_first(sched_domain_span(sd));
		size = cpumask_weight(sched_domain_span(sd));
		busy_sd = sd->parent; /* sd_busy */
	}
	rcu_assign_pointer(per_cpu(sd_busy, cpu), busy_sd);

	rcu_assign_pointer(per_cpu(sd_llc, cpu), sd);
	per_cpu(sd_llc_size, cpu) = size;
	per_cpu(sd_llc_id, cpu) = id;

	sd = lowest_flag_domain(cpu, SD_NUMA);
	rcu_assign_pointer(per_cpu(sd_numa, cpu), sd);

	sd = highest_flag_domain(cpu, SD_ASYM_PACKING);
	rcu_assign_pointer(per_cpu(sd_asym, cpu), sd);
}

/*
 * Attach the domain 'sd' to 'cpu' as its base domain. Callers must
 * hold the hotplug lock.
 */
static void
cpu_attach_domain(struct sched_domain *sd, struct root_domain *rd, int cpu)
{
	struct rq *rq = cpu_rq(cpu);
	struct sched_domain *tmp;
	unsigned long next_balance = rq->next_balance;

	/* Remove the sched domains which do not contribute to scheduling. */
	for (tmp = sd; tmp; ) {
		struct sched_domain *parent = tmp->parent;
		if (!parent)
			break;

		if (sd_parent_degenerate(tmp, parent)) {
			tmp->parent = parent->parent;
			if (parent->parent)
				parent->parent->child = tmp;
			/*
			 * Transfer SD_PREFER_SIBLING down in case of a
			 * degenerate parent; the spans match for this
			 * so the property transfers.
			 */
			if (parent->flags & SD_PREFER_SIBLING)
				tmp->flags |= SD_PREFER_SIBLING;
			destroy_sched_domain(parent, cpu);
		} else
			tmp = tmp->parent;
	}

	if (sd && sd_degenerate(sd)) {
		tmp = sd;
		sd = sd->parent;
		destroy_sched_domain(tmp, cpu);
		if (sd)
			sd->child = NULL;
	}

	for (tmp = sd; tmp; ) {
		unsigned long interval;

		interval = msecs_to_jiffies(tmp->balance_interval);
		if (time_after(next_balance, tmp->last_balance + interval))
			next_balance = tmp->last_balance + interval;

		tmp = tmp->parent;
	}
	rq->next_balance = next_balance;

	sched_domain_debug(sd, cpu);

	rq_attach_root(rq, rd);
	tmp = rq->sd;
	rcu_assign_pointer(rq->sd, sd);
	destroy_sched_domains(tmp, cpu);

	update_top_cache_domain(cpu);
}

/* cpus with isolated domains */
static cpumask_var_t cpu_isolated_map;

/* Setup the mask of cpus configured for isolated domains */
static int __init isolated_cpu_setup(char *str)
{
	alloc_bootmem_cpumask_var(&cpu_isolated_map);
	cpulist_parse(str, cpu_isolated_map);
	return 1;
}

__setup("isolcpus=", isolated_cpu_setup);

struct s_data {
	struct sched_domain ** __percpu sd;
	struct root_domain	*rd;
};

enum s_alloc {
	sa_rootdomain,
	sa_sd,
	sa_sd_storage,
	sa_none,
};

/*
 * Build an iteration mask that can exclude certain CPUs from the upwards
 * domain traversal.
 *
 * Asymmetric node setups can result in situations where the domain tree is of
 * unequal depth, make sure to skip domains that already cover the entire
 * range.
 *
 * In that case build_sched_domains() will have terminated the iteration early
 * and our sibling sd spans will be empty. Domains should always include the
 * cpu they're built on, so check that.
 *
 */
static void build_group_mask(struct sched_domain *sd, struct sched_group *sg)
{
	const struct cpumask *span = sched_domain_span(sd);
	struct sd_data *sdd = sd->private;
	struct sched_domain *sibling;
	int i;

	for_each_cpu(i, span) {
		sibling = *per_cpu_ptr(sdd->sd, i);
		if (!cpumask_test_cpu(i, sched_domain_span(sibling)))
			continue;

		cpumask_set_cpu(i, sched_group_mask(sg));
	}
}

/*
 * Return the canonical balance cpu for this group, this is the first cpu
 * of this group that's also in the iteration mask.
 */
int group_balance_cpu(struct sched_group *sg)
{
	return cpumask_first_and(sched_group_cpus(sg), sched_group_mask(sg));
}

static int
build_overlap_sched_groups(struct sched_domain *sd, int cpu)
{
	struct sched_group *first = NULL, *last = NULL, *groups = NULL, *sg;
	const struct cpumask *span = sched_domain_span(sd);
	struct cpumask *covered = sched_domains_tmpmask;
	struct sd_data *sdd = sd->private;
	struct sched_domain *sibling;
	int i;

	cpumask_clear(covered);

	for_each_cpu(i, span) {
		struct cpumask *sg_span;

		if (cpumask_test_cpu(i, covered))
			continue;

		sibling = *per_cpu_ptr(sdd->sd, i);

		/* See the comment near build_group_mask(). */
		if (!cpumask_test_cpu(i, sched_domain_span(sibling)))
			continue;

		sg = kzalloc_node(sizeof(struct sched_group) + cpumask_size(),
				GFP_KERNEL, cpu_to_node(cpu));

		if (!sg)
			goto fail;

		sg_span = sched_group_cpus(sg);
		if (sibling->child)
			cpumask_copy(sg_span, sched_domain_span(sibling->child));
		else
			cpumask_set_cpu(i, sg_span);

		cpumask_or(covered, covered, sg_span);

		sg->sgc = *per_cpu_ptr(sdd->sgc, i);
		if (atomic_inc_return(&sg->sgc->ref) == 1)
			build_group_mask(sd, sg);

		/*
		 * Initialize sgc->capacity such that even if we mess up the
		 * domains and no possible iteration will get us here, we won't
		 * die on a /0 trap.
		 */
		sg->sgc->capacity = SCHED_CAPACITY_SCALE * cpumask_weight(sg_span);
		sg->sgc->capacity_orig = sg->sgc->capacity;

		/*
		 * Make sure the first group of this domain contains the
		 * canonical balance cpu. Otherwise the sched_domain iteration
		 * breaks. See update_sg_lb_stats().
		 */
		if ((!groups && cpumask_test_cpu(cpu, sg_span)) ||
		    group_balance_cpu(sg) == cpu)
			groups = sg;

		if (!first)
			first = sg;
		if (last)
			last->next = sg;
		last = sg;
		last->next = first;
	}
	sd->groups = groups;

	return 0;

fail:
	free_sched_groups(first, 0);

	return -ENOMEM;
}

static int get_group(int cpu, struct sd_data *sdd, struct sched_group **sg)
{
	struct sched_domain *sd = *per_cpu_ptr(sdd->sd, cpu);
	struct sched_domain *child = sd->child;

	if (child)
		cpu = cpumask_first(sched_domain_span(child));

	if (sg) {
		*sg = *per_cpu_ptr(sdd->sg, cpu);
		(*sg)->sgc = *per_cpu_ptr(sdd->sgc, cpu);
		atomic_set(&(*sg)->sgc->ref, 1); /* for claim_allocations */
	}

	return cpu;
}

/*
 * build_sched_groups will build a circular linked list of the groups
 * covered by the given span, and will set each group's ->cpumask correctly,
 * and ->cpu_capacity to 0.
 *
 * Assumes the sched_domain tree is fully constructed
 */
static int
build_sched_groups(struct sched_domain *sd, int cpu)
{
	struct sched_group *first = NULL, *last = NULL;
	struct sd_data *sdd = sd->private;
	const struct cpumask *span = sched_domain_span(sd);
	struct cpumask *covered;
	int i;

	get_group(cpu, sdd, &sd->groups);
	atomic_inc(&sd->groups->ref);

	if (cpu != cpumask_first(span))
		return 0;

	lockdep_assert_held(&sched_domains_mutex);
	covered = sched_domains_tmpmask;

	cpumask_clear(covered);

	for_each_cpu(i, span) {
		struct sched_group *sg;
		int group, j;

		if (cpumask_test_cpu(i, covered))
			continue;

		group = get_group(i, sdd, &sg);
		cpumask_setall(sched_group_mask(sg));

		for_each_cpu(j, span) {
			if (get_group(j, sdd, NULL) != group)
				continue;

			cpumask_set_cpu(j, covered);
			cpumask_set_cpu(j, sched_group_cpus(sg));
		}

		if (!first)
			first = sg;
		if (last)
			last->next = sg;
		last = sg;
	}
	last->next = first;

	return 0;
}

/*
 * Initialize sched groups cpu_capacity.
 *
 * cpu_capacity indicates the capacity of sched group, which is used while
 * distributing the load between different sched groups in a sched domain.
 * Typically cpu_capacity for all the groups in a sched domain will be same
 * unless there are asymmetries in the topology. If there are asymmetries,
 * group having more cpu_capacity will pickup more load compared to the
 * group having less cpu_capacity.
 */
static void init_sched_groups_capacity(int cpu, struct sched_domain *sd)
{
	struct sched_group *sg = sd->groups;

	WARN_ON(!sg);

	do {
		sg->group_weight = cpumask_weight(sched_group_cpus(sg));
		sg = sg->next;
	} while (sg != sd->groups);

	if (cpu != group_balance_cpu(sg))
		return;

	update_group_capacity(sd, cpu);
	atomic_set(&sg->sgc->nr_busy_cpus, sg->group_weight);
}

/*
 * Initializers for schedule domains
 * Non-inlined to reduce accumulated stack pressure in build_sched_domains()
 */

static int default_relax_domain_level = -1;
int sched_domain_level_max;

static int __init setup_relax_domain_level(char *str)
{
	if (kstrtoint(str, 0, &default_relax_domain_level))
		pr_warn("Unable to set relax_domain_level\n");

	return 1;
}
__setup("relax_domain_level=", setup_relax_domain_level);

static void set_domain_attribute(struct sched_domain *sd,
				 struct sched_domain_attr *attr)
{
	int request;

	if (!attr || attr->relax_domain_level < 0) {
		if (default_relax_domain_level < 0)
			return;
		else
			request = default_relax_domain_level;
	} else
		request = attr->relax_domain_level;
	if (request < sd->level) {
		/* turn off idle balance on this domain */
		sd->flags &= ~(SD_BALANCE_WAKE|SD_BALANCE_NEWIDLE);
	} else {
		/* turn on idle balance on this domain */
		sd->flags |= (SD_BALANCE_WAKE|SD_BALANCE_NEWIDLE);
	}
}

static void __sdt_free(const struct cpumask *cpu_map);
static int __sdt_alloc(const struct cpumask *cpu_map);

static void __free_domain_allocs(struct s_data *d, enum s_alloc what,
				 const struct cpumask *cpu_map)
{
	switch (what) {
	case sa_rootdomain:
		if (!atomic_read(&d->rd->refcount))
			free_rootdomain(&d->rd->rcu); /* fall through */
	case sa_sd:
		free_percpu(d->sd); /* fall through */
	case sa_sd_storage:
		__sdt_free(cpu_map); /* fall through */
	case sa_none:
		break;
	}
}

static enum s_alloc __visit_domain_allocation_hell(struct s_data *d,
						   const struct cpumask *cpu_map)
{
	memset(d, 0, sizeof(*d));

	if (__sdt_alloc(cpu_map))
		return sa_sd_storage;
	d->sd = alloc_percpu(struct sched_domain *);
	if (!d->sd)
		return sa_sd_storage;
	d->rd = alloc_rootdomain();
	if (!d->rd)
		return sa_sd;
	return sa_rootdomain;
}

/*
 * NULL the sd_data elements we've used to build the sched_domain and
 * sched_group structure so that the subsequent __free_domain_allocs()
 * will not free the data we're using.
 */
static void claim_allocations(int cpu, struct sched_domain *sd)
{
	struct sd_data *sdd = sd->private;

	WARN_ON_ONCE(*per_cpu_ptr(sdd->sd, cpu) != sd);
	*per_cpu_ptr(sdd->sd, cpu) = NULL;

	if (atomic_read(&(*per_cpu_ptr(sdd->sg, cpu))->ref))
		*per_cpu_ptr(sdd->sg, cpu) = NULL;

	if (atomic_read(&(*per_cpu_ptr(sdd->sgc, cpu))->ref))
		*per_cpu_ptr(sdd->sgc, cpu) = NULL;
}

#ifdef CONFIG_NUMA
static int sched_domains_numa_levels;
static int *sched_domains_numa_distance;
static struct cpumask ***sched_domains_numa_masks;
static int sched_domains_curr_level;
#endif

/*
 * SD_flags allowed in topology descriptions.
 *
 * SD_SHARE_CPUCAPACITY      - describes SMT topologies
 * SD_SHARE_PKG_RESOURCES - describes shared caches
 * SD_NUMA                - describes NUMA topologies
 * SD_SHARE_POWERDOMAIN   - describes shared power domain
 *
 * Odd one out:
 * SD_ASYM_PACKING        - describes SMT quirks
 */
#define TOPOLOGY_SD_FLAGS		\
	(SD_SHARE_CPUCAPACITY |		\
	 SD_SHARE_PKG_RESOURCES |	\
	 SD_NUMA |			\
	 SD_ASYM_PACKING |		\
	 SD_SHARE_POWERDOMAIN)

static struct sched_domain *
sd_init(struct sched_domain_topology_level *tl, int cpu)
{
	struct sched_domain *sd = *per_cpu_ptr(tl->data.sd, cpu);
	int sd_weight, sd_flags = 0;

#ifdef CONFIG_NUMA
	/*
	 * Ugly hack to pass state to sd_numa_mask()...
	 */
	sched_domains_curr_level = tl->numa_level;
#endif

	sd_weight = cpumask_weight(tl->mask(cpu));

	if (tl->sd_flags)
		sd_flags = (*tl->sd_flags)();
	if (WARN_ONCE(sd_flags & ~TOPOLOGY_SD_FLAGS,
			"wrong sd_flags in topology description\n"))
		sd_flags &= ~TOPOLOGY_SD_FLAGS;

	*sd = (struct sched_domain){
		.min_interval		= sd_weight,
		.max_interval		= 2*sd_weight,
		.busy_factor		= 32,
		.imbalance_pct		= 125,

		.cache_nice_tries	= 0,
		.busy_idx		= 0,
		.idle_idx		= 0,
		.newidle_idx		= 0,
		.wake_idx		= 0,
		.forkexec_idx		= 0,

		.flags			= 1*SD_LOAD_BALANCE
					| 1*SD_BALANCE_NEWIDLE
					| 1*SD_BALANCE_EXEC
					| 1*SD_BALANCE_FORK
					| 0*SD_BALANCE_WAKE
					| 1*SD_WAKE_AFFINE
					| 0*SD_SHARE_CPUCAPACITY
					| 0*SD_SHARE_PKG_RESOURCES
					| 0*SD_SERIALIZE
					| 0*SD_PREFER_SIBLING
					| 0*SD_NUMA
					| sd_flags
					,

		.last_balance		= jiffies,
		.balance_interval	= sd_weight,
		.smt_gain		= 0,
		.max_newidle_lb_cost	= 0,
		.next_decay_max_lb_cost	= jiffies,
#ifdef CONFIG_SCHED_DEBUG
		.name			= tl->name,
#endif
	};

	/*
	 * Convert topological properties into behaviour.
	 */

	if (sd->flags & SD_SHARE_CPUCAPACITY) {
		sd->imbalance_pct = 110;
		sd->smt_gain = 1178; /* ~15% */

	} else if (sd->flags & SD_SHARE_PKG_RESOURCES) {
		sd->imbalance_pct = 117;
		sd->cache_nice_tries = 1;
		sd->busy_idx = 2;

#ifdef CONFIG_NUMA
	} else if (sd->flags & SD_NUMA) {
		sd->cache_nice_tries = 2;
		sd->busy_idx = 3;
		sd->idle_idx = 2;

		sd->flags |= SD_SERIALIZE;
		if (sched_domains_numa_distance[tl->numa_level] > RECLAIM_DISTANCE) {
			sd->flags &= ~(SD_BALANCE_EXEC |
				       SD_BALANCE_FORK |
				       SD_WAKE_AFFINE);
		}

#endif
	} else {
		sd->flags |= SD_PREFER_SIBLING;
		sd->cache_nice_tries = 1;
		sd->busy_idx = 2;
		sd->idle_idx = 1;
	}

	sd->private = &tl->data;

	return sd;
}

/*
 * Topology list, bottom-up.
 */
static struct sched_domain_topology_level default_topology[] = {
#ifdef CONFIG_SCHED_SMT
	{ cpu_smt_mask, cpu_smt_flags, SD_INIT_NAME(SMT) },
#endif
#ifdef CONFIG_SCHED_MC
	{ cpu_coregroup_mask, cpu_core_flags, SD_INIT_NAME(MC) },
#endif
	{ cpu_cpu_mask, SD_INIT_NAME(DIE) },
	{ NULL, },
};

struct sched_domain_topology_level *sched_domain_topology = default_topology;

#define for_each_sd_topology(tl)			\
	for (tl = sched_domain_topology; tl->mask; tl++)

void set_sched_topology(struct sched_domain_topology_level *tl)
{
	sched_domain_topology = tl;
}

#ifdef CONFIG_NUMA

static const struct cpumask *sd_numa_mask(int cpu)
{
	return sched_domains_numa_masks[sched_domains_curr_level][cpu_to_node(cpu)];
}

static void sched_numa_warn(const char *str)
{
	static int done = false;
	int i,j;

	if (done)
		return;

	done = true;

	printk(KERN_WARNING "ERROR: %s\n\n", str);

	for (i = 0; i < nr_node_ids; i++) {
		printk(KERN_WARNING "  ");
		for (j = 0; j < nr_node_ids; j++)
			printk(KERN_CONT "%02d ", node_distance(i,j));
		printk(KERN_CONT "\n");
	}
	printk(KERN_WARNING "\n");
}

static bool find_numa_distance(int distance)
{
	int i;

	if (distance == node_distance(0, 0))
		return true;

	for (i = 0; i < sched_domains_numa_levels; i++) {
		if (sched_domains_numa_distance[i] == distance)
			return true;
	}

	return false;
}

static void sched_init_numa(void)
{
	int next_distance, curr_distance = node_distance(0, 0);
	struct sched_domain_topology_level *tl;
	int level = 0;
	int i, j, k;

	sched_domains_numa_distance = kzalloc(sizeof(int) * nr_node_ids, GFP_KERNEL);
	if (!sched_domains_numa_distance)
		return;

	/*
	 * O(nr_nodes^2) deduplicating selection sort -- in order to find the
	 * unique distances in the node_distance() table.
	 *
	 * Assumes node_distance(0,j) includes all distances in
	 * node_distance(i,j) in order to avoid cubic time.
	 */
	next_distance = curr_distance;
	for (i = 0; i < nr_node_ids; i++) {
		for (j = 0; j < nr_node_ids; j++) {
			for (k = 0; k < nr_node_ids; k++) {
				int distance = node_distance(i, k);

				if (distance > curr_distance &&
				    (distance < next_distance ||
				     next_distance == curr_distance))
					next_distance = distance;

				/*
				 * While not a strong assumption it would be nice to know
				 * about cases where if node A is connected to B, B is not
				 * equally connected to A.
				 */
				if (sched_debug() && node_distance(k, i) != distance)
					sched_numa_warn("Node-distance not symmetric");

				if (sched_debug() && i && !find_numa_distance(distance))
					sched_numa_warn("Node-0 not representative");
			}
			if (next_distance != curr_distance) {
				sched_domains_numa_distance[level++] = next_distance;
				sched_domains_numa_levels = level;
				curr_distance = next_distance;
			} else break;
		}

		/*
		 * In case of sched_debug() we verify the above assumption.
		 */
		if (!sched_debug())
			break;
	}

	if (!level)
		return;

	/*
	 * 'level' contains the number of unique distances, excluding the
	 * identity distance node_distance(i,i).
	 *
	 * The sched_domains_numa_distance[] array includes the actual distance
	 * numbers.
	 */

	/*
	 * Here, we should temporarily reset sched_domains_numa_levels to 0.
	 * If it fails to allocate memory for array sched_domains_numa_masks[][],
	 * the array will contain less then 'level' members. This could be
	 * dangerous when we use it to iterate array sched_domains_numa_masks[][]
	 * in other functions.
	 *
	 * We reset it to 'level' at the end of this function.
	 */
	sched_domains_numa_levels = 0;

	sched_domains_numa_masks = kzalloc(sizeof(void *) * level, GFP_KERNEL);
	if (!sched_domains_numa_masks)
		return;

	/*
	 * Now for each level, construct a mask per node which contains all
	 * cpus of nodes that are that many hops away from us.
	 */
	for (i = 0; i < level; i++) {
		sched_domains_numa_masks[i] =
			kzalloc(nr_node_ids * sizeof(void *), GFP_KERNEL);
		if (!sched_domains_numa_masks[i])
			return;

		for (j = 0; j < nr_node_ids; j++) {
			struct cpumask *mask = kzalloc(cpumask_size(), GFP_KERNEL);
			if (!mask)
				return;

			sched_domains_numa_masks[i][j] = mask;

			for_each_node(k) {
				if (node_distance(j, k) > sched_domains_numa_distance[i])
					continue;

				cpumask_or(mask, mask, cpumask_of_node(k));
			}
		}
	}

	/* Compute default topology size */
	for (i = 0; sched_domain_topology[i].mask; i++);

	tl = kzalloc((i + level + 1) *
			sizeof(struct sched_domain_topology_level), GFP_KERNEL);
	if (!tl)
		return;

	/*
	 * Copy the default topology bits..
	 */
	for (i = 0; sched_domain_topology[i].mask; i++)
		tl[i] = sched_domain_topology[i];

	/*
	 * .. and append 'j' levels of NUMA goodness.
	 */
	for (j = 0; j < level; i++, j++) {
		tl[i] = (struct sched_domain_topology_level){
			.mask = sd_numa_mask,
			.sd_flags = cpu_numa_flags,
			.flags = SDTL_OVERLAP,
			.numa_level = j,
			SD_INIT_NAME(NUMA)
		};
	}

	sched_domain_topology = tl;

	sched_domains_numa_levels = level;
}

static void sched_domains_numa_masks_set(int cpu)
{
	int i, j;
	int node = cpu_to_node(cpu);

	for (i = 0; i < sched_domains_numa_levels; i++) {
		for (j = 0; j < nr_node_ids; j++) {
			if (node_distance(j, node) <= sched_domains_numa_distance[i])
				cpumask_set_cpu(cpu, sched_domains_numa_masks[i][j]);
		}
	}
}

static void sched_domains_numa_masks_clear(int cpu)
{
	int i, j;
	for (i = 0; i < sched_domains_numa_levels; i++) {
		for (j = 0; j < nr_node_ids; j++)
			cpumask_clear_cpu(cpu, sched_domains_numa_masks[i][j]);
	}
}

/*
 * Update sched_domains_numa_masks[level][node] array when new cpus
 * are onlined.
 */
static int sched_domains_numa_masks_update(struct notifier_block *nfb,
					   unsigned long action,
					   void *hcpu)
{
	int cpu = (long)hcpu;

	switch (action & ~CPU_TASKS_FROZEN) {
	case CPU_ONLINE:
		sched_domains_numa_masks_set(cpu);
		break;

	case CPU_DEAD:
		sched_domains_numa_masks_clear(cpu);
		break;

	default:
		return NOTIFY_DONE;
	}

	return NOTIFY_OK;
}
#else
static inline void sched_init_numa(void)
{
}

static int sched_domains_numa_masks_update(struct notifier_block *nfb,
					   unsigned long action,
					   void *hcpu)
{
	return 0;
}
#endif /* CONFIG_NUMA */

static int __sdt_alloc(const struct cpumask *cpu_map)
{
	struct sched_domain_topology_level *tl;
	int j;

	for_each_sd_topology(tl) {
		struct sd_data *sdd = &tl->data;

		sdd->sd = alloc_percpu(struct sched_domain *);
		if (!sdd->sd)
			return -ENOMEM;

		sdd->sg = alloc_percpu(struct sched_group *);
		if (!sdd->sg)
			return -ENOMEM;

		sdd->sgc = alloc_percpu(struct sched_group_capacity *);
		if (!sdd->sgc)
			return -ENOMEM;

		for_each_cpu(j, cpu_map) {
			struct sched_domain *sd;
			struct sched_group *sg;
			struct sched_group_capacity *sgc;

		       	sd = kzalloc_node(sizeof(struct sched_domain) + cpumask_size(),
					GFP_KERNEL, cpu_to_node(j));
			if (!sd)
				return -ENOMEM;

			*per_cpu_ptr(sdd->sd, j) = sd;

			sg = kzalloc_node(sizeof(struct sched_group) + cpumask_size(),
					GFP_KERNEL, cpu_to_node(j));
			if (!sg)
				return -ENOMEM;

			sg->next = sg;

			*per_cpu_ptr(sdd->sg, j) = sg;

			sgc = kzalloc_node(sizeof(struct sched_group_capacity) + cpumask_size(),
					GFP_KERNEL, cpu_to_node(j));
			if (!sgc)
				return -ENOMEM;

			*per_cpu_ptr(sdd->sgc, j) = sgc;
		}
	}

	return 0;
}

static void __sdt_free(const struct cpumask *cpu_map)
{
	struct sched_domain_topology_level *tl;
	int j;

	for_each_sd_topology(tl) {
		struct sd_data *sdd = &tl->data;

		for_each_cpu(j, cpu_map) {
			struct sched_domain *sd;

			if (sdd->sd) {
				sd = *per_cpu_ptr(sdd->sd, j);
				if (sd && (sd->flags & SD_OVERLAP))
					free_sched_groups(sd->groups, 0);
				kfree(*per_cpu_ptr(sdd->sd, j));
			}

			if (sdd->sg)
				kfree(*per_cpu_ptr(sdd->sg, j));
			if (sdd->sgc)
				kfree(*per_cpu_ptr(sdd->sgc, j));
		}
		free_percpu(sdd->sd);
		sdd->sd = NULL;
		free_percpu(sdd->sg);
		sdd->sg = NULL;
		free_percpu(sdd->sgc);
		sdd->sgc = NULL;
	}
}

struct sched_domain *build_sched_domain(struct sched_domain_topology_level *tl,
		const struct cpumask *cpu_map, struct sched_domain_attr *attr,
		struct sched_domain *child, int cpu)
{
	struct sched_domain *sd = sd_init(tl, cpu);
	if (!sd)
		return child;

	cpumask_and(sched_domain_span(sd), cpu_map, tl->mask(cpu));
	if (child) {
		sd->level = child->level + 1;
		sched_domain_level_max = max(sched_domain_level_max, sd->level);
		child->parent = sd;
		sd->child = child;

		if (!cpumask_subset(sched_domain_span(child),
				    sched_domain_span(sd))) {
			pr_err("BUG: arch topology borken\n");
#ifdef CONFIG_SCHED_DEBUG
			pr_err("     the %s domain not a subset of the %s domain\n",
					child->name, sd->name);
#endif
#ifdef CONFIG_PANIC_ON_SCHED_BUG
			BUG();
#endif
			/* Fixup, ensure @sd has at least @child cpus. */
			cpumask_or(sched_domain_span(sd),
				   sched_domain_span(sd),
				   sched_domain_span(child));
		}

	}
	set_domain_attribute(sd, attr);

	return sd;
}

/*
 * Build sched domains for a given set of cpus and attach the sched domains
 * to the individual cpus
 */
static int build_sched_domains(const struct cpumask *cpu_map,
			       struct sched_domain_attr *attr)
{
	enum s_alloc alloc_state;
	struct sched_domain *sd;
	struct s_data d;
	int i, ret = -ENOMEM;

	alloc_state = __visit_domain_allocation_hell(&d, cpu_map);
	if (alloc_state != sa_rootdomain)
		goto error;

	/* Set up domains for cpus specified by the cpu_map. */
	for_each_cpu(i, cpu_map) {
		struct sched_domain_topology_level *tl;

		sd = NULL;
		for_each_sd_topology(tl) {
			sd = build_sched_domain(tl, cpu_map, attr, sd, i);
			if (tl == sched_domain_topology)
				*per_cpu_ptr(d.sd, i) = sd;
			if (tl->flags & SDTL_OVERLAP || sched_feat(FORCE_SD_OVERLAP))
				sd->flags |= SD_OVERLAP;
			if (cpumask_equal(cpu_map, sched_domain_span(sd)))
				break;
		}
	}

	/* Build the groups for the domains */
	for_each_cpu(i, cpu_map) {
		for (sd = *per_cpu_ptr(d.sd, i); sd; sd = sd->parent) {
			sd->span_weight = cpumask_weight(sched_domain_span(sd));
			if (sd->flags & SD_OVERLAP) {
				if (build_overlap_sched_groups(sd, i))
					goto error;
			} else {
				if (build_sched_groups(sd, i))
					goto error;
			}
		}
	}

	/* Calculate CPU capacity for physical packages and nodes */
	for (i = nr_cpumask_bits-1; i >= 0; i--) {
		if (!cpumask_test_cpu(i, cpu_map))
			continue;

		for (sd = *per_cpu_ptr(d.sd, i); sd; sd = sd->parent) {
			claim_allocations(i, sd);
			init_sched_groups_capacity(i, sd);
		}
	}

	/* Attach the domains */
	rcu_read_lock();
	for_each_cpu(i, cpu_map) {
		sd = *per_cpu_ptr(d.sd, i);
		cpu_attach_domain(sd, d.rd, i);
	}
	rcu_read_unlock();

	ret = 0;
error:
	__free_domain_allocs(&d, alloc_state, cpu_map);
	return ret;
}

static cpumask_var_t *doms_cur;	/* current sched domains */
static int ndoms_cur;		/* number of sched domains in 'doms_cur' */
static struct sched_domain_attr *dattr_cur;
				/* attribues of custom domains in 'doms_cur' */

/*
 * Special case: If a kmalloc of a doms_cur partition (array of
 * cpumask) fails, then fallback to a single sched domain,
 * as determined by the single cpumask fallback_doms.
 */
static cpumask_var_t fallback_doms;

/*
 * arch_update_cpu_topology lets virtualized architectures update the
 * cpu core maps. It is supposed to return 1 if the topology changed
 * or 0 if it stayed the same.
 */
int __weak arch_update_cpu_topology(void)
{
	return 0;
}

cpumask_var_t *alloc_sched_domains(unsigned int ndoms)
{
	int i;
	cpumask_var_t *doms;

	doms = kmalloc(sizeof(*doms) * ndoms, GFP_KERNEL);
	if (!doms)
		return NULL;
	for (i = 0; i < ndoms; i++) {
		if (!alloc_cpumask_var(&doms[i], GFP_KERNEL)) {
			free_sched_domains(doms, i);
			return NULL;
		}
	}
	return doms;
}

void free_sched_domains(cpumask_var_t doms[], unsigned int ndoms)
{
	unsigned int i;
	for (i = 0; i < ndoms; i++)
		free_cpumask_var(doms[i]);
	kfree(doms);
}

/*
 * Set up scheduler domains and groups. Callers must hold the hotplug lock.
 * For now this just excludes isolated cpus, but could be used to
 * exclude other special cases in the future.
 */
static int init_sched_domains(const struct cpumask *cpu_map)
{
	int err;

	arch_update_cpu_topology();
	ndoms_cur = 1;
	doms_cur = alloc_sched_domains(ndoms_cur);
	if (!doms_cur)
		doms_cur = &fallback_doms;
	cpumask_andnot(doms_cur[0], cpu_map, cpu_isolated_map);
	err = build_sched_domains(doms_cur[0], NULL);
	register_sched_domain_sysctl();

	return err;
}

/*
 * Detach sched domains from a group of cpus specified in cpu_map
 * These cpus will now be attached to the NULL domain
 */
static void detach_destroy_domains(const struct cpumask *cpu_map)
{
	int i;

	rcu_read_lock();
	for_each_cpu(i, cpu_map)
		cpu_attach_domain(NULL, &def_root_domain, i);
	rcu_read_unlock();
}

/* handle null as "default" */
static int dattrs_equal(struct sched_domain_attr *cur, int idx_cur,
			struct sched_domain_attr *new, int idx_new)
{
	struct sched_domain_attr tmp;

	/* fast path */
	if (!new && !cur)
		return 1;

	tmp = SD_ATTR_INIT;
	return !memcmp(cur ? (cur + idx_cur) : &tmp,
			new ? (new + idx_new) : &tmp,
			sizeof(struct sched_domain_attr));
}

/*
 * Partition sched domains as specified by the 'ndoms_new'
 * cpumasks in the array doms_new[] of cpumasks. This compares
 * doms_new[] to the current sched domain partitioning, doms_cur[].
 * It destroys each deleted domain and builds each new domain.
 *
 * 'doms_new' is an array of cpumask_var_t's of length 'ndoms_new'.
 * The masks don't intersect (don't overlap.) We should setup one
 * sched domain for each mask. CPUs not in any of the cpumasks will
 * not be load balanced. If the same cpumask appears both in the
 * current 'doms_cur' domains and in the new 'doms_new', we can leave
 * it as it is.
 *
 * The passed in 'doms_new' should be allocated using
 * alloc_sched_domains.  This routine takes ownership of it and will
 * free_sched_domains it when done with it. If the caller failed the
 * alloc call, then it can pass in doms_new == NULL && ndoms_new == 1,
 * and partition_sched_domains() will fallback to the single partition
 * 'fallback_doms', it also forces the domains to be rebuilt.
 *
 * If doms_new == NULL it will be replaced with cpu_online_mask.
 * ndoms_new == 0 is a special case for destroying existing domains,
 * and it will not create the default domain.
 *
 * Call with hotplug lock held
 */
void partition_sched_domains(int ndoms_new, cpumask_var_t doms_new[],
			     struct sched_domain_attr *dattr_new)
{
	int i, j, n;
	int new_topology;

	mutex_lock(&sched_domains_mutex);

	/* always unregister in case we don't destroy any domains */
	unregister_sched_domain_sysctl();

	/* Let architecture update cpu core mappings. */
	new_topology = arch_update_cpu_topology();

	n = doms_new ? ndoms_new : 0;

	/* Destroy deleted domains */
	for (i = 0; i < ndoms_cur; i++) {
		for (j = 0; j < n && !new_topology; j++) {
			if (cpumask_equal(doms_cur[i], doms_new[j])
			    && dattrs_equal(dattr_cur, i, dattr_new, j))
				goto match1;
		}
		/* no match - a current sched domain not in new doms_new[] */
		detach_destroy_domains(doms_cur[i]);
match1:
		;
	}

	n = ndoms_cur;
	if (doms_new == NULL) {
		n = 0;
		doms_new = &fallback_doms;
		cpumask_andnot(doms_new[0], cpu_active_mask, cpu_isolated_map);
		WARN_ON_ONCE(dattr_new);
	}

	/* Build new domains */
	for (i = 0; i < ndoms_new; i++) {
		for (j = 0; j < n && !new_topology; j++) {
			if (cpumask_equal(doms_new[i], doms_cur[j])
			    && dattrs_equal(dattr_new, i, dattr_cur, j))
				goto match2;
		}
		/* no match - add a new doms_new */
		build_sched_domains(doms_new[i], dattr_new ? dattr_new + i : NULL);
match2:
		;
	}

	/* Remember the new sched domains */
	if (doms_cur != &fallback_doms)
		free_sched_domains(doms_cur, ndoms_cur);
	kfree(dattr_cur);	/* kfree(NULL) is safe */
	doms_cur = doms_new;
	dattr_cur = dattr_new;
	ndoms_cur = ndoms_new;

	register_sched_domain_sysctl();

	mutex_unlock(&sched_domains_mutex);
}

static int num_cpus_frozen;	/* used to mark begin/end of suspend/resume */

/*
 * Update cpusets according to cpu_active mask.  If cpusets are
 * disabled, cpuset_update_active_cpus() becomes a simple wrapper
 * around partition_sched_domains().
 *
 * If we come here as part of a suspend/resume, don't touch cpusets because we
 * want to restore it back to its original state upon resume anyway.
 */
static int cpuset_cpu_active(struct notifier_block *nfb, unsigned long action,
			     void *hcpu)
{
	switch (action) {
	case CPU_ONLINE_FROZEN:
	case CPU_DOWN_FAILED_FROZEN:

		/*
		 * num_cpus_frozen tracks how many CPUs are involved in suspend
		 * resume sequence. As long as this is not the last online
		 * operation in the resume sequence, just build a single sched
		 * domain, ignoring cpusets.
		 */
		num_cpus_frozen--;
		if (likely(num_cpus_frozen)) {
			partition_sched_domains(1, NULL, NULL);
			break;
		}

		/*
		 * This is the last CPU online operation. So fall through and
		 * restore the original sched domains by considering the
		 * cpuset configurations.
		 */

	case CPU_ONLINE:
	case CPU_DOWN_FAILED:
		cpuset_update_active_cpus(true);
		break;
	default:
		return NOTIFY_DONE;
	}
	return NOTIFY_OK;
}

static int cpuset_cpu_inactive(struct notifier_block *nfb, unsigned long action,
			       void *hcpu)
{
	switch (action) {
	case CPU_DOWN_PREPARE:
		cpuset_update_active_cpus(false);
		break;
	case CPU_DOWN_PREPARE_FROZEN:
		num_cpus_frozen++;
		partition_sched_domains(1, NULL, NULL);
		break;
	default:
		return NOTIFY_DONE;
	}
	return NOTIFY_OK;
}

void __init sched_init_smp(void)
{
	cpumask_var_t non_isolated_cpus;

	alloc_cpumask_var(&non_isolated_cpus, GFP_KERNEL);
	alloc_cpumask_var(&fallback_doms, GFP_KERNEL);

	sched_init_numa();

	/*
	 * There's no userspace yet to cause hotplug operations; hence all the
	 * cpu masks are stable and all blatant races in the below code cannot
	 * happen.
	 */
	mutex_lock(&sched_domains_mutex);
	init_sched_domains(cpu_active_mask);
	cpumask_andnot(non_isolated_cpus, cpu_possible_mask, cpu_isolated_map);
	if (cpumask_empty(non_isolated_cpus))
		cpumask_set_cpu(smp_processor_id(), non_isolated_cpus);
	mutex_unlock(&sched_domains_mutex);

	hotcpu_notifier(sched_domains_numa_masks_update, CPU_PRI_SCHED_ACTIVE);
	hotcpu_notifier(cpuset_cpu_active, CPU_PRI_CPUSET_ACTIVE);
	hotcpu_notifier(cpuset_cpu_inactive, CPU_PRI_CPUSET_INACTIVE);

	update_cluster_topology();

	init_hrtick();

	/* Move init over to a non-isolated CPU */
	if (set_cpus_allowed_ptr(current, non_isolated_cpus) < 0)
		BUG();
	sched_init_granularity();
	free_cpumask_var(non_isolated_cpus);

	init_sched_rt_class();
	init_sched_dl_class();
}
#else
void __init sched_init_smp(void)
{
	sched_init_granularity();
}
#endif /* CONFIG_SMP */

const_debug unsigned int sysctl_timer_migration = 1;

int in_sched_functions(unsigned long addr)
{
	return in_lock_functions(addr) ||
		(addr >= (unsigned long)__sched_text_start
		&& addr < (unsigned long)__sched_text_end);
}

#ifdef CONFIG_CGROUP_SCHED
/*
 * Default task group.
 * Every task in system belongs to this group at bootup.
 */
struct task_group root_task_group;
LIST_HEAD(task_groups);
#endif

DECLARE_PER_CPU(cpumask_var_t, load_balance_mask);

void __init sched_init(void)
{
	int i, j;
	unsigned long alloc_size = 0, ptr;

	if (sched_enable_hmp)
		pr_info("HMP scheduling enabled.\n");

	BUG_ON(num_possible_cpus() > BITS_PER_LONG);

#ifdef CONFIG_SCHED_HMP
	init_clusters();
#endif

#ifdef CONFIG_FAIR_GROUP_SCHED
	alloc_size += 2 * nr_cpu_ids * sizeof(void **);
#endif
#ifdef CONFIG_RT_GROUP_SCHED
	alloc_size += 2 * nr_cpu_ids * sizeof(void **);
#endif
#ifdef CONFIG_CPUMASK_OFFSTACK
	alloc_size += num_possible_cpus() * cpumask_size();
#endif
	if (alloc_size) {
		ptr = (unsigned long)kzalloc(alloc_size, GFP_NOWAIT);

#ifdef CONFIG_FAIR_GROUP_SCHED
		root_task_group.se = (struct sched_entity **)ptr;
		ptr += nr_cpu_ids * sizeof(void **);

		root_task_group.cfs_rq = (struct cfs_rq **)ptr;
		ptr += nr_cpu_ids * sizeof(void **);

#endif /* CONFIG_FAIR_GROUP_SCHED */
#ifdef CONFIG_RT_GROUP_SCHED
		root_task_group.rt_se = (struct sched_rt_entity **)ptr;
		ptr += nr_cpu_ids * sizeof(void **);

		root_task_group.rt_rq = (struct rt_rq **)ptr;
		ptr += nr_cpu_ids * sizeof(void **);

#endif /* CONFIG_RT_GROUP_SCHED */
#ifdef CONFIG_CPUMASK_OFFSTACK
		for_each_possible_cpu(i) {
			per_cpu(load_balance_mask, i) = (void *)ptr;
			ptr += cpumask_size();
		}
#endif /* CONFIG_CPUMASK_OFFSTACK */
	}

	init_rt_bandwidth(&def_rt_bandwidth,
			global_rt_period(), global_rt_runtime());
	init_dl_bandwidth(&def_dl_bandwidth,
			global_rt_period(), global_rt_runtime());

#ifdef CONFIG_SMP
	init_defrootdomain();
#endif

#ifdef CONFIG_RT_GROUP_SCHED
	init_rt_bandwidth(&root_task_group.rt_bandwidth,
			global_rt_period(), global_rt_runtime());
#endif /* CONFIG_RT_GROUP_SCHED */

#ifdef CONFIG_CGROUP_SCHED
	list_add(&root_task_group.list, &task_groups);
	INIT_LIST_HEAD(&root_task_group.children);
	INIT_LIST_HEAD(&root_task_group.siblings);
	autogroup_init(&init_task);

#endif /* CONFIG_CGROUP_SCHED */

	for_each_possible_cpu(i) {
		struct rq *rq;

		rq = cpu_rq(i);
		raw_spin_lock_init(&rq->lock);
		rq->nr_running = 0;
		rq->calc_load_active = 0;
		rq->calc_load_update = jiffies + LOAD_FREQ;
		init_cfs_rq(&rq->cfs);
		init_rt_rq(&rq->rt, rq);
		init_dl_rq(&rq->dl, rq);
#ifdef CONFIG_FAIR_GROUP_SCHED
		root_task_group.shares = ROOT_TASK_GROUP_LOAD;
		INIT_LIST_HEAD(&rq->leaf_cfs_rq_list);
		/*
		 * How much cpu bandwidth does root_task_group get?
		 *
		 * In case of task-groups formed thr' the cgroup filesystem, it
		 * gets 100% of the cpu resources in the system. This overall
		 * system cpu resource is divided among the tasks of
		 * root_task_group and its child task-groups in a fair manner,
		 * based on each entity's (task or task-group's) weight
		 * (se->load.weight).
		 *
		 * In other words, if root_task_group has 10 tasks of weight
		 * 1024) and two child groups A0 and A1 (of weight 1024 each),
		 * then A0's share of the cpu resource is:
		 *
		 *	A0's bandwidth = 1024 / (10*1024 + 1024 + 1024) = 8.33%
		 *
		 * We achieve this by letting root_task_group's tasks sit
		 * directly in rq->cfs (i.e root_task_group->se[] = NULL).
		 */
		init_cfs_bandwidth(&root_task_group.cfs_bandwidth);
		init_tg_cfs_entry(&root_task_group, &rq->cfs, NULL, i, NULL);
#endif /* CONFIG_FAIR_GROUP_SCHED */

		rq->rt.rt_runtime = def_rt_bandwidth.rt_runtime;
#ifdef CONFIG_RT_GROUP_SCHED
		init_tg_rt_entry(&root_task_group, &rq->rt, NULL, i, NULL);
#endif

		for (j = 0; j < CPU_LOAD_IDX_MAX; j++)
			rq->cpu_load[j] = 0;

		rq->last_load_update_tick = jiffies;

#ifdef CONFIG_SMP
		rq->sd = NULL;
		rq->rd = NULL;
		rq->cpu_capacity = SCHED_CAPACITY_SCALE;
		rq->post_schedule = 0;
		rq->active_balance = 0;
		rq->next_balance = jiffies;
		rq->push_cpu = 0;
		rq->push_task = NULL;
		rq->cpu = i;
		rq->online = 0;
		rq->idle_stamp = 0;
		rq->avg_idle = 2*sysctl_sched_migration_cost;
#ifdef CONFIG_SCHED_HMP
		cpumask_set_cpu(i, &rq->freq_domain_cpumask);
		rq->hmp_stats.cumulative_runnable_avg = 0;
		rq->window_start = 0;
		rq->hmp_stats.nr_big_tasks = 0;
		rq->hmp_flags = 0;
		rq->cur_irqload = 0;
		rq->avg_irqload = 0;
		rq->irqload_ts = 0;
		rq->static_cpu_pwr_cost = 0;
		rq->cc.cycles = SCHED_MIN_FREQ;
		rq->cc.time = 1;

		/*
		 * All cpus part of same cluster by default. This avoids the
		 * need to check for rq->cluster being non-NULL in hot-paths
		 * like select_best_cpu()
		 */
		rq->cluster = &init_cluster;
#ifdef CONFIG_SCHED_FREQ_INPUT
		rq->curr_runnable_sum = rq->prev_runnable_sum = 0;
		rq->nt_curr_runnable_sum = rq->nt_prev_runnable_sum = 0;
		rq->old_busy_time = 0;
		rq->old_estimated_time = 0;
		rq->old_busy_time_group = 0;
		rq->notifier_sent = 0;
		rq->hmp_stats.pred_demands_sum = 0;
#endif
#endif
		rq->max_idle_balance_cost = sysctl_sched_migration_cost;
		rq->cstate = 0;
		rq->wakeup_latency = 0;

		INIT_LIST_HEAD(&rq->cfs_tasks);

		rq_attach_root(rq, &def_root_domain);
#ifdef CONFIG_NO_HZ_COMMON
		rq->nohz_flags = 0;
#endif
#ifdef CONFIG_NO_HZ_FULL
		rq->last_sched_tick = 0;
#endif
#endif
		init_rq_hrtick(rq);
		atomic_set(&rq->nr_iowait, 0);
	}

	set_hmp_defaults();

	set_load_weight(&init_task);

#ifdef CONFIG_PREEMPT_NOTIFIERS
	INIT_HLIST_HEAD(&init_task.preempt_notifiers);
#endif

	/*
	 * The boot idle thread does lazy MMU switching as well:
	 */
	atomic_inc(&init_mm.mm_count);
	enter_lazy_tlb(&init_mm, current);

	/*
	 * Make us the idle thread. Technically, schedule() should not be
	 * called from this thread, however somewhere below it might be,
	 * but because we are the idle thread, we just pick up running again
	 * when this runqueue becomes "idle".
	 */
	init_idle(current, smp_processor_id());

	calc_load_update = jiffies + LOAD_FREQ;

	/*
	 * During early bootup we pretend to be a normal task:
	 */
	current->sched_class = &fair_sched_class;

#ifdef CONFIG_SMP
	zalloc_cpumask_var(&sched_domains_tmpmask, GFP_NOWAIT);
	/* May be allocated at isolcpus cmdline parse time */
	if (cpu_isolated_map == NULL)
		zalloc_cpumask_var(&cpu_isolated_map, GFP_NOWAIT);
	idle_thread_set_boot_cpu();
	set_cpu_rq_start_time();
#endif
	init_sched_fair_class();

	scheduler_running = 1;
}

#ifdef CONFIG_DEBUG_ATOMIC_SLEEP
static inline int preempt_count_equals(int preempt_offset)
{
	int nested = (preempt_count() & ~PREEMPT_ACTIVE) + rcu_preempt_depth();

	return (nested == preempt_offset);
}

static int __might_sleep_init_called;
int __init __might_sleep_init(void)
{
	__might_sleep_init_called = 1;
	return 0;
}
early_initcall(__might_sleep_init);

void __might_sleep(const char *file, int line, int preempt_offset)
{
	static unsigned long prev_jiffy;	/* ratelimiting */

	rcu_sleep_check(); /* WARN_ON_ONCE() by default, no rate limit reqd. */
	if ((preempt_count_equals(preempt_offset) && !irqs_disabled() &&
	     !is_idle_task(current)) || oops_in_progress)
		return;
	if (system_state != SYSTEM_RUNNING &&
	    (!__might_sleep_init_called || system_state != SYSTEM_BOOTING))
		return;
	if (time_before(jiffies, prev_jiffy + HZ) && prev_jiffy)
		return;
	prev_jiffy = jiffies;

	printk(KERN_ERR
		"BUG: sleeping function called from invalid context at %s:%d\n",
			file, line);
	printk(KERN_ERR
		"in_atomic(): %d, irqs_disabled(): %d, pid: %d, name: %s\n",
			in_atomic(), irqs_disabled(),
			current->pid, current->comm);

	debug_show_held_locks(current);
	if (irqs_disabled())
		print_irqtrace_events(current);
#ifdef CONFIG_DEBUG_PREEMPT
	if (!preempt_count_equals(preempt_offset)) {
		pr_err("Preemption disabled at:");
		print_ip_sym(current->preempt_disable_ip);
		pr_cont("\n");
	}
#endif
#ifdef CONFIG_PANIC_ON_SCHED_BUG
	BUG();
#endif
	dump_stack();
}
EXPORT_SYMBOL(__might_sleep);
#endif

#ifdef CONFIG_MAGIC_SYSRQ
static void normalize_task(struct rq *rq, struct task_struct *p)
{
	const struct sched_class *prev_class = p->sched_class;
	struct sched_attr attr = {
		.sched_policy = SCHED_NORMAL,
	};
	int old_prio = p->prio;
	int queued;

	queued = task_on_rq_queued(p);
	if (queued)
		dequeue_task(rq, p, 0);
	__setscheduler(rq, p, &attr, false);
	if (queued) {
		enqueue_task(rq, p, 0);
		resched_curr(rq);
	}

	check_class_changed(rq, p, prev_class, old_prio);
}

void normalize_rt_tasks(void)
{
	struct task_struct *g, *p;
	unsigned long flags;
	struct rq *rq;

	read_lock(&tasklist_lock);
	for_each_process_thread(g, p) {
		/*
		 * Only normalize user tasks:
		 */
		if (p->flags & PF_KTHREAD)
			continue;

		p->se.exec_start		= 0;
#ifdef CONFIG_SCHEDSTATS
		p->se.statistics.wait_start	= 0;
		p->se.statistics.sleep_start	= 0;
		p->se.statistics.block_start	= 0;
#endif

		if (!dl_task(p) && !rt_task(p)) {
			/*
			 * Renice negative nice level userspace
			 * tasks back to 0:
			 */
			if (task_nice(p) < 0)
				set_user_nice(p, 0);
			continue;
		}

		rq = task_rq_lock(p, &flags);
		normalize_task(rq, p);
		task_rq_unlock(rq, p, &flags);
	}
	read_unlock(&tasklist_lock);
}

#endif /* CONFIG_MAGIC_SYSRQ */

#if defined(CONFIG_IA64) || defined(CONFIG_KGDB_KDB)
/*
 * These functions are only useful for the IA64 MCA handling, or kdb.
 *
 * They can only be called when the whole system has been
 * stopped - every CPU needs to be quiescent, and no scheduling
 * activity can take place. Using them for anything else would
 * be a serious bug, and as a result, they aren't even visible
 * under any other configuration.
 */

/**
 * curr_task - return the current task for a given cpu.
 * @cpu: the processor in question.
 *
 * ONLY VALID WHEN THE WHOLE SYSTEM IS STOPPED!
 *
 * Return: The current task for @cpu.
 */
struct task_struct *curr_task(int cpu)
{
	return cpu_curr(cpu);
}

#endif /* defined(CONFIG_IA64) || defined(CONFIG_KGDB_KDB) */

#ifdef CONFIG_IA64
/**
 * set_curr_task - set the current task for a given cpu.
 * @cpu: the processor in question.
 * @p: the task pointer to set.
 *
 * Description: This function must only be used when non-maskable interrupts
 * are serviced on a separate stack. It allows the architecture to switch the
 * notion of the current task on a cpu in a non-blocking manner. This function
 * must be called with all CPU's synchronized, and interrupts disabled, the
 * and caller must save the original value of the current task (see
 * curr_task() above) and restore that value before reenabling interrupts and
 * re-starting the system.
 *
 * ONLY VALID WHEN THE WHOLE SYSTEM IS STOPPED!
 */
void set_curr_task(int cpu, struct task_struct *p)
{
	cpu_curr(cpu) = p;
}

#endif

#ifdef CONFIG_CGROUP_SCHED
/* task_group_lock serializes the addition/removal of task groups */
static DEFINE_SPINLOCK(task_group_lock);

static void free_sched_group(struct task_group *tg)
{
	free_fair_sched_group(tg);
	free_rt_sched_group(tg);
	autogroup_free(tg);
	kfree(tg);
}

/* allocate runqueue etc for a new task group */
struct task_group *sched_create_group(struct task_group *parent)
{
	struct task_group *tg;

	tg = kzalloc(sizeof(*tg), GFP_KERNEL);
	if (!tg)
		return ERR_PTR(-ENOMEM);

	if (!alloc_fair_sched_group(tg, parent))
		goto err;

	if (!alloc_rt_sched_group(tg, parent))
		goto err;

	return tg;

err:
	free_sched_group(tg);
	return ERR_PTR(-ENOMEM);
}

void sched_online_group(struct task_group *tg, struct task_group *parent)
{
	unsigned long flags;

	spin_lock_irqsave(&task_group_lock, flags);
	list_add_rcu(&tg->list, &task_groups);

	WARN_ON(!parent); /* root should already exist */

	tg->parent = parent;
	INIT_LIST_HEAD(&tg->children);
	list_add_rcu(&tg->siblings, &parent->children);
	spin_unlock_irqrestore(&task_group_lock, flags);
}

/* rcu callback to free various structures associated with a task group */
static void free_sched_group_rcu(struct rcu_head *rhp)
{
	/* now it should be safe to free those cfs_rqs */
	free_sched_group(container_of(rhp, struct task_group, rcu));
}

/* Destroy runqueue etc associated with a task group */
void sched_destroy_group(struct task_group *tg)
{
	/* wait for possible concurrent references to cfs_rqs complete */
	call_rcu(&tg->rcu, free_sched_group_rcu);
}

void sched_offline_group(struct task_group *tg)
{
	unsigned long flags;
	int i;

	/* end participation in shares distribution */
	for_each_possible_cpu(i)
		unregister_fair_sched_group(tg, i);

	spin_lock_irqsave(&task_group_lock, flags);
	list_del_rcu(&tg->list);
	list_del_rcu(&tg->siblings);
	spin_unlock_irqrestore(&task_group_lock, flags);
}

/* change task's runqueue when it moves between groups.
 *	The caller of this function should have put the task in its new group
 *	by now. This function just updates tsk->se.cfs_rq and tsk->se.parent to
 *	reflect its new group.
 */
void sched_move_task(struct task_struct *tsk)
{
	struct task_group *tg;
	int queued, running;
	unsigned long flags;
	struct rq *rq;

	rq = task_rq_lock(tsk, &flags);

	running = task_current(rq, tsk);
	queued = task_on_rq_queued(tsk);

	if (queued)
		dequeue_task(rq, tsk, DEQUEUE_SAVE | DEQUEUE_MOVE);
	if (unlikely(running))
		put_prev_task(rq, tsk);

	/*
	 * All callers are synchronized by task_rq_lock(); we do not use RCU
	 * which is pointless here. Thus, we pass "true" to task_css_check()
	 * to prevent lockdep warnings.
	 */
	tg = container_of(task_css_check(tsk, cpu_cgrp_id, true),
			  struct task_group, css);
	tg = autogroup_task_group(tsk, tg);
	tsk->sched_task_group = tg;

#ifdef CONFIG_FAIR_GROUP_SCHED
	if (tsk->sched_class->task_move_group)
		tsk->sched_class->task_move_group(tsk, queued);
	else
#endif
		set_task_rq(tsk, task_cpu(tsk));

	if (unlikely(running))
		tsk->sched_class->set_curr_task(rq);
	if (queued)
		enqueue_task(rq, tsk, ENQUEUE_RESTORE | ENQUEUE_MOVE);

	task_rq_unlock(rq, tsk, &flags);
}
#endif /* CONFIG_CGROUP_SCHED */

#ifdef CONFIG_RT_GROUP_SCHED
/*
 * Ensure that the real time constraints are schedulable.
 */
static DEFINE_MUTEX(rt_constraints_mutex);

/* Must be called with tasklist_lock held */
static inline int tg_has_rt_tasks(struct task_group *tg)
{
	struct task_struct *g, *p;

	/*
	 * Autogroups do not have RT tasks; see autogroup_create().
	 */
	if (task_group_is_autogroup(tg))
		return 0;

	for_each_process_thread(g, p) {
		if (rt_task(p) && task_group(p) == tg)
			return 1;
	}

	return 0;
}

struct rt_schedulable_data {
	struct task_group *tg;
	u64 rt_period;
	u64 rt_runtime;
};

static int tg_rt_schedulable(struct task_group *tg, void *data)
{
	struct rt_schedulable_data *d = data;
	struct task_group *child;
	unsigned long total, sum = 0;
	u64 period, runtime;

	period = ktime_to_ns(tg->rt_bandwidth.rt_period);
	runtime = tg->rt_bandwidth.rt_runtime;

	if (tg == d->tg) {
		period = d->rt_period;
		runtime = d->rt_runtime;
	}

	/*
	 * Cannot have more runtime than the period.
	 */
	if (runtime > period && runtime != RUNTIME_INF)
		return -EINVAL;

	/*
	 * Ensure we don't starve existing RT tasks.
	 */
	if (rt_bandwidth_enabled() && !runtime && tg_has_rt_tasks(tg))
		return -EBUSY;

	total = to_ratio(period, runtime);

	/*
	 * Nobody can have more than the global setting allows.
	 */
	if (total > to_ratio(global_rt_period(), global_rt_runtime()))
		return -EINVAL;

	/*
	 * The sum of our children's runtime should not exceed our own.
	 */
	list_for_each_entry_rcu(child, &tg->children, siblings) {
		period = ktime_to_ns(child->rt_bandwidth.rt_period);
		runtime = child->rt_bandwidth.rt_runtime;

		if (child == d->tg) {
			period = d->rt_period;
			runtime = d->rt_runtime;
		}

		sum += to_ratio(period, runtime);
	}

	if (sum > total)
		return -EINVAL;

	return 0;
}

static int __rt_schedulable(struct task_group *tg, u64 period, u64 runtime)
{
	int ret;

	struct rt_schedulable_data data = {
		.tg = tg,
		.rt_period = period,
		.rt_runtime = runtime,
	};

	rcu_read_lock();
	ret = walk_tg_tree(tg_rt_schedulable, tg_nop, &data);
	rcu_read_unlock();

	return ret;
}

static int tg_set_rt_bandwidth(struct task_group *tg,
		u64 rt_period, u64 rt_runtime)
{
	int i, err = 0;

	mutex_lock(&rt_constraints_mutex);
	read_lock(&tasklist_lock);
	err = __rt_schedulable(tg, rt_period, rt_runtime);
	if (err)
		goto unlock;

	raw_spin_lock_irq(&tg->rt_bandwidth.rt_runtime_lock);
	tg->rt_bandwidth.rt_period = ns_to_ktime(rt_period);
	tg->rt_bandwidth.rt_runtime = rt_runtime;

	for_each_possible_cpu(i) {
		struct rt_rq *rt_rq = tg->rt_rq[i];

		raw_spin_lock(&rt_rq->rt_runtime_lock);
		rt_rq->rt_runtime = rt_runtime;
		raw_spin_unlock(&rt_rq->rt_runtime_lock);
	}
	raw_spin_unlock_irq(&tg->rt_bandwidth.rt_runtime_lock);
unlock:
	read_unlock(&tasklist_lock);
	mutex_unlock(&rt_constraints_mutex);

	return err;
}

static int sched_group_set_rt_runtime(struct task_group *tg, long rt_runtime_us)
{
	u64 rt_runtime, rt_period;

	rt_period = ktime_to_ns(tg->rt_bandwidth.rt_period);
	rt_runtime = (u64)rt_runtime_us * NSEC_PER_USEC;
	if (rt_runtime_us < 0)
		rt_runtime = RUNTIME_INF;

	return tg_set_rt_bandwidth(tg, rt_period, rt_runtime);
}

static long sched_group_rt_runtime(struct task_group *tg)
{
	u64 rt_runtime_us;

	if (tg->rt_bandwidth.rt_runtime == RUNTIME_INF)
		return -1;

	rt_runtime_us = tg->rt_bandwidth.rt_runtime;
	do_div(rt_runtime_us, NSEC_PER_USEC);
	return rt_runtime_us;
}

static int sched_group_set_rt_period(struct task_group *tg, long rt_period_us)
{
	u64 rt_runtime, rt_period;

	rt_period = (u64)rt_period_us * NSEC_PER_USEC;
	rt_runtime = tg->rt_bandwidth.rt_runtime;

	if (rt_period == 0)
		return -EINVAL;

	return tg_set_rt_bandwidth(tg, rt_period, rt_runtime);
}

static long sched_group_rt_period(struct task_group *tg)
{
	u64 rt_period_us;

	rt_period_us = ktime_to_ns(tg->rt_bandwidth.rt_period);
	do_div(rt_period_us, NSEC_PER_USEC);
	return rt_period_us;
}
#endif /* CONFIG_RT_GROUP_SCHED */

#ifdef CONFIG_RT_GROUP_SCHED
static int sched_rt_global_constraints(void)
{
	int ret = 0;

	mutex_lock(&rt_constraints_mutex);
	read_lock(&tasklist_lock);
	ret = __rt_schedulable(NULL, 0, 0);
	read_unlock(&tasklist_lock);
	mutex_unlock(&rt_constraints_mutex);

	return ret;
}

static int sched_rt_can_attach(struct task_group *tg, struct task_struct *tsk)
{
	/* Don't accept realtime tasks when there is no way for them to run */
	if (rt_task(tsk) && tg->rt_bandwidth.rt_runtime == 0)
		return 0;

	return 1;
}

#else /* !CONFIG_RT_GROUP_SCHED */
static int sched_rt_global_constraints(void)
{
	unsigned long flags;
	int i, ret = 0;

	raw_spin_lock_irqsave(&def_rt_bandwidth.rt_runtime_lock, flags);
	for_each_possible_cpu(i) {
		struct rt_rq *rt_rq = &cpu_rq(i)->rt;

		raw_spin_lock(&rt_rq->rt_runtime_lock);
		rt_rq->rt_runtime = global_rt_runtime();
		raw_spin_unlock(&rt_rq->rt_runtime_lock);
	}
	raw_spin_unlock_irqrestore(&def_rt_bandwidth.rt_runtime_lock, flags);

	return ret;
}
#endif /* CONFIG_RT_GROUP_SCHED */

static int sched_dl_global_constraints(void)
{
	u64 runtime = global_rt_runtime();
	u64 period = global_rt_period();
	u64 new_bw = to_ratio(period, runtime);
	struct dl_bw *dl_b;
	int cpu, ret = 0;
	unsigned long flags;

	/*
	 * Here we want to check the bandwidth not being set to some
	 * value smaller than the currently allocated bandwidth in
	 * any of the root_domains.
	 *
	 * FIXME: Cycling on all the CPUs is overdoing, but simpler than
	 * cycling on root_domains... Discussion on different/better
	 * solutions is welcome!
	 */
	for_each_possible_cpu(cpu) {
		rcu_read_lock_sched();
		dl_b = dl_bw_of(cpu);

		raw_spin_lock_irqsave(&dl_b->lock, flags);
		if (new_bw < dl_b->total_bw)
			ret = -EBUSY;
		raw_spin_unlock_irqrestore(&dl_b->lock, flags);

		rcu_read_unlock_sched();

		if (ret)
			break;
	}

	return ret;
}

static void sched_dl_do_global(void)
{
	u64 new_bw = -1;
	struct dl_bw *dl_b;
	int cpu;
	unsigned long flags;

	def_dl_bandwidth.dl_period = global_rt_period();
	def_dl_bandwidth.dl_runtime = global_rt_runtime();

	if (global_rt_runtime() != RUNTIME_INF)
		new_bw = to_ratio(global_rt_period(), global_rt_runtime());

	/*
	 * FIXME: As above...
	 */
	for_each_possible_cpu(cpu) {
		rcu_read_lock_sched();
		dl_b = dl_bw_of(cpu);

		raw_spin_lock_irqsave(&dl_b->lock, flags);
		dl_b->bw = new_bw;
		raw_spin_unlock_irqrestore(&dl_b->lock, flags);

		rcu_read_unlock_sched();
	}
}

static int sched_rt_global_validate(void)
{
	if (sysctl_sched_rt_period <= 0)
		return -EINVAL;

	if ((sysctl_sched_rt_runtime != RUNTIME_INF) &&
		(sysctl_sched_rt_runtime > sysctl_sched_rt_period))
		return -EINVAL;

	return 0;
}

static void sched_rt_do_global(void)
{
	def_rt_bandwidth.rt_runtime = global_rt_runtime();
	def_rt_bandwidth.rt_period = ns_to_ktime(global_rt_period());
}

int sched_rt_handler(struct ctl_table *table, int write,
		void __user *buffer, size_t *lenp,
		loff_t *ppos)
{
	int old_period, old_runtime;
	static DEFINE_MUTEX(mutex);
	int ret;

	mutex_lock(&mutex);
	old_period = sysctl_sched_rt_period;
	old_runtime = sysctl_sched_rt_runtime;

	ret = proc_dointvec(table, write, buffer, lenp, ppos);

	if (!ret && write) {
		ret = sched_rt_global_validate();
		if (ret)
			goto undo;

		ret = sched_rt_global_constraints();
		if (ret)
			goto undo;

		ret = sched_dl_global_constraints();
		if (ret)
			goto undo;

		sched_rt_do_global();
		sched_dl_do_global();
	}
	if (0) {
undo:
		sysctl_sched_rt_period = old_period;
		sysctl_sched_rt_runtime = old_runtime;
	}
	mutex_unlock(&mutex);

	return ret;
}

int sched_rr_handler(struct ctl_table *table, int write,
		void __user *buffer, size_t *lenp,
		loff_t *ppos)
{
	int ret;
	static DEFINE_MUTEX(mutex);

	mutex_lock(&mutex);
	ret = proc_dointvec(table, write, buffer, lenp, ppos);
	/* make sure that internally we keep jiffies */
	/* also, writing zero resets timeslice to default */
	if (!ret && write) {
		sched_rr_timeslice = sched_rr_timeslice <= 0 ?
			RR_TIMESLICE : msecs_to_jiffies(sched_rr_timeslice);
	}
	mutex_unlock(&mutex);
	return ret;
}

#ifdef CONFIG_CGROUP_SCHED

static inline struct task_group *css_tg(struct cgroup_subsys_state *css)
{
	return css ? container_of(css, struct task_group, css) : NULL;
}

static struct cgroup_subsys_state *
cpu_cgroup_css_alloc(struct cgroup_subsys_state *parent_css)
{
	struct task_group *parent = css_tg(parent_css);
	struct task_group *tg;

	if (!parent) {
		/* This is early initialization for the top cgroup */
		return &root_task_group.css;
	}

	tg = sched_create_group(parent);
	if (IS_ERR(tg))
		return ERR_PTR(-ENOMEM);

	return &tg->css;
}

static int cpu_cgroup_css_online(struct cgroup_subsys_state *css)
{
	struct task_group *tg = css_tg(css);
	struct task_group *parent = css_tg(css->parent);

	if (parent)
		sched_online_group(tg, parent);
	return 0;
}

static void cpu_cgroup_css_free(struct cgroup_subsys_state *css)
{
	struct task_group *tg = css_tg(css);

	sched_destroy_group(tg);
}

static void cpu_cgroup_css_offline(struct cgroup_subsys_state *css)
{
	struct task_group *tg = css_tg(css);

	sched_offline_group(tg);
}

static void cpu_cgroup_fork(struct task_struct *task)
{
	sched_move_task(task);
}

static int cpu_cgroup_can_attach(struct cgroup_subsys_state *css,
				 struct cgroup_taskset *tset)
{
	struct task_struct *task;

	cgroup_taskset_for_each(task, tset) {
#ifdef CONFIG_RT_GROUP_SCHED
		if (!sched_rt_can_attach(css_tg(css), task))
			return -EINVAL;
#else
		/* We don't support RT-tasks being in separate groups */
		if (task->sched_class != &fair_sched_class)
			return -EINVAL;
#endif
	}
	return 0;
}

static void cpu_cgroup_attach(struct cgroup_subsys_state *css,
			      struct cgroup_taskset *tset)
{
	struct task_struct *task;

	cgroup_taskset_for_each(task, tset)
		sched_move_task(task);
}

static void cpu_cgroup_exit(struct cgroup_subsys_state *css,
			    struct cgroup_subsys_state *old_css,
			    struct task_struct *task)
{
	/*
	 * cgroup_exit() is called in the copy_process() failure path.
	 * Ignore this case since the task hasn't ran yet, this avoids
	 * trying to poke a half freed task state from generic code.
	 */
	if (!(task->flags & PF_EXITING))
		return;

	sched_move_task(task);
}

static u64 cpu_notify_on_migrate_read_u64(struct cgroup_subsys_state *css,
					  struct cftype *cft)
{
	struct task_group *tg = css_tg(css);

	return tg->notify_on_migrate;
}

static int cpu_notify_on_migrate_write_u64(struct cgroup_subsys_state *css,
					   struct cftype *cft, u64 notify)
{
	struct task_group *tg = css_tg(css);

	tg->notify_on_migrate = (notify > 0);

	return 0;
}

#ifdef CONFIG_SCHED_HMP

static u64 cpu_upmigrate_discourage_read_u64(struct cgroup_subsys_state *css,
					  struct cftype *cft)
{
	struct task_group *tg = css_tg(css);

	return tg->upmigrate_discouraged;
}

static int cpu_upmigrate_discourage_write_u64(struct cgroup_subsys_state *css,
				struct cftype *cft, u64 upmigrate_discourage)
{
	struct task_group *tg = css_tg(css);
	int discourage = upmigrate_discourage > 0;

	if (tg->upmigrate_discouraged == discourage)
		return 0;

	/*
	 * Revisit big-task classification for tasks of this cgroup. It would
	 * have been efficient to walk tasks of just this cgroup in running
	 * state, but we don't have easy means to do that. Walk all tasks in
	 * running state on all cpus instead and re-visit their big task
	 * classification.
	 */
	get_online_cpus();
	pre_big_task_count_change(cpu_online_mask);

	tg->upmigrate_discouraged = discourage;

	post_big_task_count_change(cpu_online_mask);
	put_online_cpus();

	return 0;
}

#endif	/* CONFIG_SCHED_HMP */

#ifdef CONFIG_FAIR_GROUP_SCHED
static int cpu_shares_write_u64(struct cgroup_subsys_state *css,
				struct cftype *cftype, u64 shareval)
{
	return sched_group_set_shares(css_tg(css), scale_load(shareval));
}

static u64 cpu_shares_read_u64(struct cgroup_subsys_state *css,
			       struct cftype *cft)
{
	struct task_group *tg = css_tg(css);

	return (u64) scale_load_down(tg->shares);
}

#ifdef CONFIG_CFS_BANDWIDTH
static DEFINE_MUTEX(cfs_constraints_mutex);

const u64 max_cfs_quota_period = 1 * NSEC_PER_SEC; /* 1s */
const u64 min_cfs_quota_period = 1 * NSEC_PER_MSEC; /* 1ms */

static int __cfs_schedulable(struct task_group *tg, u64 period, u64 runtime);

static int tg_set_cfs_bandwidth(struct task_group *tg, u64 period, u64 quota)
{
	int i, ret = 0, runtime_enabled, runtime_was_enabled;
	struct cfs_bandwidth *cfs_b = &tg->cfs_bandwidth;

	if (tg == &root_task_group)
		return -EINVAL;

	/*
	 * Ensure we have at some amount of bandwidth every period.  This is
	 * to prevent reaching a state of large arrears when throttled via
	 * entity_tick() resulting in prolonged exit starvation.
	 */
	if (quota < min_cfs_quota_period || period < min_cfs_quota_period)
		return -EINVAL;

	/*
	 * Likewise, bound things on the otherside by preventing insane quota
	 * periods.  This also allows us to normalize in computing quota
	 * feasibility.
	 */
	if (period > max_cfs_quota_period)
		return -EINVAL;

	/*
	 * Prevent race between setting of cfs_rq->runtime_enabled and
	 * unthrottle_offline_cfs_rqs().
	 */
	get_online_cpus();
	mutex_lock(&cfs_constraints_mutex);
	ret = __cfs_schedulable(tg, period, quota);
	if (ret)
		goto out_unlock;

	runtime_enabled = quota != RUNTIME_INF;
	runtime_was_enabled = cfs_b->quota != RUNTIME_INF;
	/*
	 * If we need to toggle cfs_bandwidth_used, off->on must occur
	 * before making related changes, and on->off must occur afterwards
	 */
	if (runtime_enabled && !runtime_was_enabled)
		cfs_bandwidth_usage_inc();
	raw_spin_lock_irq(&cfs_b->lock);
	cfs_b->period = ns_to_ktime(period);
	cfs_b->quota = quota;

	__refill_cfs_bandwidth_runtime(cfs_b);
	/* restart the period timer (if active) to handle new period expiry */
	if (runtime_enabled && cfs_b->timer_active) {
		/* force a reprogram */
		__start_cfs_bandwidth(cfs_b, true);
	}
	raw_spin_unlock_irq(&cfs_b->lock);

	for_each_online_cpu(i) {
		struct cfs_rq *cfs_rq = tg->cfs_rq[i];
		struct rq *rq = cfs_rq->rq;

		raw_spin_lock_irq(&rq->lock);
		cfs_rq->runtime_enabled = runtime_enabled;
		cfs_rq->runtime_remaining = 0;

		if (cfs_rq->throttled)
			unthrottle_cfs_rq(cfs_rq);
		raw_spin_unlock_irq(&rq->lock);
	}
	if (runtime_was_enabled && !runtime_enabled)
		cfs_bandwidth_usage_dec();
out_unlock:
	mutex_unlock(&cfs_constraints_mutex);
	put_online_cpus();

	return ret;
}

int tg_set_cfs_quota(struct task_group *tg, long cfs_quota_us)
{
	u64 quota, period;

	period = ktime_to_ns(tg->cfs_bandwidth.period);
	if (cfs_quota_us < 0)
		quota = RUNTIME_INF;
	else
		quota = (u64)cfs_quota_us * NSEC_PER_USEC;

	return tg_set_cfs_bandwidth(tg, period, quota);
}

long tg_get_cfs_quota(struct task_group *tg)
{
	u64 quota_us;

	if (tg->cfs_bandwidth.quota == RUNTIME_INF)
		return -1;

	quota_us = tg->cfs_bandwidth.quota;
	do_div(quota_us, NSEC_PER_USEC);

	return quota_us;
}

int tg_set_cfs_period(struct task_group *tg, long cfs_period_us)
{
	u64 quota, period;

	period = (u64)cfs_period_us * NSEC_PER_USEC;
	quota = tg->cfs_bandwidth.quota;

	return tg_set_cfs_bandwidth(tg, period, quota);
}

long tg_get_cfs_period(struct task_group *tg)
{
	u64 cfs_period_us;

	cfs_period_us = ktime_to_ns(tg->cfs_bandwidth.period);
	do_div(cfs_period_us, NSEC_PER_USEC);

	return cfs_period_us;
}

static s64 cpu_cfs_quota_read_s64(struct cgroup_subsys_state *css,
				  struct cftype *cft)
{
	return tg_get_cfs_quota(css_tg(css));
}

static int cpu_cfs_quota_write_s64(struct cgroup_subsys_state *css,
				   struct cftype *cftype, s64 cfs_quota_us)
{
	return tg_set_cfs_quota(css_tg(css), cfs_quota_us);
}

static u64 cpu_cfs_period_read_u64(struct cgroup_subsys_state *css,
				   struct cftype *cft)
{
	return tg_get_cfs_period(css_tg(css));
}

static int cpu_cfs_period_write_u64(struct cgroup_subsys_state *css,
				    struct cftype *cftype, u64 cfs_period_us)
{
	return tg_set_cfs_period(css_tg(css), cfs_period_us);
}

struct cfs_schedulable_data {
	struct task_group *tg;
	u64 period, quota;
};

/*
 * normalize group quota/period to be quota/max_period
 * note: units are usecs
 */
static u64 normalize_cfs_quota(struct task_group *tg,
			       struct cfs_schedulable_data *d)
{
	u64 quota, period;

	if (tg == d->tg) {
		period = d->period;
		quota = d->quota;
	} else {
		period = tg_get_cfs_period(tg);
		quota = tg_get_cfs_quota(tg);
	}

	/* note: these should typically be equivalent */
	if (quota == RUNTIME_INF || quota == -1)
		return RUNTIME_INF;

	return to_ratio(period, quota);
}

static int tg_cfs_schedulable_down(struct task_group *tg, void *data)
{
	struct cfs_schedulable_data *d = data;
	struct cfs_bandwidth *cfs_b = &tg->cfs_bandwidth;
	s64 quota = 0, parent_quota = -1;

	if (!tg->parent) {
		quota = RUNTIME_INF;
	} else {
		struct cfs_bandwidth *parent_b = &tg->parent->cfs_bandwidth;

		quota = normalize_cfs_quota(tg, d);
		parent_quota = parent_b->hierarchical_quota;

		/*
		 * ensure max(child_quota) <= parent_quota, inherit when no
		 * limit is set
		 */
		if (quota == RUNTIME_INF)
			quota = parent_quota;
		else if (parent_quota != RUNTIME_INF && quota > parent_quota)
			return -EINVAL;
	}
	cfs_b->hierarchical_quota = quota;

	return 0;
}

static int __cfs_schedulable(struct task_group *tg, u64 period, u64 quota)
{
	int ret;
	struct cfs_schedulable_data data = {
		.tg = tg,
		.period = period,
		.quota = quota,
	};

	if (quota != RUNTIME_INF) {
		do_div(data.period, NSEC_PER_USEC);
		do_div(data.quota, NSEC_PER_USEC);
	}

	rcu_read_lock();
	ret = walk_tg_tree(tg_cfs_schedulable_down, tg_nop, &data);
	rcu_read_unlock();

	return ret;
}

static int cpu_stats_show(struct seq_file *sf, void *v)
{
	struct task_group *tg = css_tg(seq_css(sf));
	struct cfs_bandwidth *cfs_b = &tg->cfs_bandwidth;

	seq_printf(sf, "nr_periods %d\n", cfs_b->nr_periods);
	seq_printf(sf, "nr_throttled %d\n", cfs_b->nr_throttled);
	seq_printf(sf, "throttled_time %llu\n", cfs_b->throttled_time);

	return 0;
}
#endif /* CONFIG_CFS_BANDWIDTH */
#endif /* CONFIG_FAIR_GROUP_SCHED */

#ifdef CONFIG_RT_GROUP_SCHED
static int cpu_rt_runtime_write(struct cgroup_subsys_state *css,
				struct cftype *cft, s64 val)
{
	return sched_group_set_rt_runtime(css_tg(css), val);
}

static s64 cpu_rt_runtime_read(struct cgroup_subsys_state *css,
			       struct cftype *cft)
{
	return sched_group_rt_runtime(css_tg(css));
}

static int cpu_rt_period_write_uint(struct cgroup_subsys_state *css,
				    struct cftype *cftype, u64 rt_period_us)
{
	return sched_group_set_rt_period(css_tg(css), rt_period_us);
}

static u64 cpu_rt_period_read_uint(struct cgroup_subsys_state *css,
				   struct cftype *cft)
{
	return sched_group_rt_period(css_tg(css));
}
#endif /* CONFIG_RT_GROUP_SCHED */

static struct cftype cpu_files[] = {
	{
		.name = "notify_on_migrate",
		.read_u64 = cpu_notify_on_migrate_read_u64,
		.write_u64 = cpu_notify_on_migrate_write_u64,
	},
#ifdef CONFIG_SCHED_HMP
	{
		.name = "upmigrate_discourage",
		.read_u64 = cpu_upmigrate_discourage_read_u64,
		.write_u64 = cpu_upmigrate_discourage_write_u64,
	},
#endif
#ifdef CONFIG_FAIR_GROUP_SCHED
	{
		.name = "shares",
		.read_u64 = cpu_shares_read_u64,
		.write_u64 = cpu_shares_write_u64,
	},
#endif
#ifdef CONFIG_CFS_BANDWIDTH
	{
		.name = "cfs_quota_us",
		.read_s64 = cpu_cfs_quota_read_s64,
		.write_s64 = cpu_cfs_quota_write_s64,
	},
	{
		.name = "cfs_period_us",
		.read_u64 = cpu_cfs_period_read_u64,
		.write_u64 = cpu_cfs_period_write_u64,
	},
	{
		.name = "stat",
		.seq_show = cpu_stats_show,
	},
#endif
#ifdef CONFIG_RT_GROUP_SCHED
	{
		.name = "rt_runtime_us",
		.read_s64 = cpu_rt_runtime_read,
		.write_s64 = cpu_rt_runtime_write,
	},
	{
		.name = "rt_period_us",
		.read_u64 = cpu_rt_period_read_uint,
		.write_u64 = cpu_rt_period_write_uint,
	},
#endif
	{ }	/* terminate */
};

struct cgroup_subsys cpu_cgrp_subsys = {
	.css_alloc	= cpu_cgroup_css_alloc,
	.css_free	= cpu_cgroup_css_free,
	.css_online	= cpu_cgroup_css_online,
	.css_offline	= cpu_cgroup_css_offline,
	.fork		= cpu_cgroup_fork,
	.can_attach	= cpu_cgroup_can_attach,
	.attach		= cpu_cgroup_attach,
	.allow_attach   = subsys_cgroup_allow_attach,
	.exit		= cpu_cgroup_exit,
	.legacy_cftypes	= cpu_files,
	.early_init	= 1,
};

#endif	/* CONFIG_CGROUP_SCHED */

void dump_cpu_task(int cpu)
{
	pr_info("Task dump for CPU %d:\n", cpu);
	sched_show_task(cpu_curr(cpu));
}<|MERGE_RESOLUTION|>--- conflicted
+++ resolved
@@ -4380,13 +4380,9 @@
 		if (p->sched_class->migrate_task_rq)
 			p->sched_class->migrate_task_rq(p, new_cpu);
 		p->se.nr_migrations++;
-<<<<<<< HEAD
-		perf_sw_event(PERF_COUNT_SW_CPU_MIGRATIONS, 1, NULL, 0);
+		perf_sw_event_sched(PERF_COUNT_SW_CPU_MIGRATIONS, 1, 0);
 
 		fixup_busy_time(p, new_cpu);
-=======
-		perf_sw_event_sched(PERF_COUNT_SW_CPU_MIGRATIONS, 1, 0);
->>>>>>> 6b65a8f6
 	}
 
 	__set_task_cpu(p, new_cpu);
@@ -6200,11 +6196,7 @@
 static inline void schedule_debug(struct task_struct *prev)
 {
 #ifdef CONFIG_SCHED_STACK_END_CHECK
-<<<<<<< HEAD
-	if (unlikely(task_stack_end_corrupted(prev)))
-=======
 	if (task_stack_end_corrupted(prev))
->>>>>>> 6b65a8f6
 		panic("corrupted stack end detected inside scheduler\n");
 #endif
 	/*
@@ -8137,13 +8129,8 @@
 			sched_show_task(p);
 	}
 
-<<<<<<< HEAD
-	touch_all_softlockup_watchdogs();
 
 #ifdef CONFIG_SYSRQ_SCHED_DEBUG
-=======
-#ifdef CONFIG_SCHED_DEBUG
->>>>>>> 6b65a8f6
 	sysrq_sched_debug_show();
 #endif
 	rcu_read_unlock();
